#
# Copyright 2015-2019, Institute for Systems Biology
#
# Licensed under the Apache License, Version 2.0 (the "License");
# you may not use this file except in compliance with the License.
# You may obtain a copy of the License at
#
#    http://www.apache.org/licenses/LICENSE-2.0
#
# Unless required by applicable law or agreed to in writing, software
# distributed under the License is distributed on an "AS IS" BASIS,
# WITHOUT WARRANTIES OR CONDITIONS OF ANY KIND, either express or implied.
# See the License for the specific language governing permissions and
# limitations under the License.
#
from __future__ import absolute_import

from builtins import map
from builtins import next
from builtins import str
from past.utils import old_div
from builtins import object

import re
import time
from time import sleep
import logging
import datetime

from django.conf import settings
from django.core.exceptions import ObjectDoesNotExist
from .models import Cohort, Cohort_Perms, Filters, Filter_Group
from idc_collections.models import Program, Attribute, DataVersion, DataSourceJoin
from google_helpers.bigquery.cohort_support import BigQueryCohortSupport
from google_helpers.bigquery.bq_support import BigQuerySupport


logger = logging.getLogger('main_logger')
BLACKLIST_RE = settings.BLACKLIST_RE


def _delete_cohort(user, cohort_id):
    cohort_info = None
    cohort = None

    try:
        cohort = Cohort.objects.get(id=cohort_id)
    except ObjectDoesNotExist:
        cohort_info = {
            'message': "A cohort with the ID {} was not found!".format(cohort_id),
        }
    else:
        try:
            Cohort_Perms.objects.get(user=user, cohort=cohort, perm=Cohort_Perms.OWNER)
        except ObjectDoesNotExist:
            cohort_info = {
                'message': "{} isn't the owner of cohort ID {} and so cannot delete it.".format(user.email, cohort.id),
                'delete_permission': False
            }
        else:
            try:
                cohort = Cohort.objects.get(id=cohort_id, active=True)
                cohort.active = False
                cohort.save()
                cohort_info = {
                    'notes': 'Cohort {} (\'{}\') has been deleted.'.format(cohort_id, cohort.name),
                    'data': {'filters': cohort.get_filters_as_dict()},
                }
            except ObjectDoesNotExist:
                cohort_info = {
                    'message': 'Cohort ID {} has already been deleted.'.format(cohort_id)
                }
    return cohort_info


def _save_cohort(user, filters=None, name=None, cohort_id=None, versions=None, desc=None, case_insens=True):
    cohort_info = {}

    try:
        if not filters or not len(filters):
            # Can't save/edit a cohort when nothing is being changed!
            return { 'message': "Filters not received - cannot save cohort!" }

        if not name:
            name = "Cohort created on {}".format(datetime.datetime.now().strftime('%d-%m-%Y %H:%M'))
    
        if name or desc:
            blacklist = re.compile(BLACKLIST_RE, re.UNICODE)
            check = {'name': {'val': name, 'match': blacklist.search(str(name))},
                     'description': {'val': desc, 'match': blacklist.search(str(desc))}}
            if len([check[x]['match'] for x in check if check[x]['match'] is not None]):
                mal = " and ".join([x for x in check if check[x]['match'] is not None])
                s = "" if len([check[x]['match'] for x in check if check[x]['match'] is not None]) > 1 else "s"
                vals = ", ".join([y for x in check if check[x]['match'] is not None for y in blacklist.findall(str(check[x]['val']))])
                logger.error('[ERROR] While saving a cohort, saw a malformed {}: characters: {}'.format(mal,s,vals))
                return {'message': "Your cohort's {} contain{} invalid characters; please choose another name.".format(mal,s)}

        # If we're only changing the name/desc, just edit the cohort and update it
        if cohort_id and not filters:
            cohort = Cohort.objects.get(id=cohort_id)
            if name:
                cohort.name = name
            if desc:
                cohort.description = desc
            cohort.save()
            return {'cohort_id': cohort.id}
    
        # Make and save cohort
<<<<<<< HEAD
        cohort = Cohort.objects.create(name=name, description=desc)
=======
        cohort = Cohort.objects.create(name=name)
        if desc:
            cohort.description = desc
>>>>>>> c2a77589
        cohort.save()
    
        # Set permission for user to be owner
        perm = Cohort_Perms(cohort=cohort, user=user, perm=Cohort_Perms.OWNER)
        perm.save()
    
        # For now, any set of filters in a cohort is a single 'group'; this allows us to, in the future,
        # let a user specify a different operator between groups (eg. (filter a AND filter b) OR (filter c AND filter D)
        grouping = Filter_Group.objects.create(resulting_cohort=cohort, operator=Filter_Group.AND)
<<<<<<< HEAD
    
        # Get versions of datasets to be filtered, and link to filter group
        imaging_version = 'imaging_version' in filters and \
                          len(DataVersion.objects.filter(name='TCIA Image Data', version=filters['imaging_version'])) == 1 and \
                          DataVersion.objects.get(name='TCIA Image Data', version=filters['imaging_version']) or \
                          DataVersion.objects.get(active=True, name='TCIA Image Data')
        grouping.data_versions.add(imaging_version)
    
        bioclin_version = 'bioclin_version' in filters and \
                          len(DataVersion.objects.filter(name='TCGA Clinical and Biospecimen Data', version=filters['bioclin_version'])) == 1 and \
                          DataVersion.objects.get(name='TCGA Clinical and Biospecimen Data', version=filters['bioclin_version']) or \
                          DataVersion.objects.get(active=True, name='TCGA Clinical and Biospecimen Data')
        grouping.data_versions.add(bioclin_version)
    
        attributes = filters["attributes"]
        for attr in attributes:
            filter_values = attributes[attr]
            attr_id = Attribute.objects.get(name=attr)
            Filters.objects.create(resulting_cohort=cohort, attribute=attr_id, value=",".join(filter_values), filter_group=grouping).save()
=======

        # If versions aren't specified, assume active versions
        versions = versions or DataVersion.objects.filter(active=True)

        for v in versions:
            grouping.data_versions.add(v)

        filter_attr = Attribute.objects.filter(id__in=filters.keys())

        for attr in filter_attr:
            filter_values = filters[str(attr.id)]
            Filters.objects.create(resulting_cohort=cohort, attribute=attr, value=",".join(filter_values), filter_group=grouping).save()
>>>>>>> c2a77589

        cohort_info = {
            'cohort_id': cohort.id,
            "name": cohort.name,
            "description": cohort.description
        }
    except Exception as e:
        logger.error("[ERROR] While saving a cohort: ")
        logger.exception(e)
    
    return cohort_info



# Get the various UUIDs for a given cohort
def get_cohort_uuids(cohort_id):
    result = {}

    cohort = Cohort.objects.get(id=cohort_id)

    cohort_data_versions = cohort.get_data_versions()

    all_current_version = bool(len(cohort_data_versions.filter(active=False)) <= 0)

    fields = ["SeriesInstanceUID", "StudyInstanceUID", "PatientID", "case_barcode", "case_gdc_id"]

    field_attrs = Attribute.objects.filter(name__in=fields)
    fields_by_source = {}

    source_type = DataSource.SOLR if all_current_version else DataSource.BIGQUERY

    for attr in field_attrs:
        data_sources = attr.data_sources.all().filter(data_version__in=cohort_data_versions, source_type=source_type).distinct()
        for source in data_sources:
            if source.source_type not in fields_by_source:
                fields_by_source[source.source_type] = {source.id: source}
            else:
                if source.id not in fields_by_source[source.source_type]:
                    fields_by_source[source.source_type][source.id] = source

    filters_by_source = cohort.get_filters_by_data_source(source_type)

    get_uuids_from_data_source = get_uuids_solr if source_type == DataSource.SOLR else get_uuids_bq

    result = get_uuids_from_data_source(filters_by_source, fields_by_source)
        
    return result


# TODO: this should be adjusted to work for IDC
# Get UUIDs from BigQuery
def get_uuids_bq(inc_filters=None, tables=None, comb_mut_filters='OR', case_insens=True):

    comb_mut_filters = comb_mut_filters.upper()

    results = {}

    try:
        if not inc_filters or not tables:
            raise Exception("Filters and tables not provided")



    except Exception as e:
        logger.error("[ERROR] While queueing up program case/sample list jobs: ")
        logger.exception(e)
        results = {
            'message': str(e)
        }

    return results


# TODO: this should be adjusted to work for IDC
# Get UUIDs from Solr
def get_uuids_solr(filters_by_collex=None, fields_by_collex=None, comb_mut_filters='OR'):
    comb_mut_filters = comb_mut_filters.upper()

    results = {}

    try:
        if not filters_by_collex:
            raise Exception("Filters and collections not provided")

        # Build the JOIN clauses between collections
        for solr_collex in fields_by_collex:
            filters_by_collex[solr_collex]['joins'] = {}
            for other_collex in filters_by_collex:
                if other_collex != solr_collex:
                    source_join = DataSourceJoin.objects.get(
                        from_src__in=[filters_by_collex[other_collex]['source'].id, filters_by_collex[solr_collex]['source'].id],
                        to_src__in=[filters_by_collex[other_collex]['source'].id, filters_by_collex[solr_collex]['source'].id]
                    )
                    filters_by_collex[other_collex]['joins'][solr_collex] = "{!join %s}" % "from={} fromIndex={} to={}".format(
                        source_join.get_col(filters_by_collex[other_collex]['source'].name),
                        filters_by_collex[other_collex]['source'].name,
                        source_join.get_col(filters_by_collex[solr_collex]['source'].name)
                    )

        solr_result = {}

        query_set = []

        for field_collex in fields_by_collex:
            fields = fields_by_collex[field_collex]['fields']
            this_field_collex = fields_by_collex[field_collex]['source']
            for solr_collex in filters_by_collex:
                this_filter_collex = filters_by_collex[solr_collex]['source']
                solr_query = build_solr_query(inc_filters, with_tags_for_ex=False)
                if this_filter_collex.id == this_field_collex.id:
                    for attr in solr_query['queries']:
                        query_set.append(solr_query['queries'][attr])
                else:
                    for attr in solr_query['queries']:
                        query_set.append(filters_by_collex[solr_collex]['joins'][this_field_collex.id] + solr_query['queries'][attr])

            solr_result[this_field_collex] = query_solr_and_format_result({
                'collection': this_field_collex.name,
                'fields': fields,
                'fqs': query_set,
                'query_string': "*:*",
                'limit': record_limit,
                'collapse_on': 'StudyInstanceUID',
                'counts_only': False
            })

    except Exception as e:
        logger.error("[ERROR] While querying solr for UUIDs: ")
        logger.exception(e)
        results = {
            'message': str(e)
        }

    return results<|MERGE_RESOLUTION|>--- conflicted
+++ resolved
@@ -49,27 +49,26 @@
         cohort_info = {
             'message': "A cohort with the ID {} was not found!".format(cohort_id),
         }
-    else:
+    try:
+        Cohort_Perms.objects.get(user=user, cohort=cohort, perm=Cohort_Perms.OWNER)
+    except ObjectDoesNotExist:
+        cohort_info = {
+            'message': "{} isn't the owner of cohort ID {} and so cannot delete it.".format(user.email, cohort.id),
+            'delete_permission': False
+        }
+    if not cohort_info:
         try:
-            Cohort_Perms.objects.get(user=user, cohort=cohort, perm=Cohort_Perms.OWNER)
+            cohort = Cohort.objects.get(id=cohort_id, active=True)
+            cohort.active = False
+            cohort.save()
+            cohort_info = {
+                'notes': 'Cohort {} (\'{}\') has been deleted.'.format(cohort_id, cohort.name),
+                'data': {'filters': cohort.get_filters_as_dict()},
+            }
         except ObjectDoesNotExist:
             cohort_info = {
-                'message': "{} isn't the owner of cohort ID {} and so cannot delete it.".format(user.email, cohort.id),
-                'delete_permission': False
+                'message': 'Cohort ID {} has already been deleted.'.format(cohort_id)
             }
-        else:
-            try:
-                cohort = Cohort.objects.get(id=cohort_id, active=True)
-                cohort.active = False
-                cohort.save()
-                cohort_info = {
-                    'notes': 'Cohort {} (\'{}\') has been deleted.'.format(cohort_id, cohort.name),
-                    'data': {'filters': cohort.get_filters_as_dict()},
-                }
-            except ObjectDoesNotExist:
-                cohort_info = {
-                    'message': 'Cohort ID {} has already been deleted.'.format(cohort_id)
-                }
     return cohort_info
 
 
@@ -106,13 +105,9 @@
             return {'cohort_id': cohort.id}
     
         # Make and save cohort
-<<<<<<< HEAD
-        cohort = Cohort.objects.create(name=name, description=desc)
-=======
         cohort = Cohort.objects.create(name=name)
         if desc:
             cohort.description = desc
->>>>>>> c2a77589
         cohort.save()
     
         # Set permission for user to be owner
@@ -122,27 +117,6 @@
         # For now, any set of filters in a cohort is a single 'group'; this allows us to, in the future,
         # let a user specify a different operator between groups (eg. (filter a AND filter b) OR (filter c AND filter D)
         grouping = Filter_Group.objects.create(resulting_cohort=cohort, operator=Filter_Group.AND)
-<<<<<<< HEAD
-    
-        # Get versions of datasets to be filtered, and link to filter group
-        imaging_version = 'imaging_version' in filters and \
-                          len(DataVersion.objects.filter(name='TCIA Image Data', version=filters['imaging_version'])) == 1 and \
-                          DataVersion.objects.get(name='TCIA Image Data', version=filters['imaging_version']) or \
-                          DataVersion.objects.get(active=True, name='TCIA Image Data')
-        grouping.data_versions.add(imaging_version)
-    
-        bioclin_version = 'bioclin_version' in filters and \
-                          len(DataVersion.objects.filter(name='TCGA Clinical and Biospecimen Data', version=filters['bioclin_version'])) == 1 and \
-                          DataVersion.objects.get(name='TCGA Clinical and Biospecimen Data', version=filters['bioclin_version']) or \
-                          DataVersion.objects.get(active=True, name='TCGA Clinical and Biospecimen Data')
-        grouping.data_versions.add(bioclin_version)
-    
-        attributes = filters["attributes"]
-        for attr in attributes:
-            filter_values = attributes[attr]
-            attr_id = Attribute.objects.get(name=attr)
-            Filters.objects.create(resulting_cohort=cohort, attribute=attr_id, value=",".join(filter_values), filter_group=grouping).save()
-=======
 
         # If versions aren't specified, assume active versions
         versions = versions or DataVersion.objects.filter(active=True)
@@ -155,7 +129,6 @@
         for attr in filter_attr:
             filter_values = filters[str(attr.id)]
             Filters.objects.create(resulting_cohort=cohort, attribute=attr, value=",".join(filter_values), filter_group=grouping).save()
->>>>>>> c2a77589
 
         cohort_info = {
             'cohort_id': cohort.id,
