#
# Copyright 2015-2019, Institute for Systems Biology
#
# Licensed under the Apache License, Version 2.0 (the "License");
# you may not use this file except in compliance with the License.
# You may obtain a copy of the License at
#
#    http://www.apache.org/licenses/LICENSE-2.0
#
# Unless required by applicable law or agreed to in writing, software
# distributed under the License is distributed on an "AS IS" BASIS,
# WITHOUT WARRANTIES OR CONDITIONS OF ANY KIND, either express or implied.
# See the License for the specific language governing permissions and
# limitations under the License.
#
from __future__ import absolute_import

import sys

import json
import logging
import copy

from django.contrib import messages
from django.contrib.auth.models import User
from django.conf import settings
from django.core.exceptions import ObjectDoesNotExist, MultipleObjectsReturned
from django.http import HttpResponse, JsonResponse
from django.shortcuts import render, redirect
from django.views.decorators.csrf import csrf_protect, csrf_exempt
from django.views.decorators.http import require_http_methods
from ..decorators import api_auth

from idc_collections.models import Attribute
from cohorts.models import Cohort, Cohort_Perms
from cohorts.utils_api_v2 import to_numeric_list, get_filterSet_api, get_idc_data_version, \
    _cohort_preview_query_api, _cohort_query_api
from ..views.views import _save_cohort,_delete_cohort

BQ_ATTEMPT_MAX = 10

debug = settings.DEBUG # RO global for this file

DENYLIST_RE = settings.DENYLIST_RE
BQ_SERVICE = None

logger = logging.getLogger('main_logger')

USER_DATA_ON = settings.USER_DATA_ON

@csrf_exempt
@api_auth
@require_http_methods(["POST"])
def save_cohort_api(request):
    if debug: logger.debug('Called '+sys._getframe().f_code.co_name)
    try:
        body = json.loads(request.body.decode('utf-8'))
<<<<<<< HEAD
        user = User.objects.get(email=request.GET.get('email', ''))
=======
        # user = User.objects.get(email=request.GET.get('email', ''))
        try:
            user = User.objects.get(email=body['email'])
        except Exception as e:
            logger.error(f"[ERROR]:{body['email']} is not a known user")
            logger.exception(e)
            response = {
                "message": f"{body['email']} is not a known user",
                "code": 401,
            }
            return JsonResponse(response)

>>>>>>> 8737018e
        data = body["request_data"]
        name = data['name']
        description = data['description']
        filters = data['filters']
        # Create a cohort only against the current version
        version = get_idc_data_version()

<<<<<<< HEAD
        # filters = filterset['filters']
=======
        # We first need to convert the filters to a form accepted by _save_cohorts
        filters_by_name = {}
        for filter, value in filters.items():
            if filter.endswith(('_lt', '_lte', '_ebtw', '_ebtwe', '_btw', '_btwe', '_gte' '_gt')):
                name = filter.rsplit('_', 1)[0]
                op = filter.rsplit('_', 1)[-1]
                filters_by_name[name] = dict(
                    op= op,
                    values = value
                )
            else:
                filters_by_name[filter] = value
>>>>>>> 8737018e
        filters_by_id = {}
        for attr in Attribute.objects.filter(name__in=list(filters.keys())).values('id', 'name'):
            filters_by_id[str(attr['id'])] = filters[attr['name']]
        response = _save_cohort(user, filters=filters_by_id, name=name, desc=description, version=version,
                                no_stats=version.active==False)
        cohort_id = response['cohort_id']
        idc_data_version = Cohort.objects.get(id=cohort_id).get_data_versions()[0].version_number
        # if request.GET['return_filter'] == 'True':
        #     response["filterSet"] =  get_filterSet_api(cohort)
        # response["filterSet"] =  get_filterSet_api(cohort)

        response['filterSet'] = {'idc_data_version': idc_data_version, 'filters': response.pop('filters')}

<<<<<<< HEAD
    except Exception as e:
        logger.error("[ERROR] While trying to view the cohort file list: ")
        logger.exception(e)
        response = {
            "message": "There was an error saving your cohort.",
            "code": 400,
        }
    cohort_properties = dict(
        cohort_properties = response,
        code = 200
    )
    return JsonResponse(cohort_properties)


@csrf_exempt
@api_auth
@require_http_methods(["GET"])
def cohort_manifest_api(request, cohort_id=0):
    if debug: logger.debug('Called '+sys._getframe().f_code.co_name)

    # template = 'cohorts/cohort_filelist{}.html'.format("_{}".format(panel_type) if panel_type else "")

    if cohort_id == 0:
        manifest_info = {
            "message": "A cohort ID was not specified.".format(cohort_id),
            "code": 400
        }
        return JsonResponse(manifest_info)

        # messages.error()
        # messages.error(request, 'Cohort requested does not exist.')
        # return redirect('/user_landing')

    print(request.GET.get('email', ''))
    try:
        cohort = Cohort.objects.get(id=cohort_id)
    except ObjectDoesNotExist as e:
        logger.error("[ERROR] A cohort with the ID {} was not found: ".format(cohort_id))
        logger.exception(e)
        manifest_info = {
            "message": "A cohort with the ID {} was not found.".format(cohort_id),
            "code": 400
        }
        return JsonResponse(manifest_info)

    try:
        user = User.objects.get(email=request.GET.get('email', ''))
        Cohort_Perms.objects.get(user=user, cohort=cohort, perm=Cohort_Perms.OWNER, cohort__active=True)
    except Exception as e:
        logger.error("[ERROR] {} isn't the owner of cohort ID {}, or the cohort has been deleted.".format(request.GET.get('email', ''), cohort_id))
        logger.exception(e)
        manifest_info = {
            "message": "{} isn't the owner of cohort ID {}, or the cohort has been deleted.".format(request.GET.get('email', ''), cohort_id),
            "code": 403
        }
        return JsonResponse(manifest_info)

    try:
        manifest_info = {
            "cohort": {
                "cohort_id": int(cohort_id),
                "name": cohort.name,
                "description": cohort.description,
            }
        }
=======
>>>>>>> 8737018e

        for filter, value in response['filterSet']['filters'].items():
            if filter.endswith(('_lt', '_lte', '_ebtw', '_ebtwe', '_btw', '_btwe', '_gte' '_gt')):
                response['filterSet']['filters'][filter] = to_numeric_list(value)

        cohort_properties = dict(
            cohort_properties = response,
            code = 200
        )

    except Exception as e:
        logger.error(f"[ERROR]{e}: While trying to view the cohort file list: ")
        logger.exception(e)
        cohort_properties = {
            "message": f"There was an error saving your cohort: {e}",
            "code": 500,
        }

    return JsonResponse(cohort_properties)


@csrf_exempt
@api_auth
@require_http_methods(["POST"])
def cohort_query_api(request, cohort_id=0):
    if cohort_id == 0:
        info = {
            "message": "A cohort ID was not specified.".format(cohort_id),
            "code": 400
        }
        return JsonResponse(info)

    # if cohort_id == 0:
    #     messages.error(request, 'Cohort requested does not exist.')
    #     return redirect('/user_landing')

    # print(request.GET.get('email', ''))
    try:
        cohort = Cohort.objects.get(id=cohort_id)
    except ObjectDoesNotExist as e:
        logger.error("[ERROR] A cohort with the ID {} was not found: ".format(cohort_id))
        logger.exception(e)
        info = {
            "message": "A cohort with the ID {} was not found.".format(cohort_id),
            "code": 404
        }
        return JsonResponse(info)

    try:
<<<<<<< HEAD
        user = User.objects.get(email=request.GET.get('email', ''))
=======
        body = json.loads(request.body.decode('utf-8'))
        try:
            user = User.objects.get(email=body['email'])
        except:
            logger.error("[ERROR] While trying to save cohort: ")
            logger.exception(e)
            info = {
                "message": f"{body['email']} is not a known user",
                "code": 401,
            }
            return JsonResponse(info)

>>>>>>> 8737018e
        Cohort_Perms.objects.get(user=user, cohort=cohort, perm=Cohort_Perms.OWNER, cohort__active=True)
    except Exception as e:
        logger.error("[ERROR] {} isn't the owner of cohort ID {}, or the cohort has been deleted.".format(request.GET.get('email', ''), cohort_id))
        logger.exception(e)
        info = {
            "message": "{} isn't the owner of cohort ID {}, or the cohort has been deleted.".format(request.GET.get('email', ''), cohort_id),
            "code": 403
        }
        return JsonResponse(info)

    try:
        info = {
            "cohort_def": {
                "cohort_id": int(cohort_id),
                "name": cohort.name,
                "description": cohort.description,
            }
        }
        data = body["request_data"]
        info = _cohort_query_api(request, cohort, data, info)
    except Exception as e:
        logger.error(f"[ERROR] While trying to obtain cohort objects: ")
        logger.exception(e)
        info = {
            "message": f"Error {e} while trying to obtain cohort objects.",
            "code": 500
        }

    return JsonResponse(info)

# Perform a query against some cohort preview
@csrf_exempt
@api_auth
@require_http_methods(["POST"])
def cohort_preview_query_api(request):
    if debug: logger.debug('Called '+sys._getframe().f_code.co_name)

    try:
        body = json.loads(request.body.decode('utf-8'))
        data = body["request_data"]
        query_info = {
            "cohort_def": data['cohort_def']
            }
        query_info = _cohort_preview_query_api(request, data, query_info)
    except Exception as e:
        logger.error("[ERROR] While trying to obtain cohort objects: ")
        logger.exception(e)
        query_info = {
            "message": "Error while trying to obtain cohort objects.",
            "code": 500
        }

    return JsonResponse(query_info)


# Return a list of all cohorts owned by some user
# ***Need to add shared cohorts***
@csrf_exempt
@api_auth
@require_http_methods(["POST"])
def cohort_list_api(request):
    if debug: logger.debug('Called ' + sys._getframe().f_code.co_name)

    print(request.GET.get('email', ''))
    try:
        # response = cohorts_list(request)

<<<<<<< HEAD
        user = User.objects.get(email=request.GET.get('email', ''))
        cohortList = []
=======
        body = json.loads(request.body.decode('utf-8'))
        try:
            user = User.objects.get(email=body['email'])
        except Exception as e:
            logger.error("[ERROR] While trying to save cohort: ")
            logger.exception(e)
            response = {
                "message": f"{body['email']} is not a known user",
                "code": 401,
            }
            return JsonResponse(response)
>>>>>>> 8737018e

        cohortList = []
        cohorts = [cohort for cohort in Cohort.objects.filter(active=True) if
                   len(Cohort_Perms.objects.filter(user=user, cohort=cohort)) >= 1]
        for cohort in cohorts:
            cohortMetadata = {
                "cohort_id": cohort.id,
                "name": cohort.name,
                "description": cohort.description,
                "owner": "{} {}".format(cohort.cohort_perms_set.get().user.first_name,cohort.cohort_perms_set.get().user.last_name),
                "permission": cohort.cohort_perms_set.get().perm,
                "filterSet": get_filterSet_api(cohort)
            }
            for filter, value in cohortMetadata['filterSet']['filters'].items():
                if filter.endswith(('_lt', '_lte', '_ebtw', '_ebtwe', '_btw', '_btwe', '_gte' '_gt')):
                    cohortMetadata['filterSet']['filters'][filter] = to_numeric_list(value)

            cohortList.append(cohortMetadata)

        response = {"cohorts": cohortList}
    except Exception as e:
        logger.error("[ERROR] While trying to view the cohort file list: ")
        logger.exception(e)
        response = {
            "message": f"There was an error, {e}, while trying to obtain the list of cohorts. Please contact the administrator for help.",
            "code": 500
        }

    return JsonResponse(response)


@csrf_exempt
@api_auth
@require_http_methods(["DELETE"])
def delete_cohort_api(request):
    if debug: logger.debug('Called {}'.format(sys._getframe().f_code.co_name))
    cohort_info = []
    print(request.GET.get('email', ''))
    try:
<<<<<<< HEAD
        user = User.objects.get(email=request.GET.get('email', ''))

        # cohort_ids = request.DELETE.getlist('id')
=======
        body = json.loads(request.body.decode('utf-8'))
        try:
            user = User.objects.get(email=body['email'])
        except:
            logger.error("[ERROR] While trying to save cohort: ")
            logger.exception(e)
            response = {
                "message": f"{body['email']} is not a known user",
                "code": 401,
            }
>>>>>>> 8737018e
        body = json.loads(request.body.decode('utf-8'))
        cohort_ids = body["cohort_ids"]

        for cohort_id in cohort_ids['cohorts']:
            # result = _delete_cohort_api(user, cohort_id)
            result = _delete_cohort(user, cohort_id)
            cohort_info.append({"cohort_id": cohort_id, "result": result})
        cohort_info = {"cohorts": cohort_info}
    except Exception as e:
        logger.error("[ERROR] While deleting cohort: ")
        logger.exception(e)
        cohort_info = {
            "message": f"Error, {e}, while deleting cohort",
            "code": 500}

    return JsonResponse(cohort_info)<|MERGE_RESOLUTION|>--- conflicted
+++ resolved
@@ -55,9 +55,6 @@
     if debug: logger.debug('Called '+sys._getframe().f_code.co_name)
     try:
         body = json.loads(request.body.decode('utf-8'))
-<<<<<<< HEAD
-        user = User.objects.get(email=request.GET.get('email', ''))
-=======
         # user = User.objects.get(email=request.GET.get('email', ''))
         try:
             user = User.objects.get(email=body['email'])
@@ -70,7 +67,6 @@
             }
             return JsonResponse(response)
 
->>>>>>> 8737018e
         data = body["request_data"]
         name = data['name']
         description = data['description']
@@ -78,9 +74,6 @@
         # Create a cohort only against the current version
         version = get_idc_data_version()
 
-<<<<<<< HEAD
-        # filters = filterset['filters']
-=======
         # We first need to convert the filters to a form accepted by _save_cohorts
         filters_by_name = {}
         for filter, value in filters.items():
@@ -93,7 +86,6 @@
                 )
             else:
                 filters_by_name[filter] = value
->>>>>>> 8737018e
         filters_by_id = {}
         for attr in Attribute.objects.filter(name__in=list(filters.keys())).values('id', 'name'):
             filters_by_id[str(attr['id'])] = filters[attr['name']]
@@ -107,74 +99,6 @@
 
         response['filterSet'] = {'idc_data_version': idc_data_version, 'filters': response.pop('filters')}
 
-<<<<<<< HEAD
-    except Exception as e:
-        logger.error("[ERROR] While trying to view the cohort file list: ")
-        logger.exception(e)
-        response = {
-            "message": "There was an error saving your cohort.",
-            "code": 400,
-        }
-    cohort_properties = dict(
-        cohort_properties = response,
-        code = 200
-    )
-    return JsonResponse(cohort_properties)
-
-
-@csrf_exempt
-@api_auth
-@require_http_methods(["GET"])
-def cohort_manifest_api(request, cohort_id=0):
-    if debug: logger.debug('Called '+sys._getframe().f_code.co_name)
-
-    # template = 'cohorts/cohort_filelist{}.html'.format("_{}".format(panel_type) if panel_type else "")
-
-    if cohort_id == 0:
-        manifest_info = {
-            "message": "A cohort ID was not specified.".format(cohort_id),
-            "code": 400
-        }
-        return JsonResponse(manifest_info)
-
-        # messages.error()
-        # messages.error(request, 'Cohort requested does not exist.')
-        # return redirect('/user_landing')
-
-    print(request.GET.get('email', ''))
-    try:
-        cohort = Cohort.objects.get(id=cohort_id)
-    except ObjectDoesNotExist as e:
-        logger.error("[ERROR] A cohort with the ID {} was not found: ".format(cohort_id))
-        logger.exception(e)
-        manifest_info = {
-            "message": "A cohort with the ID {} was not found.".format(cohort_id),
-            "code": 400
-        }
-        return JsonResponse(manifest_info)
-
-    try:
-        user = User.objects.get(email=request.GET.get('email', ''))
-        Cohort_Perms.objects.get(user=user, cohort=cohort, perm=Cohort_Perms.OWNER, cohort__active=True)
-    except Exception as e:
-        logger.error("[ERROR] {} isn't the owner of cohort ID {}, or the cohort has been deleted.".format(request.GET.get('email', ''), cohort_id))
-        logger.exception(e)
-        manifest_info = {
-            "message": "{} isn't the owner of cohort ID {}, or the cohort has been deleted.".format(request.GET.get('email', ''), cohort_id),
-            "code": 403
-        }
-        return JsonResponse(manifest_info)
-
-    try:
-        manifest_info = {
-            "cohort": {
-                "cohort_id": int(cohort_id),
-                "name": cohort.name,
-                "description": cohort.description,
-            }
-        }
-=======
->>>>>>> 8737018e
 
         for filter, value in response['filterSet']['filters'].items():
             if filter.endswith(('_lt', '_lte', '_ebtw', '_ebtwe', '_btw', '_btwe', '_gte' '_gt')):
@@ -224,9 +148,6 @@
         return JsonResponse(info)
 
     try:
-<<<<<<< HEAD
-        user = User.objects.get(email=request.GET.get('email', ''))
-=======
         body = json.loads(request.body.decode('utf-8'))
         try:
             user = User.objects.get(email=body['email'])
@@ -239,7 +160,6 @@
             }
             return JsonResponse(info)
 
->>>>>>> 8737018e
         Cohort_Perms.objects.get(user=user, cohort=cohort, perm=Cohort_Perms.OWNER, cohort__active=True)
     except Exception as e:
         logger.error("[ERROR] {} isn't the owner of cohort ID {}, or the cohort has been deleted.".format(request.GET.get('email', ''), cohort_id))
@@ -307,10 +227,6 @@
     try:
         # response = cohorts_list(request)
 
-<<<<<<< HEAD
-        user = User.objects.get(email=request.GET.get('email', ''))
-        cohortList = []
-=======
         body = json.loads(request.body.decode('utf-8'))
         try:
             user = User.objects.get(email=body['email'])
@@ -322,7 +238,6 @@
                 "code": 401,
             }
             return JsonResponse(response)
->>>>>>> 8737018e
 
         cohortList = []
         cohorts = [cohort for cohort in Cohort.objects.filter(active=True) if
@@ -362,11 +277,6 @@
     cohort_info = []
     print(request.GET.get('email', ''))
     try:
-<<<<<<< HEAD
-        user = User.objects.get(email=request.GET.get('email', ''))
-
-        # cohort_ids = request.DELETE.getlist('id')
-=======
         body = json.loads(request.body.decode('utf-8'))
         try:
             user = User.objects.get(email=body['email'])
@@ -377,7 +287,6 @@
                 "message": f"{body['email']} is not a known user",
                 "code": 401,
             }
->>>>>>> 8737018e
         body = json.loads(request.body.decode('utf-8'))
         cohort_ids = body["cohort_ids"]
 
