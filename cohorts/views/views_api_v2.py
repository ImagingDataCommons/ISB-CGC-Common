--- conflicted
+++ resolved
@@ -19,11 +19,14 @@
 
 import json
 import logging
-
+import copy
+
+from django.contrib import messages
 from django.contrib.auth.models import User
 from django.conf import settings
 from django.core.exceptions import ObjectDoesNotExist, MultipleObjectsReturned
 from django.http import HttpResponse, JsonResponse
+from django.shortcuts import render, redirect
 from django.views.decorators.csrf import csrf_protect, csrf_exempt
 from django.views.decorators.http import require_http_methods
 from ..decorators import api_auth
@@ -84,24 +87,12 @@
             else:
                 filters_by_name[filter] = value
         filters_by_id = {}
-<<<<<<< HEAD
-        for attr in Attribute.objects.filter(name__in=list(filters.keys())).values('id', 'name'):
-            filters_by_id[str(attr['id'])] = filters[attr['name']]
-        response = _save_cohort(user, filters=filters_by_id, name=name, desc=description, version=version,
-                                no_stats=version.active==False)
-        cohort_id = response['cohort_id']
-        idc_data_version = Cohort.objects.get(id=cohort_id).get_data_versions()[0].version_number
-        # if request.GET['return_filter'] == 'True':
-        #     response["filterSet"] =  get_filterSet_api(cohort)
-        # response["filterSet"] =  get_filterSet_api(cohort)
-=======
         for attr in Attribute.objects.filter(name__in=list(filters_by_name.keys())).values('id', 'name'):
             filters_by_id[str(attr['id'])] = filters_by_name[attr['name']]
         response = _save_cohort(user, filters=filters_by_id, name=cohort_name, desc=description, version=version,
                                 no_stats=version.active==False)
         cohort_id = response['cohort_id']
         idc_data_version = Cohort.objects.get(id=cohort_id).get_data_versions()[0].version_number
->>>>>>> 03fb4aab
 
         response['filterSet'] = {'idc_data_version': idc_data_version, 'filters': response.pop('filters')}
 
@@ -137,11 +128,6 @@
         }
         return JsonResponse(info)
 
-    # if cohort_id == 0:
-    #     messages.error(request, 'Cohort requested does not exist.')
-    #     return redirect('/user_landing')
-
-    # print(request.GET.get('email', ''))
     try:
         cohort = Cohort.objects.get(id=cohort_id)
     except ObjectDoesNotExist as e:
