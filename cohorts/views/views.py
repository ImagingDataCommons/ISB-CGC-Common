--- conflicted
+++ resolved
@@ -845,20 +845,6 @@
         return value
 
 def create_manifest_bq_table(request, cohort):
-<<<<<<< HEAD
-    timestamp = datetime.datetime.fromtimestamp(time.time()).strftime('%Y%m%d_%H%M%S')
-    user_table = "manifest_cohort_{}_{}".format(str(cohort.id), timestamp)
-
-    export_settings = {
-        'dest': {
-            'project_id': settings.BIGQUERY_USER_DATA_PROJECT_ID,
-            'dataset_id': settings.BIGQUERY_USER_MANIFEST_DATASET,
-            'table_id': user_table
-        },
-        'email': request.user.email,
-        'cohort_id': cohort.id
-    }
-=======
     response = None
     try:
         timestamp = datetime.datetime.fromtimestamp(time.time()).strftime('%Y%m%d_%H%M%S')
@@ -873,7 +859,6 @@
             'email': request.user.email,
             'cohort_id': cohort.id
         }
->>>>>>> 852a5458
 
         order_by = ["PatientID", "collection_id", "StudyInstanceUID", "SeriesInstanceUID", "SOPInstanceUID", "source_DOI", "crdc_instance_uuid", "gcs_url"]
         field_list = json.loads(request.GET.get('columns','["PatientID", "collection_id", "StudyInstanceUID", "SeriesInstanceUID", "SOPInstanceUID", "source_DOI", "crdc_instance_uuid", "gcs_url"]'))
@@ -891,29 +876,6 @@
 
             export_settings['desc'] = "\n".join(headers)
 
-<<<<<<< HEAD
-        base_filters = cohort.get_filters_as_dict_simple()[0]
-        if 'bmi' in base_filters:
-            vals = base_filters['bmi']
-            del base_filters['bmi']
-            for val in vals:
-                if val != 'obese':
-                    if 'bmi_btw' not in base_filters:
-                        base_filters['bmi_btw'] = []
-                    base_filters['bmi_btw'].append(BMI_MAPPING[val])
-                else:
-                    base_filters['bmi_gt'] = BMI_MAPPING[val]
-
-    result = get_bq_metadata(base_filters,field_list,cohort.get_data_versions(active=True),order_by=order_by, output_settings=export_settings)
-
-    if result['status'] == 'error':
-        response = JsonResponse({'status': 400, 'message': result['message']})
-    else:
-        table_uri = "https://console.cloud.google.com/bigquery?p={}&d={}&t={}&page=table".format(settings.BIGQUERY_USER_DATA_PROJECT_ID, settings.BIGQUERY_USER_MANIFEST_DATASET, user_table)
-        msg = ''
-        if result['status'] == 'long_running':
-            msg += 'Your manifest job is still exporting; be sure to wait five minutes to allow the export to complete. Once complete, this'
-=======
             base_filters = cohort.get_filters_as_dict_simple()[0]
             if 'bmi' in base_filters:
                 vals = base_filters['bmi']
@@ -930,7 +892,6 @@
 
         if result['status'] == 'error':
             response = JsonResponse({'status': 400, 'message': result['message']})
->>>>>>> 852a5458
         else:
             msg_template = get_template('cohorts/bq-manifest-export-msg.html')
             msg = msg_template.render(context={
