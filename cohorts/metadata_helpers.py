"""
Copyright 2017, Institute for Systems Biology

Licensed under the Apache License, Version 2.0 (the "License");
you may not use this file except in compliance with the License.
You may obtain a copy of the License at

   http://www.apache.org/licenses/LICENSE-2.0

Unless required by applicable law or agreed to in writing, software
distributed under the License is distributed on an "AS IS" BASIS,
WITHOUT WARRANTIES OR CONDITIONS OF ANY KIND, either express or implied.
See the License for the specific language governing permissions and
limitations under the License.
"""

"""
Helper methods for fetching, curating, and managing cohort metadata
"""

import sys
import random
import string
import logging
import traceback
import warnings
import copy
import MySQLdb
import string
from projects.models import Program

from uuid import uuid4
from django.conf import settings


debug = settings.DEBUG # RO global for this file

logger = logging.getLogger('main_logger')

warnings.filterwarnings("ignore", "No data - zero rows fetched, selected, or processed")

PREFORMATTED_VALUES = {}

PREFORMATTED_ATTRIBUTES = {}

# TODO: move this into a table, maybe metadata_attr?
MOLECULAR_CATEGORIES = {
    'nonsilent': {
        'name': 'Non-silent',
        'attrs': [
            'Missense_Mutation',
            'Nonsense_Mutation',
            'Nonstop_Mutation',
            'Frame_Shift_Del',
            'Frame_Shift_Ins',
            'In_Frame_Del',
            'In_Frame_Ins',
            'Translation_Start_Site',
        ]
    }
}

MOLECULAR_ATTR = [
    {'value': 'Missense_Mutation', 'displ_name': 'Missense Mutation'},
    {'value': 'Frame_Shift_Del', 'displ_name': 'Frame Shift - Deletion'},
    {'value': 'Frame_Shift_Ins', 'displ_name': 'Frame Shift - Insertion'},
    {'value': 'In_Frame_Del', 'displ_name': 'In Frame Deletion'},
    {'value': 'In_Frame_Ins', 'displ_name': 'In Frame Insertion'},
    {'value': 'Translation_Start_Site', 'displ_name': 'Translation Start Site'},
    {'value': 'Nonsense_Mutation', 'displ_name': 'Nonsense Mutation'},
    {'value': 'Nonstop_Mutation', 'displ_name': 'Nonstop Mutation'},
    {'value': 'Silent', 'displ_name': 'Silent'},
    {'value': 'RNA', 'displ_name': 'RNA'},
    {'value': 'Intron', 'displ_name': 'Intron'},
    {'value': 'Splice_Site', 'displ_name': 'Splice Site'},
    {'value': "3'UTR", 'displ_name': '3\' UTR'},
    {'value': "5'UTR", 'displ_name': '5\' UTR'},
    {'value': "5'Flank", 'displ_name': '5\' Flank'},
    {'value': "3'Flank", 'displ_name': '3\' Flank'},
]

MOLECULAR_DISPLAY_STRINGS = {
    'categories': {
        'nonsilent': 'Non-silent',
        'any': 'Any',
        'specific': 'Specific Mutation Type',
    },
    'values': {
        'Missense_Mutation': 'Missense Mutation',
        'Frame_Shift_Del': 'Frame Shift - Deletion',
        'Frame_Shift_Ins': 'Frame Shift - Insertion',
        'In_Frame_Del': 'In Frame Deletion',
        'In_Frame_Ins': 'In Frame Insertion',
        'Translation_Start_Site': 'Translation Start Site',
        'Nonsense_Mutation': 'Nonsense Mutation',
        'Nonstop_Mutation': 'Nonstop Mutation',
        'Silent': 'Silent',
        'RNA': 'RNA',
        'Intron': 'Intron',
        'Splice_Site': 'Splice Site',
        "3'UTR": '3\' UTR',
        "5'UTR": '5\' UTR',
        "5'Flank": '5\' Flank',
        "3'Flank": '3\' Flank',
    },
}

### METADATA_ATTR ###
# Local storage of the metadata attributes, values, and their display names for a program. This dict takes the form:
# {
#   <program id>: {
#       <attr name>: {
#           'displ_name': <attr display name>,
#           'values': {
#               <metadata attr value>: {
#                   'displ_value': <metadata attr display value>,
#                   'tooltip': <tooltip value>
#               }
#           }, [...]
#       }, [...]
#   }, [...]
# }
# The data is stored to prevent excessive retrieval
METADATA_ATTR = {}

### METADATA_DATA_TYPES ###
# Local storage of the metadata data types, values, and their display strings for a program. This dict takes the form:
# {
#   <program id>: {
#       <data type name>: {
#           'displ_name': <data type display name>,
#           'values': {
#               <data type value>: <data type display value>, [...]
#           }, [...]
#       }, [...]
#   }, [...]
# }
# The data is stored to prevent excessive retrieval
METADATA_DATA_TYPES = {}

### METADATA_DATA_TYPES_DISPLAY ###
# Local storage of the metadata data types, values, and their display strings keyed against the values instead of the
# types. This dict takes the form:
# {
#   <program id>: {
#       <data type id>: <data type display string>, [...]
#   }, [...]
# }
# The data is stored to prevent excessive retrieval
METADATA_DATA_TYPES_DISPLAY = {}

METADATA_DATA_AVAIL_PLOT_MAP = {
    'Aligned_Reads': 'DNAseq_data',
    'Copy_Number_Segment_Masked': 'cnvrPlatform',
    'DNA_Methylation_Beta': 'methPlatform',
    'miRNA_Gene_Quantification': 'mirnPlatform',
    'miRNA_Isoform_Quantification': 'mirnPlatform',
    'mRNA_Gene_Quantification': 'gexpPlatform',
    'mRNA_Isoform_Quantification': 'gexpPlatform',
    'Protein_Quantification': 'rppaPlatform',
}

ISB_CGC_PROJECTS = {
    'list': [],
}

BQ_MOLECULAR_ATTR_TABLES = {
    'TCGA': {
        'HG19': {
            'table': 'Somatic_Mutation_MC3',
            'dataset': 'TCGA_hg19_data_v0',
            'sample_barcode_col': 'sample_barcode_tumor',
        },
        'HG38': {
            'table': 'Somatic_Mutation',
            'dataset': 'TCGA_hg38_data_v0',
            'sample_barcode_col': 'sample_barcode_tumor',
        },
    },
    'CCLE': None,
    'TARGET': None,
}


# Get a set of random characters of 'length'
def make_id(length):
    return ''.join(random.sample(string.ascii_lowercase, length))


# Database connection
def get_sql_connection():
    database = settings.DATABASES['default']
    db = None
    try:

        connect_options = {
            'host': database['HOST'],
            'db': database['NAME'],
            'user': database['USER'],
            'passwd': database['PASSWORD'],
        }

        # Only use the socket if it's there to be used and we're not in a dev environment
        if not settings.IS_DEV and settings.DB_SOCKET:
            connect_options['host'] = 'localhost'
            connect_options['unix_socket'] = settings.DB_SOCKET

        if 'OPTIONS' in database and 'ssl' in database['OPTIONS'] and not (settings.IS_APP_ENGINE_FLEX or settings.IS_APP_ENGINE):
            connect_options['ssl'] = database['OPTIONS']['ssl']

        db = MySQLdb.connect(**connect_options)

        return db

    except Exception as e:
        logger.error("[ERROR] Exception in get_sql_connection(): "+e.message)
        logger.exception(e)
        if db and db.open: db.close()


def fetch_program_data_types(program, for_display=False):

    db = None
    cursor = None

    try:

        if not program:
            program = get_public_program_id('TCGA')

        if program not in METADATA_DATA_TYPES or len(METADATA_DATA_TYPES[program]) <= 0:

            METADATA_DATA_TYPES[program] = {}
            METADATA_DATA_TYPES_DISPLAY[program] = {}

            preformatted_attr = get_preformatted_attr(program)

            db = get_sql_connection()
            cursor = db.cursor()
            cursor.callproc('get_program_datatypes', (program,))
            for row in cursor.fetchall():
                if not row[2] in METADATA_DATA_TYPES[program]:
                    METADATA_DATA_TYPES[program][row[2]] = {'name': row[2], 'displ_name': format_for_display(row[2]) if row[2] not in preformatted_attr else row[2], 'values': {}}
                METADATA_DATA_TYPES[program][row[2]]['values'][int(row[0])] = ('Available' if row[1] is None else row[1])

            cursor.close()
            cursor = db.cursor(MySQLdb.cursors.DictCursor)
            cursor.callproc('get_program_display_strings', (program,))

            for row in cursor.fetchall():
                if row['value_name'] is None and row['attr_name'] in METADATA_DATA_TYPES[program]:
                    METADATA_DATA_TYPES[program][row['attr_name']]['displ_name'] = row['display_string']

            for data_type in METADATA_DATA_TYPES[program]:
                for value in METADATA_DATA_TYPES[program][data_type]['values']:
                    if not str(value) in METADATA_DATA_TYPES_DISPLAY[program]:
                        METADATA_DATA_TYPES_DISPLAY[program][str(value)] = METADATA_DATA_TYPES[program][data_type]['displ_name'] + ', ' + METADATA_DATA_TYPES[program][data_type]['values'][value]

        if for_display:
            return copy.deepcopy(METADATA_DATA_TYPES_DISPLAY[program])
        return copy.deepcopy(METADATA_DATA_TYPES[program])

    except Exception as e:
        logger.error('[ERROR] Exception while trying to get data types for program #%s:' % str(program))
        logger.exception(e)
    finally:
        if cursor: cursor.close()
        if db and db.open: db.close()


# Returns the list of attributes for a program, as stored in the METADATA_ATTR[<program>] list
# If a current list is not found, it is retrieved using the get_metadata_attr sproc.
def fetch_program_attr(program):

    db = None
    cursor = None

    try:

        if not program:
            program = get_public_program_id('TCGA')

        if program not in METADATA_ATTR or len(METADATA_ATTR[program]) <= 0:

            METADATA_ATTR[program] = {}

            preformatted_attr = get_preformatted_attr(program)

            db = get_sql_connection()
            cursor = db.cursor()
            cursor.callproc('get_program_attr', (program,))
            for row in cursor.fetchall():
                METADATA_ATTR[program][row[0]] = {'name': row[0], 'displ_name': format_for_display(row[0]) if row[0] not in preformatted_attr else row[0], 'values': {}, 'type': row[1]}

            cursor.close()
            cursor = db.cursor(MySQLdb.cursors.DictCursor)
            cursor.callproc('get_program_display_strings', (program,))

            for row in cursor.fetchall():
                if row['value_name'] is None and row['attr_name'] in METADATA_ATTR[program]:
                    METADATA_ATTR[program][row['attr_name']]['displ_name'] = row['display_string']

        return copy.deepcopy(METADATA_ATTR[program])

    except Exception as e:
        logger.error('[ERROR] Exception while trying to get attributes for program #%s:' % str(program))
        logger.exception(e)
    finally:
        if cursor: cursor.close()
        if db and db.open: db.close()


# Generate the ISB_CGC_PROJECTS['list'] value set based on the get_isbcgc_project_set sproc
def fetch_isbcgc_project_set():

    db = None
    cursor = None

    try:
        db = get_sql_connection()

        if not ISB_CGC_PROJECTS['list'] or len(ISB_CGC_PROJECTS['list']) <= 0:
            cursor = db.cursor()
            cursor.execute("SELECT COUNT(SPECIFIC_NAME) FROM INFORMATION_SCHEMA.ROUTINES WHERE SPECIFIC_NAME = 'get_isbcgc_project_set';")
            # Only try to fetch the project set if the sproc exists
            if cursor.fetchall()[0][0] > 0:
                cursor.execute("CALL get_isbcgc_project_set();")
                ISB_CGC_PROJECTS['list'] = []
                for row in cursor.fetchall():
                    ISB_CGC_PROJECTS['list'].append(row[0])
            else:
                # Otherwise just warn
                logger.warn("[WARNING] Stored procedure get_isbcgc_project_set was not found!")

        return copy.deepcopy(ISB_CGC_PROJECTS['list'])

    except Exception as e:
        logger.error('[ERROR] Exception when fetching the isb-cgc study set:')
        logger.exception(e)
    finally:
        if cursor: cursor.close()
        if db and db.open: db.close()


# Fetch a list of all public programs, represented as an object containing their name and ID
def get_public_programs():
    try:
        progs = Program.objects.filter(is_public=True, active=True)

        public_progs = [{'id': x.id, 'name': x.name} for x in progs]

        return public_progs

    except Exception as e:
        logger.error('[ERROR] Excpetion while fetching public program list:')
        logger.exception(e)


# Given a public program's shorthand name, retrive its database ID for use in various queries
def get_public_program_id(program):
    try:
        prog = Program.objects.filter(name=program, active=True, is_public=True)

        if len(prog) > 1:
            print >> sys.stderr, '[WARNING] More than one program found with this short name! Using the first one.'
            return int(prog[0].id)

        return int(prog[0].id)

    except Exception as e:
        logger.error('[ERROR] Excpetion while fetching %s program ID:' % program)
        logger.exception(e)


# Get the list of possible metadata values and their display strings for non-continuous data based on their in-use
# values in a program's metadata_samples table
# Program ID defaults to TCGA if one is not provided
def fetch_metadata_value_set(program=None):

    db = None
    cursor = None

    try:
        if not program:
            program = get_public_program_id('TCGA')

        # This is only valid for public programs
        if not Program.objects.get(id=program).is_public:
            return {}

        if program not in METADATA_ATTR or len(METADATA_ATTR[program]) <= 0:
            fetch_program_attr(program)

        preformatted_values = get_preformatted_values(program)

        if len(METADATA_ATTR[program][METADATA_ATTR[program].keys()[0]]['values']) <= 0:
            db = get_sql_connection()
            cursor = db.cursor()

            cursor.callproc('get_metadata_values', (program,))

            for row in cursor.fetchall():
                METADATA_ATTR[program][cursor.description[0][0]]['values'][str(row[0])] = {
                    'displ_value': format_for_display(str(row[0])) if cursor.description[0][0] not in preformatted_values else str(row[0]),
                }

            while (cursor.nextset() and cursor.description is not None):
                for row in cursor.fetchall():
                    METADATA_ATTR[program][cursor.description[0][0]]['values'][str(row[0])] = {
                        'displ_value': format_for_display(str(row[0])) if cursor.description[0][0] not in preformatted_values else str(row[0]),
                    }

            cursor.close()
            cursor = db.cursor(MySQLdb.cursors.DictCursor)
            cursor.callproc('get_program_display_strings', (program,))

            for row in cursor.fetchall():
                if row['value_name'] is not None and row['attr_name'] in METADATA_ATTR[program]:
                    if row['value_name'] in METADATA_ATTR[program][row['attr_name']]['values']:
                        METADATA_ATTR[program][row['attr_name']]['values'][row['value_name']] = {
                            'displ_value': row['display_string'],
                        }
                    # Bucketed continuous numerics like BMI will not already have values in, since the bucketing is done in post-process
                    elif METADATA_ATTR[program][row['attr_name']]['type'] == 'N':
                        METADATA_ATTR[program][row['attr_name']]['values'][row['value_name']] = {
                            'displ_value': row['display_string'],
                        }

            # Fetch the tooltip strings for Disease Codes
            cursor = db.cursor()
            cursor.callproc('get_project_tooltips', (program,))

            for row in cursor.fetchall():
                if 'disease_code' in METADATA_ATTR[program] and row[0] in METADATA_ATTR[program]['disease_code']['values']:
                    METADATA_ATTR[program]['disease_code']['values'][row[0]]['tooltip'] = row[2]
                if 'project_short_name' in METADATA_ATTR[program] and row[1] in METADATA_ATTR[program]['project_short_name']['values']:
                    METADATA_ATTR[program]['project_short_name']['values'][row[1]]['tooltip'] = row[2]

        return copy.deepcopy(METADATA_ATTR[program])

    except Exception as e:
        logger.error('[ERROR] Exception when fetching the metadata value set:')
        logger.exception(e)
<<<<<<< HEAD
        print >> sys.stdout, traceback.format_exc()
=======
>>>>>>> 2d7eab94
    finally:
        if cursor: cursor.close()
        if db and db.open: db.close()


# Returns the list of a given program's preformatted attributes, i.e. attributes whose database names should
# not be transformed
# This can be hard-coded into the list, or made into a call to the database
def get_preformatted_attr(program=None):
    if not program:
        program = get_public_program_id('TCGA')
    if len(PREFORMATTED_ATTRIBUTES) <= 0:
        for pubprog in get_public_programs():
            # Load the attributes via a query or hard code them here
            PREFORMATTED_ATTRIBUTES[str(pubprog['id'])] = []

    if program not in PREFORMATTED_ATTRIBUTES:
        return []

    return PREFORMATTED_ATTRIBUTES[program]


# Some field values are 'preformatted' which is to say their database entries should be displayed as-is with no
# alterations made; specify them in the PREFORMATTED_VALUES dict, on a per-program basis (declaration at the top
# of this file, built in this method at request time)
def get_preformatted_values(program=None):

    db = None
    cursor = None

    try:

        if not program:
            program = get_public_program_id('TCGA')

        program = str(program)

        if len(PREFORMATTED_VALUES) <= 0:

            db = get_sql_connection()

            public_programs = get_public_programs()

            # Load the values via a query or hard code them here
            for pubprog in public_programs:
                cursor = db.cursor()
                cursor.callproc('get_preformatted_attrs', (pubprog['id'],))
                for row in cursor.fetchall():
                    if not str(pubprog['id']) in PREFORMATTED_VALUES:
                        PREFORMATTED_VALUES[str(pubprog['id'])] = []
                    PREFORMATTED_VALUES[str(pubprog['id'])].append(row[0])
                cursor.close()

        if program not in PREFORMATTED_VALUES:
            return []

        return copy.deepcopy(PREFORMATTED_VALUES[program])

    except Exception as e:
        logger.error("[ERROR] When getting preformatted values:")
        logger.exception(e)
    finally:
        if cursor: cursor.close()
        if db and db.open: db.close()


# Confirm that a filter key is a valid column in the attribute and data type sets or a valid mutation filter
def validate_filter_key(col,program):

    if not program in METADATA_ATTR:
        fetch_program_attr(program)

    if not program in METADATA_DATA_TYPES:
        fetch_program_data_types(program)

    if 'MUT:' in col:
        return (':category' in col or ':specific' in col)

    if ':' in col:
        col = col.split(':')[1]

    return col in METADATA_ATTR[program] or METADATA_DATA_TYPES[program]


# Make standard adjustments to a string for display: replace _ with ' ', title case (except for 'to')
def format_for_display(item):
    formatted_item = item

    if item is None or item == 'null':
        formatted_item = 'None'
    else:
        formatted_item = string.replace(formatted_item, '_', ' ')
        formatted_item = string.capwords(formatted_item)
        formatted_item = string.replace(formatted_item,' To ', ' to ')

    return formatted_item


# Construct WHERE clauses for BigQuery and CloudSQL based on a set of filters
# If the names of the columns differ across the 2 platforms, the alt_key_map can be
# used to map a filter 'key' to a different column name
def build_where_clause(filters, alt_key_map=False, program=None):
    first = True
    query_str = ''
    big_query_str = ''  # todo: make this work for non-string values -- use {}.format
    value_tuple = ()
    key_order = []
    keyType = None
    gene = None

    grouped_filters = None

    for key, value in filters.items():
        if isinstance(value, dict) and 'values' in value:
            value = value['values']

        if isinstance(value, list) and len(value) == 1:
            value = value[0]
        # Check if we need to map to a different column name for a given key
        if alt_key_map and key in alt_key_map:
            key = alt_key_map[key]

        if key == 'data_type':
            key = 'metadata_data_type_availability_id'

        # Multitable where's will come in with : in the name. Only grab the column piece for now
        # TODO: Shouldn't throw away the entire key
        elif ':' in key:
            keyType = key.split(':')[0]
            if keyType == 'MUT':
                gene = key.split(':')[2]
            key = key.split(':')[-1]

        # Multitable filter lists don't come in as string as they can contain arbitrary text in values
        elif isinstance(value, basestring):
            # If it's a list of values, split it into an array
            if ',' in value:
                value = value.split(',')

        key_order.append(key)

        # BQ-only format
        if keyType == 'MUT':
            # If it's first in the list, don't append an "and"
            params = {}
            value_tuple += (params,)

            if first:
                first = False
            else:
                big_query_str += ' AND'

            big_query_str += " %s = '{hugo_symbol}' AND " % 'Hugo_Symbol'
            params['gene'] = gene

            if(key == 'category'):
                if value == 'any':
                    big_query_str += '%s IS NOT NULL' % 'Variant_Classification'
                    params['var_class'] = ''
                else:
                    big_query_str += '%s IN ({var_class})' % 'Variant_Classification'
                    values = MOLECULAR_CATEGORIES[value]['attrs']
            else:
                big_query_str += '%s IN ({var_class})' % 'Variant_Classification'
                values = value

            if value != 'any':
                if isinstance(values, list):
                    j = 0
                    for vclass in values:
                        if j == 0:
                            params['var_class'] = "'%s'" % vclass.replace("'", "\\'")
                            j = 1
                        else:
                            params['var_class'] += ",'%s'" % vclass.replace("'", "\\'")
                else:
                    params['var_class'] = "'%s'" % values.replace("'", "\\'")

        else:
            # If it's first in the list, don't append an "and"
            if first:
                first = False
            else:
                query_str += ' and'
                big_query_str += ' and'

            # If it's a ranged value, calculate the bins
            if key == 'age_at_diagnosis':
                if value == 'None':
                    query_str += ' %s IS NULL' % key
                else:
                    query_str += ' (' + sql_age_by_ranges(value,(program and Program.objects.get(id=program).name == 'TARGET')) + ') '
            elif key == 'bmi':
                if value == 'None':
                    query_str += ' %s IS NULL' % key
                else:
                    query_str += ' (' + sql_bmi_by_ranges(value) + ') '
            elif key == 'year_of_diagnosis':
                if value == 'None':
                    query_str += ' %s IS NULL' % key
                else:
                    query_str += ' (' + sql_year_by_ranges(value) + ') '
            elif key == 'event_free_survival' or key == 'days_to_death' or key == 'days_to_last_known_alive' or key == 'days_to_last_followup':
                if value == 'None':
                    query_str += ' %s IS NULL' % key
                else:
                    query_str += ' (' + sql_simple_days_by_ranges(value, key) + ') '
            elif key == 'wbc_at_diagnosis':
                if value == 'None':
                    query_str += ' % IS NULL' % key
                else:
                    query_str += ' (' + sql_simple_number_by_200(value, key) + ') '
            # If it's a list of items for this key, create an or subclause
            elif isinstance(value, list):
                has_null = False
                if 'None' in value:
                    has_null = True
                    query_str += ' (%s is null or' % key
                    big_query_str += ' (%s is null or' % key
                    value.remove('None')
                query_str += ' %s in (' % key
                big_query_str += ' %s in (' % key
                i = 0
                for val in value:
                    value_tuple += (val.strip(),) if type(val) is unicode else (val,)
                    if i == 0:
                        query_str += '%s'
                        big_query_str += '"' + str(val) + '"'
                        i += 1
                    else:
                        query_str += ',%s'
                        big_query_str += ',' + '"' + str(val) + '"'
                query_str += ')'
                big_query_str += ')'
                if has_null:
                    query_str += ')'
                    big_query_str += ')'

            # If it's looking for None values
            elif value == 'None':
                query_str += ' %s is null' % key
                big_query_str += ' %s is null' % key

            # For the general case
            else:
                if key == 'fl_archive_name':
                    big_query_str += ' %s like' % key
                    big_query_str += ' "%' + value + '%"'
                elif key == 'fl_data_level':
                    big_query_str += ' %s=%s' % (key, value)
                elif type(value) == bool:
                    big_query_str += ' %s=%r' % (key, value)
                else:
                    query_str += ' %s=' % key
                    big_query_str += ' %s=' % key
                    query_str += '%s'
                    big_query_str += '"%s"' % value
                    value_tuple += (value.strip(),) if type(value) is unicode else (value,)

    # Handle our data buckets
    if grouped_filters:
        for bucket in grouped_filters:
            if not query_str == '':
                query_str += ' and '
                big_query_str += ' and '

            query_str += '( '
            big_query_str += '( '

            first = True
            for filter in grouped_filters[bucket]:
                if first:
                    first = False
                else:
                    query_str += ' or '
                    big_query_str += ' or '

                query_str += ' %s=' % filter['filter']
                big_query_str += ' %s=' % filter['filter']
                query_str += '%s'
                big_query_str += '"%s"' % filter['value']
                value_tuple += (filter['value'].strip(),) if type(filter['value']) is unicode else (filter['value'],)

            query_str += ' )'
            big_query_str += ' )'

    return {'query_str': query_str, 'value_tuple': value_tuple, 'key_order': key_order, 'big_query_str': big_query_str}


def sql_simple_number_by_200(value, field):
    if debug: print >> sys.stderr, 'Called ' + sys._getframe().f_code.co_name
    result = ''

    if isinstance(value, basestring):
        value = [value]

    first = True
    for val in value:
        if first:
            first = False
        else:
            result += ' or'
        if str(val) == 'None':
            result += (' (%s IS NULL)' % field)
        elif str(val) == '0 to 200':
            result += (' (%s <= 200)' % field)
        elif str(val) == '200.01 to 400':
            result += (' (%s > 200 and %s <= 400)' % (field, field,))
        elif str(val) == '400.01 to 600':
            result += (' (%s > 400 and %s <= 600)' % (field, field,))
        elif str(val) == '600.01 to 800':
            result += (' (%s > 600 and %s <= 800)' % (field, field,))
        elif str(val) == '800.01 to 1000':
            result += (' (%s > 800 and %s <= 1000)' % (field, field,))
        elif str(val) == '1000.01 to 1200':
            result += (' (%s > 1000 and %s <= 1200)' % (field, field,))
        elif str(val) == '1200.01 to 1400':
            result += (' (%s > 1200 and %s <= 1400)' % (field, field,))
        elif str(val) == '1400.01+':
            result += (' (%s > 1400)' % (field,))

    return result


def sql_simple_days_by_ranges(value, field):
    if debug: print >> sys.stderr, 'Called ' + sys._getframe().f_code.co_name
    result = ''

    if isinstance(value, basestring):
        value = [value]

    first = True
    for val in value:
        if first:
            first = False
        else:
            result += ' or'

        if str(val) == 'None':
            result += (' %s IS NULL' % field)
        elif str(val) == '-30000 to -35000':
            result += (' (%s >= -35000 and %s <= -30001)' % (field, field,))
        elif str(val) == '-25001 to -30000':
            result += (' (%s >= -30000 and %s <= -25001)' % (field, field,))
        elif str(val) == '-20001 to -25000':
             result += (' (%s >= -25000 and %s <= -20001)' % (field, field,))
        elif str(val) == '-15001 to -20000':
             result += (' (%s >= -20000 and %s <= -15001)' % (field, field,))
        elif str(val) == '-10001 to -15000':
             result += (' (%s >= -15000 and %s <= -10001)' % (field, field,))
        elif str(val) == '-5001 to -10000':
             result += (' (%s >= -10000 and %s <= -5001)' % (field, field,))
        elif str(val) == '0 to -5000':
             result += (' (%s >= -5000 and %s <= 0)' % (field, field,))
        elif str(val) == '1 to 500':
            result += (' (%s <= 500)' % field)
        elif str(val) == '501 to 1000':
            result += (' (%s >= 501 and %s <= 1000)' % (field, field,))
        elif str(val) == '1001 to 1500':
             result += (' (%s >= 1001 and %s <= 1500)' % (field, field,))
        elif str(val) == '1501 to 2000':
             result += (' (%s >= 1501 and %s <= 2000)' % (field, field,))
        elif str(val) == '2001 to 2500':
             result += (' (%s >= 2001 and %s <= 2500)' % (field, field,))
        elif str(val) == '2501 to 3000':
             result += (' (%s >= 2501 and %s <= 3000)' % (field, field,))
        elif str(val) == '3001 to 3500':
             result += (' (%s >= 3001 and %s <= 3500)' % (field, field,))
        elif str(val) == '3501 to 4000':
             result += (' (%s >= 3501 and %s <= 4000)' % (field, field,))
        elif str(val) == '4001 to 4500':
             result += (' (%s >= 4001 and %s <= 4500)' % (field, field,))
        elif str(val) == '4501 to 5000':
             result += (' (%s >= 4501 and %s <= 5000)' % (field, field,))
        elif str(val) == '5001 to 5500':
             result += (' (%s >= 5001 and %s <= 5500)' % (field, field,))
        elif str(val) == '5501 to 6000':
             result += (' (%s >= 5501 and %s <= 6000)' % (field, field,))

    return result


def sql_year_by_ranges(value):
    if debug: print >> sys.stderr, 'Called ' + sys._getframe().f_code.co_name
    result = ''

    if isinstance(value, basestring):
        value = [value]

    first = True
    for val in value:
        if first:
            first = False
        else:
            result += ' or'

        if str(val) == 'None':
            result += ' year_of_diagnosis IS NULL'
        elif str(val) == '1976 to 1980':
            result += ' (year_of_diagnosis <= 1980)'
        elif str(val) == '1981 to 1985':
            result += ' (year_of_diagnosis >= 1981 and year_of_diagnosis <= 1985)'
        elif str(val) == '1986 to 1990':
            result += ' (year_of_diagnosis >= 1986 and year_of_diagnosis <= 1990)'
        elif str(val) == '1991 to 1995':
            result += ' (year_of_diagnosis >= 1991 and year_of_diagnosis <= 1995)'
        elif str(val) == '1996 to 2000':
            result += ' (year_of_diagnosis >= 1996 and year_of_diagnosis <= 2000)'
        elif str(val) == '2001 to 2005':
            result += ' (year_of_diagnosis >= 2001 and year_of_diagnosis <= 2005)'
        elif str(val) == '2006 to 2010':
            result += ' (year_of_diagnosis >= 2006 and year_of_diagnosis <= 2010)'
        elif str(val) == '2011 to 2015':
            result += ' (year_of_diagnosis >= 2011 and year_of_diagnosis <= 2015)'

    return result


def sql_bmi_by_ranges(value):
    if debug: print >> sys.stderr, 'Called ' + sys._getframe().f_code.co_name
    result = ''
    if isinstance(value, basestring):
        value = [value]

    first = True

    for val in value:
        if first:
            first = False
        else:
            result += ' or'

        if str(val) == 'None':
            result += ' bmi IS NULL'
        if str(val) == 'underweight':
            result += ' (bmi < 18.5)'
        elif str(val) == 'normal weight':
            result += ' (bmi >= 18.5 and bmi <= 24.9)'
        elif str(val) == 'overweight':
            result += ' (bmi > 24.9 and bmi <= 29.9)'
        elif str(val) == 'obese':
            result += ' (bmi > 29.9)'

    return result


def sql_age_by_ranges(value, bin_by_five=False):
    if debug: print >> sys.stderr,'Called '+sys._getframe().f_code.co_name
    result = ''
    if isinstance(value, basestring):
       value = [value]

    first = True
    for val in value:
        if first:
            first = False
        else:
            result += ' or'

        if str(val) == 'None':
            result += ' age_at_diagnosis IS NULL'
        else:
            if not bin_by_five:
                if str(val) == '10 to 39':
                    result += ' (age_at_diagnosis >= 10 and age_at_diagnosis < 40)'
                elif str(val) == '40 to 49':
                    result += ' (age_at_diagnosis >= 40 and age_at_diagnosis < 50)'
                elif str(val) == '50 to 59':
                    result += ' (age_at_diagnosis >= 50 and age_at_diagnosis < 60)'
                elif str(val) == '60 to 69':
                    result += ' (age_at_diagnosis >= 60 and age_at_diagnosis < 70)'
                elif str(val) == '70 to 79':
                    result += ' (age_at_diagnosis >= 70 and age_at_diagnosis < 80)'
                elif str(val).lower() == 'over 80':
                    result += ' (age_at_diagnosis >= 80)'
            else:
                if str(val) == '0 to 4':
                    result += ' (age_at_diagnosis >= 0 and age_at_diagnosis < 5)'
                elif str(val) == '5 to 9':
                    result += ' (age_at_diagnosis >= 5 and age_at_diagnosis < 10)'
                elif str(val) == '10 to 14':
                    result += ' (age_at_diagnosis >= 10 and age_at_diagnosis < 15)'
                elif str(val) == '15 to 19':
                    result += ' (age_at_diagnosis >= 15 and age_at_diagnosis < 20)'
                elif str(val) == '20 to 24':
                    result += ' (age_at_diagnosis >= 20 and age_at_diagnosis < 25)'
                elif str(val) == '25 to 29':
                    result += ' (age_at_diagnosis >= 25 and age_at_diagnosis < 30)'
                elif str(val) == '30 to 34':
                    result += ' (age_at_diagnosis >= 30 and age_at_diagnosis < 35)'
                elif str(val) == '35 to 39':
                    result += ' (age_at_diagnosis >= 35 and age_at_diagnosis < 40)'
                elif str(val).lower() == 'over 40':
                    result += ' (age_at_diagnosis >= 40)'


    return result


def gql_age_by_ranges(q, key, value):
    if debug: print >> sys.stderr,'Called '+sys._getframe().f_code.co_name
    result = ''
    if not isinstance(value, basestring):
        # value is a list of ranges
        first = True
        for val in value:
            if first:
                first = False
            else:
                result += ' or'
            if str(val) == '10to39':
                result += ' (%s >= 10 and %s < 40)' % (key, key)
            elif str(val) == '40to49':
                result += ' (%s >= 40 and %s < 50)' % (key, key)
            elif str(val) == '50to59':
                result += ' (%s >= 50 and %s < 60)' % (key, key)
            elif str(val) == '60to69':
                result += ' (%s >= 60 and %s < 70)' % (key, key)
            elif str(val) == '70to79':
                result += ' (%s >= 70 and %s < 80)' % (key, key)
            elif str(val).lower() == 'over80':
                result += ' (%s >= 80)' % key
    else:
        # value is a single range
        if str(value) == '10to39':
            result += ' (%s >= 10 and %s < 40)' % (key, key)
        elif str(value) == '40to49':
            result += ' (%s >= 40 and %s < 50)' % (key, key)
        elif str(value) == '50to59':
            result += ' (%s >= 50 and %s < 60)' % (key, key)
        elif str(value) == '60to69':
            result += ' (%s >= 60 and %s < 70)' % (key, key)
        elif str(value) == '70to79':
            result += ' (%s >= 70 and %s < 80)' % (key, key)
        elif str(value).lower() == 'over80':
            result += ' (%s >= 80)' % key
    return result


"""
BigQuery methods
"""
def submit_bigquery_job(bq_service, project_id, query_body, batch=False):

    job_data = {
        'jobReference': {
            'projectId': project_id,
            'job_id': str(uuid4())
        },
        'configuration': {
            'query': {
                'query': query_body,
                'priority': 'BATCH' if batch else 'INTERACTIVE'
            }
        }
    }

    return bq_service.jobs().insert(
        projectId=project_id,
        body=job_data).execute(num_retries=5)


def is_bigquery_job_finished(bq_service, project_id, job_id):

    job = bq_service.jobs().get(projectId=project_id,
                             jobId=job_id).execute()

    return job['status']['state'] == 'DONE'


def get_bq_job_results(bq_service, job_reference):

    result = []
    page_token = None

    while True:
        page = bq_service.jobs().getQueryResults(
            pageToken=page_token,
            **job_reference).execute(num_retries=2)

        if int(page['totalRows']) == 0:
            break

        rows = page['rows']
        result.extend(rows)

        page_token = page.get('pageToken')
        if not page_token:
            break

    return result

"""
Display Formatting Methods
"""
def data_availability_sort(key, value, attr_details):
    if key == 'has_Illumina_DNASeq':
        attr_details['DNA_sequencing'] = sorted(value, key=lambda k: int(k['count']), reverse=True)
    if key == 'has_SNP6':
        attr_details['SNP_CN'] = sorted(value, key=lambda k: int(k['count']), reverse=True)
    if key == 'has_RPPA':
        attr_details['Protein'] = sorted(value, key=lambda k: int(k['count']), reverse=True)

    if key == 'has_27k':
        count = [v['count'] for v in value if v['value'] == 'True']
        attr_details['DNA_methylation'].append({
            'value': '27k',
            'count': count[0] if count.__len__() > 0 else 0
        })
    if key == 'has_450k':
        count = [v['count'] for v in value if v['value'] == 'True']
        attr_details['DNA_methylation'].append({
            'value': '450k',
            'count': count[0] if count.__len__() > 0 else 0
        })
    if key == 'has_HiSeq_miRnaSeq':
        count = [v['count'] for v in value if v['value'] == 'True']
        attr_details['miRNA_sequencing'].append({
            'value': 'Illumina HiSeq',
            'count': count[0] if count.__len__() > 0 else 0
        })
    if key == 'has_GA_miRNASeq':
        count = [v['count'] for v in value if v['value'] == 'True']
        attr_details['miRNA_sequencing'].append({
            'value': 'Illumina GA',
            'count': count[0] if count.__len__() > 0 else 0
        })
    if key == 'has_UNC_HiSeq_RNASeq':
        count = [v['count'] for v in value if v['value'] == 'True']
        attr_details['RNA_sequencing'].append({
            'value': 'UNC Illumina HiSeq',
            'count': count[0] if count.__len__() > 0 else 0
        })
    if key == 'has_UNC_GA_RNASeq':
        count = [v['count'] for v in value if v['value'] == 'True']
        attr_details['RNA_sequencing'].append({
            'value': 'UNC Illumina GA',
            'count': count[0] if count.__len__() > 0 else 0
        })
    if key == 'has_BCGSC_HiSeq_RNASeq':
        count = [v['count'] for v in value if v['value'] == 'True']
        attr_details['RNA_sequencing'].append({
            'value': 'BCGSC Illumina HiSeq',
            'count': count[0] if count.__len__() > 0 else 0
        })
    if key == 'has_BCGSC_GA_RNASeq':
        count = [v['count'] for v in value if v['value'] == 'True']
        attr_details['RNA_sequencing'].append({
            'value': 'BCGSC Illumina GA',
            'count': count[0] if count.__len__() > 0 else 0
        })

# TODO: Convert to slider
def normalize_bmi(bmis):
    if debug: print >> sys.stderr, 'Called ' + sys._getframe().f_code.co_name
    bmi_list = {'underweight': 0, 'normal weight': 0, 'overweight': 0, 'obese': 0, 'None': 0}
    for bmi, count in bmis.items():
        if type(bmi) != dict:
            if bmi and bmi != 'None':
                fl_bmi = float(bmi)
                if fl_bmi < 18.5:
                    bmi_list['underweight'] += int(count)
                elif 18.5 <= fl_bmi <= 24.9:
                    bmi_list['normal weight'] += int(count)
                elif 25 <= fl_bmi <= 29.9:
                    bmi_list['overweight'] += int(count)
                elif fl_bmi >= 30:
                    bmi_list['obese'] += int(count)
            else:
                bmi_list['None'] += int(count)

    return bmi_list

# TODO: Convert to slider
def normalize_ages(ages,bin_by_five=False):
    if debug: print >> sys.stderr,'Called '+sys._getframe().f_code.co_name
    new_age_list = None
    if bin_by_five:
        new_age_list = {'0 to 4': 0, '5 to 9': 0, '10 to 14': 0, '15 to 19': 0, '20 to 24': 0, '25 to 29': 0, '30 to 34':0, '35 to 39': 0, 'Over 40': 0, 'None': 0}
    else:
        new_age_list = {'10 to 39': 0, '40 to 49': 0, '50 to 59': 0, '60 to 69': 0, '70 to 79': 0, 'Over 80': 0, 'None': 0}
    for age, count in ages.items():
        if type(age) != dict:
            if age and age != 'None':
                int_age = float(age)
                if bin_by_five:
                    if int_age < 5:
                        new_age_list['0 to 4'] += int(count)
                    elif int_age < 10:
                        new_age_list['5 to 9'] += int(count)
                    elif int_age < 15:
                        new_age_list['10 to 14'] += int(count)
                    elif int_age < 20:
                        new_age_list['15 to 19'] += int(count)
                    elif int_age < 25:
                        new_age_list['20 to 24'] += int(count)
                    elif int_age < 30:
                        new_age_list['25 to 29'] += int(count)
                    elif int_age < 35:
                        new_age_list['30 to 34'] += int(count)
                    elif int_age < 40:
                        new_age_list['35 to 39'] += int(count)
                    else:
                        new_age_list['Over 40'] += int(count)
                else:
                    if int_age < 40:
                        new_age_list['10 to 39'] += int(count)
                    elif int_age < 50:
                        new_age_list['40 to 49'] += int(count)
                    elif int_age < 60:
                        new_age_list['50 to 59'] += int(count)
                    elif int_age < 70:
                        new_age_list['60 to 69'] += int(count)
                    elif int_age < 80:
                        new_age_list['70 to 79'] += int(count)
                    else:
                        new_age_list['Over 80'] += int(count)
            else:
                new_age_list['None'] += int(count)
        else:
            logger.warn("[WARNING] Age was sent as a dict.")
            print >> sys.stdout, "[WARNING] Age was sent as a dict."

    return new_age_list


# TODO: Convert to slider
def normalize_years(years):
    if debug: print >> sys.stderr,'Called '+sys._getframe().f_code.co_name
    new_year_list = {'1976 to 1980': 0, '1981 to 1985': 0, '1986 to 1990': 0, '1991 to 1995': 0, '1996 to 2000': 0, '2001 to 2005': 0, '2006 to 2010': 0, '2011 to 2015': 0, 'None': 0}
    for year, count in years.items():
        if type(year) != dict:
            if year and year != 'None':
                int_year = float(year)
                if int_year <= 1980:
                    new_year_list['1976 to 1980'] += int(count)
                elif int_year <= 1985:
                    new_year_list['1981 to 1985'] += int(count)
                elif int_year <= 1990:
                    new_year_list['1986 to 1990'] += int(count)
                elif int_year <= 1995:
                    new_year_list['1991 to 1995'] += int(count)
                elif int_year <= 2000:
                    new_year_list['1996 to 2000'] += int(count)
                elif int_year <= 2005:
                    new_year_list['2001 to 2005'] += int(count)
                elif int_year <= 2010:
                    new_year_list['2006 to 2010'] += int(count)
                elif int_year <= 2015:
                    new_year_list['2011 to 2015'] += int(count)
            else:
                new_year_list['None'] += int(count)
        else:
            print year

    return new_year_list


# TODO: Convert to slider
def normalize_simple_days(days):
    if debug: print >> sys.stderr,'Called '+sys._getframe().f_code.co_name
    new_day_list = {'1 to 500': 0, '501 to 1000': 0, '1001 to 1500': 0, '1501 to 2000': 0, '2001 to 2500': 0,
                    '2501 to 3000': 0, '3001 to 3500': 0, '3501 to 4000': 0, '4001 to 4500': 0, '4501 to 5000': 0,
                    '5001 to 5500': 0, '5501 to 6000': 0, 'None': 0}
    for day, count in days.items():
        if type(day) != dict:
            if day and day != 'None':
                int_day = float(day)
                if int_day <= 500:
                    new_day_list['1 to 500'] += int(count)
                elif int_day <= 1000:
                    new_day_list['501 to 1000'] += int(count)
                elif int_day <= 1500:
                    new_day_list['1001 to 1500'] += int(count)
                elif int_day <= 2000:
                    new_day_list['1501 to 2000'] += int(count)
                elif int_day <= 2500:
                    new_day_list['2001 to 2500'] += int(count)
                elif int_day <= 3000:
                    new_day_list['2501 to 3000'] += int(count)
                elif int_day <= 3500:
                    new_day_list['3001 to 3500'] += int(count)
                elif int_day <= 4000:
                    new_day_list['3501 to 4000'] += int(count)
                elif int_day <= 4500:
                    new_day_list['4001 to 4500'] += int(count)
                elif int_day <= 5000:
                    new_day_list['4501 to 5000'] += int(count)
                elif int_day <= 5500:
                    new_day_list['5001 to 5500'] += int(count)
                elif int_day <= 6000:
                    new_day_list['5501 to 6000'] += int(count)
            else:
                new_day_list['None'] += int(count)

    return new_day_list


# TODO: Convert to slider
def normalize_negative_days(days):
    if debug: print >> sys.stderr,'Called '+sys._getframe().f_code.co_name
    new_day_list = {'0 to -5000': 0, '-5001 to -10000': 0, '-10001 to -15000': 0, '-15001 to -20000': 0, '-20001 to -25000': 0,
                    '-25001 to -30000': 0, '-30001 to -35000': 0, 'None': 0}
    for day, count in days.items():
        if type(day) != dict:
            if day and day != 'None':
                int_day = float(day)
                if int_day >= -5000:
                    new_day_list['0 to -5000'] += int(count)
                elif int_day >= -10000:
                    new_day_list['-5001 to -10000'] += int(count)
                elif int_day >= -15000:
                    new_day_list['-10001 to -15000'] += int(count)
                elif int_day >= -20000:
                    new_day_list['-15001 to -20000'] += int(count)
                elif int_day >= -25000:
                    new_day_list['-20001 to -25000'] += int(count)
                elif int_day >= -30000:
                    new_day_list['-25001 to 30000'] += int(count)
                elif int_day >= -35000:
                    new_day_list['-30001 to -35000'] += int(count)
            else:
                new_day_list['None'] += int(count)

    return new_day_list


# TODO: Convert to slider
def normalize_by_200(values):
    if debug: print >> sys.stderr,'Called '+sys._getframe().f_code.co_name
    new_value_list = {'0 to 200': 0, '200.01 to 400': 0, '400.01 to 600': 0, '600.01 to 800': 0, '800.01 to 1000': 0,
                    '1000.01 to 1200': 0, '1200.01 to 1400': 0, '1400.01+': 0, 'None': 0}
    for value, count in values.items():
        if type(value) != dict:
            if value and value != 'None':
                int_value = float(value)
                if int_value <= 200:
                    new_value_list['0 to 200'] += int(count)
                elif int_value <= 400:
                    new_value_list['200.01 to 400'] += int(count)
                elif int_value <= 600:
                    new_value_list['400.01 to 600'] += int(count)
                elif int_value <= 800:
                    new_value_list['600.01 to 800'] += int(count)
                elif int_value <= 1000:
                    new_value_list['800.01 to 1000'] += int(count)
                elif int_value <= 1200:
                    new_value_list['1000.01 to 1200'] += int(count)
                elif int_value <= 1400:
                    new_value_list['1200.01 to 1400'] += int(count)
                elif int_value > 1400:
                    new_value_list['1400.01+'] += int(count)
            else:
                new_value_list['None'] += int(count)

    return new_value_list
<|MERGE_RESOLUTION|>--- conflicted
+++ resolved
@@ -192,7 +192,6 @@
     database = settings.DATABASES['default']
     db = None
     try:
-
         connect_options = {
             'host': database['HOST'],
             'db': database['NAME'],
@@ -441,10 +440,6 @@
     except Exception as e:
         logger.error('[ERROR] Exception when fetching the metadata value set:')
         logger.exception(e)
-<<<<<<< HEAD
-        print >> sys.stdout, traceback.format_exc()
-=======
->>>>>>> 2d7eab94
     finally:
         if cursor: cursor.close()
         if db and db.open: db.close()
