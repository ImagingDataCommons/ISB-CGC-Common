--- conflicted
+++ resolved
@@ -87,13 +87,7 @@
 
     # Always preview query against the active version
     data_version = ImagingDataCommonsVersion.objects.filter(active=True)
-<<<<<<< HEAD
-    # data_version = get_idc_data_version_query_set(data['cohort_def']['filterSet']['idc_data_version'])
-    info = get_query_query(request, filters, data['queryFields']['fields'], data_version, info)
-
-=======
     info = get_query_query(filters, data['fields'], data_version, info, data['sql'])
->>>>>>> 8737018e
     info['cohort_def']["filterSet"] = {}
     info['cohort_def']["filterSet"]["filters"] = copy.deepcopy(data['cohort_def']['filters'])
     info['cohort_def']["filterSet"]['idc_data_version'] = data_version.values()[0]['version_number']
@@ -102,104 +96,7 @@
     return info
 
 
-<<<<<<< HEAD
-# Launch a cohort job
-def get_cohort_query(request, filters, data_version, cohort_info):
-
-    levels = {'Instance': ['collection_id', 'PatientID', 'StudyInstanceUID', 'SeriesInstanceUID', 'SOPInstanceUID'],
-              'Series': ['collection_id', 'PatientID', 'StudyInstanceUID', 'SeriesInstanceUID'],
-              'Study': ['collection_id', 'PatientID', 'StudyInstanceUID'],
-              'Patient': ['collection_id', 'PatientID'],
-              'Collection': ['collection_id'],
-              'None': []
-              }
-
-    return_level = request.GET['return_level']
-    select = levels[return_level]
-
-    # Construct the query from active dataversions
-    data_versions = data_version
-
-    if request.GET['return_level'] != "None":
-        # Get the SQL
-        if request.GET['sql'] in [True, 'True']:
-            cohort_info['cohort']['sql'] = get_bq_string(filters=filters, fields=select, data_version=data_versions,
-                order_by=select[-1:])
-        else:
-            cohort_info['cohort']['sql'] = ""
-
-        results = get_bq_metadata(
-            filters=filters, fields=select, data_version=data_versions,
-            # limit=min(fetch_count, settings.MAX_BQ_RECORD_RESULT), offset=offset,
-            no_submit=True,
-            order_by=select[-1:])
-        if not results:
-            cohort_info = {
-                    "message": "Error in performing BQ query",
-                    "code": 400
-            }
-            return cohort_info
-
-        cohort_info['query'] = results
-    else:
-        cohort_info['cohort']['sql'] = ""
-        cohort_info['query'] = {}
-    return cohort_info
-
-
-# Launch a manifest job
-def get_manifest_query(request, filters, data_version, manifest_info):
-
-    select = []
-    if request.GET['Collection_ID'] in [True, 'True']:
-        select.append('collection_id')
-    if request.GET['Patient_ID'] in [True, 'True']:
-        select.append('PatientID')
-    if request.GET['StudyInstanceUID'] in [True, 'True']:
-        select.append('StudyInstanceUID')
-    if request.GET['SeriesInstanceUID'] in [True, 'True']:
-        select.append('SeriesInstanceUID')
-    if request.GET['SOPInstanceUID'] in [True, 'True']:
-        select.append('SOPInstanceUID')
-    if request.GET['Source_DOI'] in [True, 'True']:
-        select.append('source_DOI')
-    if request.GET['CRDC_Study_GUID'] in [True, 'True']:
-        select.append('crdc_study_uuid')
-    if request.GET['CRDC_Series_GUID'] in [True, 'True']:
-        select.append('crdc_series_uuid')
-    if request.GET['CRDC_Instance_GUID'] in [True, 'True']:
-        select.append('crdc_instance_uuid')
-    if request.GET['GCS_URL'] in [True, 'True']:
-        select.append('gcs_url')
-
-    # Get the SQL
-    if request.GET['sql'] in [True, 'True']:
-        manifest_info['cohort']['sql'] = get_bq_string(filters=filters, fields=select, data_version=data_version,
-            order_by=select[-1:])
-    else:
-        manifest_info['cohort']['sql'] = ""
-
-    # Perform the query but don't return the results, just the job reference
-    results = get_bq_metadata(
-        filters=filters, fields=select, data_version=data_version,
-        no_submit=True,
-        order_by=select[-1:])
-
-    if not results:
-        manifest_info = {
-            "message": "Error in performing BQ query",
-            "code": 400
-        }
-        return manifest_info
-
-    manifest_info['query'] = results
-
-    return manifest_info
-
-def get_query_query(request, filters, fields, data_version, info):
-=======
 def get_query_query(filters, fields, data_version, info, sql):
->>>>>>> 8737018e
 
     # Construct the query from active dataversions
     data_versions = data_version
