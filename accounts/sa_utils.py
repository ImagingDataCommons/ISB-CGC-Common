--- conflicted
+++ resolved
@@ -41,11 +41,7 @@
 from dataset_utils.dataset_config import DatasetGoogleGroupPair
 from google_helpers.pubsub_service import get_pubsub_service, get_full_topic_name
 
-<<<<<<< HEAD
-from dcf_support import get_stored_dcf_token, verify_sa_at_dcf, \
-=======
 from dcf_support import get_stored_dcf_token, verify_sa_at_dcf, register_sa_at_dcf,  \
->>>>>>> fc53fc55
                         TokenFailure, RefreshTokenExpired, InternalTokenError, DCFCommFailure, \
                         GoogleLinkState, get_auth_elapsed_time, unregister_sa_via_dcf, \
                         get_google_link_from_user_dict, get_projects_from_user_dict, \
@@ -54,7 +50,6 @@
 
 logger = logging.getLogger('main_logger')
 
-SA_VIA_DCF = settings.SA_VIA_DCF
 OPEN_ACL_GOOGLE_GROUP = settings.OPEN_ACL_GOOGLE_GROUP
 SERVICE_ACCOUNT_LOG_NAME = settings.SERVICE_ACCOUNT_LOG_NAME
 SERVICE_ACCOUNT_BLACKLIST_PATH = settings.SERVICE_ACCOUNT_BLACKLIST_PATH
@@ -140,11 +135,7 @@
                 'level': 'error'
             }
         # determine if this is a re-registration, or a brand-new one
-<<<<<<< HEAD
-        sa_qset = ServiceAccount.objects.get(service_account=service_account, active=0)
-=======
         sa_qset = ServiceAccount.objects.filter(service_account=service_account, active=0)
->>>>>>> fc53fc55
         if len(sa_qset) > 0:
             logger.info("[STATUS] Verification for SA {} being re-registered by user {}".format(service_account,
                                                                                                 user_email))
@@ -190,74 +181,6 @@
     return None
 
 
-<<<<<<< HEAD
-def verify_service_account(gcp_id, service_account, datasets, user_email, is_refresh=False, is_adjust=False, remove_all=False):
-    if SA_VIA_DCF:
-        return _verify_service_account_dcf(gcp_id, service_account, datasets, user_email, is_refresh, is_adjust, remove_all)
-    else:
-        return _verify_service_account_isb(gcp_id, service_account, datasets, user_email, is_refresh, is_adjust, remove_all)
-
-
-def _verify_service_account_dcf(gcp_id, service_account, datasets, user_email, is_refresh=False, is_adjust=False, remove_all=False):
-
-    sa_mode = _derive_sa_mode(is_refresh, is_adjust, remove_all)
-
-    # Only verify for protected datasets
-    controlled_datasets = AuthorizedDataset.objects.filter(whitelist_id__in=datasets, public=False)
-    controlled_dataset_names = controlled_datasets.values_list('name', flat=True)
-    project_id_re = re.compile(ur'(@' + re.escape(gcp_id) + ur'\.)', re.UNICODE)
-    projectNumber = None
-    sab = None
-    gow = None
-    sa = None
-
-    # log the reports using Cloud logging API
-    st_logger = StackDriverLogger.build_from_django_settings()
-
-    log_name = SERVICE_ACCOUNT_LOG_NAME
-    resp = {
-        'message': '{0}: Begin verification of service account.'.format(service_account)
-    }
-    st_logger.write_struct_log_entry(log_name, resp)
-
-    #
-    # load the lists:
-    #
-
-    sab, msa, gow, msg = _load_black_and_white(st_logger, log_name, service_account)
-    if msg:
-        return msg
-
-    #
-    # Check SA sanity:
-    #
-
-    msg = _check_sa_sanity(st_logger, log_name, service_account, sa_mode, controlled_datasets, user_email)
-    if msg:
-        return msg
-
-    #
-    # Ask DCF if we are cool:
-    #
-
-    try:
-        messages = verify_sa_at_dcf(user_email, gcp_id, service_account, datasets)
-        if messages:
-            return {
-              'message': '\n'.join(messages),
-              'level': 'error'
-            }
-    except (TokenFailure, InternalTokenError, RefreshTokenExpired, DCFCommFailure) as e:
-        logger.exception(e)
-        return {'message': "FIXME There was an error while verifying this service account. Please contact the administrator."}
-
-    return_obj = {'roles': 'FIXME!!',
-                  'all_user_datasets_verified': 'FIXME!!'}
-    return return_obj
-
-
-def _verify_service_account_isb(gcp_id, service_account, datasets, user_email, is_refresh=False, is_adjust=False, remove_all=False):
-=======
 def verify_service_account(gcp_id, service_account, datasets, user_email, user_id, is_refresh=False, is_adjust=False, remove_all=False):
     try:
         if settings.SA_VIA_DCF:
@@ -273,13 +196,10 @@
 def _verify_service_account_dcf(gcp_id, service_account, datasets, user_email, user_id, is_refresh=False, is_adjust=False, remove_all=False):
 
     sa_mode = _derive_sa_mode(is_refresh, is_adjust, remove_all)
->>>>>>> fc53fc55
 
     # Only verify for protected datasets
     controlled_datasets = AuthorizedDataset.objects.filter(whitelist_id__in=datasets, public=False)
     controlled_dataset_names = controlled_datasets.values_list('name', flat=True)
-    logger.info("[INFO] Datasets: {} {} {}".format(str(datasets), len(controlled_datasets), str(controlled_dataset_names)))
-
     project_id_re = re.compile(ur'(@' + re.escape(gcp_id) + ur'\.)', re.UNICODE)
     projectNumber = None
     sab = None
@@ -710,8 +630,6 @@
     #    datasets = map(int, datasets)
 
     # VERIFY AGAIN JUST IN CASE USER TRIED TO GAME THE SYSTEM
-<<<<<<< HEAD
-=======
     result = _verify_service_account_dcf(gcp_id, user_sa, datasets, user_email, user_id, is_refresh, is_adjust, remove_all)
     logger.info("[INFO] FIXME ACTUALLY CHECK RESULTS")
 
@@ -759,7 +677,6 @@
     #    datasets = map(int, datasets)
 
     # VERIFY AGAIN JUST IN CASE USER TRIED TO GAME THE SYSTEM
->>>>>>> fc53fc55
     result = _verify_service_account_isb(gcp_id, user_sa, datasets, user_email, is_refresh, is_adjust)
 
     err_msgs = []
@@ -930,12 +847,6 @@
 
         return ret_msg
 
-<<<<<<< HEAD
-
-def unregister_sa_with_id(user_id, sa_id):
-    # FIXME DO NOT USE THIS FUNCTION
-    unregister_sa(user_id, ServiceAccount.objects.get(id=sa_id).service_account)
-=======
 def unregister_all_gcp_sa(user_id, gcp_id):
     if settings.SA_VIA_DCF:
         # FIXME Throws ex ceptions:
@@ -947,27 +858,9 @@
         success = None
         msgs = None
         _unregister_all_gcp_sa_db(user_id, gcp_id)
->>>>>>> fc53fc55
 
     return success, msgs
 
-<<<<<<< HEAD
-def unregister_all_gcp_sa(user_id, gcp_id):
-    if SA_VIA_DCF:
-        # FIXME Throws exceptions:
-        success = None
-        msgs = None
-        #success, msgs = unregister_all_gcp_sa_via_dcf(user_id, gcp_id)
-        pass
-    else:
-        success = None
-        msgs = None
-        _unregister_all_gcp_sa_db(user_id, gcp_id)
-
-    return success, msgs
-
-=======
->>>>>>> fc53fc55
 def _unregister_all_gcp_sa_db(user_id, gcp_id):
     gcp = GoogleProject.objects.get(id=gcp_id, active=1)
 
@@ -978,11 +871,7 @@
 
 
 def unregister_sa(user_id, sa_name):
-<<<<<<< HEAD
-    if SA_VIA_DCF:
-=======
     if settings.SA_VIA_DCF:
->>>>>>> fc53fc55
         # FIXME Throws exceptions:
         success, msgs = unregister_sa_via_dcf(user_id, sa_name)
     else:
@@ -1051,22 +940,14 @@
 
 
 def service_account_dict(user_id, sa_id):
-<<<<<<< HEAD
-    if SA_VIA_DCF:
-=======
     if settings.SA_VIA_DCF:
->>>>>>> fc53fc55
         # FIXME This is throwing DCF token exceptions!
         return _service_account_dict_from_dcf(user_id, sa_id)
     else:
         return _service_account_dict_from_db(sa_id)
 
 
-<<<<<<< HEAD
-def _service_account_dict_from_dcf(user_id, sa_id):
-=======
 def _service_account_dict_from_dcf(user_id, sa_name):
->>>>>>> fc53fc55
 
     #
     # DCF currently (8/2/18) requires us to provide the list of Google projects
@@ -1080,30 +961,16 @@
     proj_list = [x.project_id for x in gcp_list]
 
     sa_dict, messages = service_account_info_from_dcf(user_id, proj_list)
-<<<<<<< HEAD
-    return sa_dict[sa_id] if sa_id in sa_dict else None, messages
-
-
-def _service_account_dict_from_db(sa_id):
-    service_account = ServiceAccount.objects.get(id=sa_id, active=1)
-=======
     return sa_dict[sa_name] if sa_name in sa_dict else None, messages
 
 
 def _service_account_dict_from_db(sa_name):
     service_account = ServiceAccount.objects.get(service_account=sa_name, active=1)
->>>>>>> fc53fc55
     datasets = service_account.get_auth_datasets()
     ds_ids = []
     for dataset in datasets:
         ds_ids.append(dataset.whitelist_id)
 
-<<<<<<< HEAD
-    retval = {
-      'gcp_id': service_account.google_project.project_id,
-      'sa_dataset_ids': ds_ids,
-      'sa_id': service_account.service_account
-=======
     expired_time = service_account.authorized_date + datetime.timedelta(days=7)
 
     retval = {
@@ -1112,7 +979,6 @@
         'sa_name': service_account.service_account,
         'sa_exp': expired_time
 
->>>>>>> fc53fc55
     }
     return retval, None
 
