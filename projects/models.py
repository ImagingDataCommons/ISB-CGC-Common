import operator

from django.db import models
from django.contrib.auth.models import User
from django.db.models import Q
from data_upload.models import UserUpload
from accounts.models import GoogleProject, Bucket, BqDataset
from sharing.models import Shared_Resource


class ProgramManager(models.Manager):
    def search(self, search_terms):
        terms = [term.strip() for term in search_terms.split()]
        q_objects = []
        for term in terms:
            q_objects.append(Q(name__icontains=term))

        # Start with a bare QuerySet
        qs = self.get_queryset()

        # Use operator's or_ to string together all of your Q objects.
        return qs.filter(reduce(operator.and_, [reduce(operator.or_, q_objects), Q(active=True)]))


class Program(models.Model):
    id = models.AutoField(primary_key=True)
    name = models.CharField(max_length=255,null=True)
    description = models.TextField(null=True, blank=True)
    active = models.BooleanField(default=True)
    last_date_saved = models.DateTimeField(auto_now_add=True)
    objects = ProgramManager()
    owner = models.ForeignKey(User)
    is_public = models.BooleanField(default=False)
    shared = models.ManyToManyField(Shared_Resource)

    '''
    Sets the last viewed time for a cohort
    '''
    def mark_viewed(self, request, user=None):
        if user is None:
            user = request.user

        last_view = self.program_last_view_set.filter(user=user)
        if last_view is None or len(last_view) is 0:
            last_view = self.program_last_view_set.create(user=user)
        else:
            last_view = last_view[0]

        last_view.save(False, True)

        return last_view

    @classmethod
    def get_user_programs(cls, user, includeShared=True, includePublic=False):
        programs = user.program_set.all().filter(active=True)
        if includeShared:
            sharedPrograms = cls.objects.filter(shared__matched_user=user, shared__active=True, active=True)
            programs = programs | sharedPrograms
        if includePublic:
            publicPrograms = cls.objects.filter(is_public=True, active=True)
            programs = programs | publicPrograms

        programs = programs.distinct()

        return programs

    @classmethod
    def get_public_programs(cls):
        return cls.objects.filter(is_public=True, active=True)

    def __str__(self):
        return self.name


class Program_Last_View(models.Model):
    program = models.ForeignKey(Program, blank=False)
    user = models.ForeignKey(User, null=False, blank=False)
    last_view = models.DateTimeField(auto_now=True)


class Project(models.Model):
    id = models.AutoField(primary_key=True, null=False, blank=False)
    name = models.CharField(max_length=255)
    description = models.TextField(null=True, blank=True)
    active = models.BooleanField(default=True)
    last_date_saved = models.DateTimeField(auto_now_add=True)
    owner = models.ForeignKey(User)
    program = models.ForeignKey(Program)
    extends = models.ForeignKey("self", null=True, blank=True)

    @classmethod
    def get_user_projects(cls, user, includeShared=True):
        programs = user.program_set.all().filter(active=True)
        if includeShared:
            sharedPrograms = Program.objects.filter(shared__matched_user=user, shared__active=True, active=True)
            programs = programs | sharedPrograms
            programs = programs.distinct()

        return cls.objects.filter(active=True, program__in=programs)

    '''
    Sets the last viewed time for a cohort
    '''
    def mark_viewed(self, request, user=None):
        if user is None:
            user = request.user

        last_view = self.project_last_view_set.filter(user=user)
        if last_view is None or len(last_view) is 0:
            last_view = self.project_last_view_set.create(user=user)
        else:
            last_view = last_view[0]

        last_view.save(False, True)

        return last_view

    '''
    Get the root/parent project of this project's extension hierarchy, and its depth
    '''
    def get_my_root_and_depth(self):
        root = self.id
        depth = 1
        ancestor = self.extends.id if self.extends is not None else None


        while ancestor is not None:
<<<<<<< HEAD
            ancProject = Project.objects.filter(id=ancestor)
            ancestor = ancProject.extends
=======
            ancStudy = Study.objects.get(id=ancestor)
            ancestor = ancStudy.extends.id if ancStudy.extends is not None else None
>>>>>>> 6136a1f9
            depth += 1
            root = ancProject.id

        return {'root': root, 'depth': depth}


    def get_status(self):
        status = 'Complete'
        for datatable in self.user_data_tables_set.all():
            if datatable.data_upload is not None and datatable.data_upload.status is not 'Complete':
                status = datatable.data_upload.status
        return status

    def get_file_count(self):
        count = 0
        for datatable in self.user_data_tables_set.all():
            if datatable.data_upload is not None:
                count += datatable.data_upload.useruploadedfile_set.count()
        return count

    def get_bq_tables(self):
        result = []
        for datatable in self.user_data_tables_set.all():
            project_name = datatable.google_project.project_name
            dataset_name = datatable.google_bq_dataset.dataset_name
            bq_tables = datatable.project_bq_tables_set.all()
            for bq_table in bq_tables:
                result.append('{0}:{1}.{2}'.format(project_name, dataset_name, bq_table.bq_table_name))
        return result

    def __str__(self):
        return self.name

    class Meta:
        verbose_name_plural = "projects"


class Project_Last_View(models.Model):
    project = models.ForeignKey(Project, blank=False)
    user = models.ForeignKey(User, null=False, blank=False)
    last_view = models.DateTimeField(auto_now=True)


class User_Feature_Definitions(models.Model):
    project = models.ForeignKey(Project, null=False)
    feature_name = models.CharField(max_length=200)
    bq_map_id = models.CharField(max_length=200)
    is_numeric = models.BooleanField(default=False)
    shared_map_id = models.CharField(max_length=128, null=True, blank=True)


class User_Feature_Counts(models.Model):
    feature = models.ForeignKey(User_Feature_Definitions, null=False)
    value = models.TextField()
    count = models.IntegerField()


class User_Data_Tables(models.Model):
    metadata_data_table = models.CharField(max_length=200)
    metadata_samples_table = models.CharField(max_length=200)
    feature_definition_table = models.CharField(max_length=200,default=User_Feature_Definitions._meta.db_table)
    user = models.ForeignKey(User, null=False)
    project = models.ForeignKey(Project, null=False)
    data_upload = models.ForeignKey(UserUpload, null=True, blank=True)
    google_project = models.ForeignKey(GoogleProject)
    google_bucket = models.ForeignKey(Bucket)
    google_bq_dataset = models.ForeignKey(BqDataset)

    class Meta:
        verbose_name = "user data table"
        verbose_name_plural = "user data tables"

class Project_BQ_Tables(models.Model):
    user_data_table = models.ForeignKey(User_Data_Tables)
    bq_table_name = models.CharField(max_length=400)

    def __str__(self):
        return self.bq_table_name<|MERGE_RESOLUTION|>--- conflicted
+++ resolved
@@ -125,13 +125,8 @@
 
 
         while ancestor is not None:
-<<<<<<< HEAD
-            ancProject = Project.objects.filter(id=ancestor)
-            ancestor = ancProject.extends
-=======
-            ancStudy = Study.objects.get(id=ancestor)
-            ancestor = ancStudy.extends.id if ancStudy.extends is not None else None
->>>>>>> 6136a1f9
+            ancProject = Study.objects.get(id=ancestor)
+            ancestor = ancProject.extends.id if ancProject.extends is not None else None
             depth += 1
             root = ancProject.id
 
