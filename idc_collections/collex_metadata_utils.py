#
# Copyright 2015-2020, Institute for Systems Biology
#
# Licensed under the Apache License, Version 2.0 (the "License");
# you may not use this file except in compliance with the License.
# You may obtain a copy of the License at
#
#    http://www.apache.org/licenses/LICENSE-2.0
#
# Unless required by applicable law or agreed to in writing, software
# distributed under the License is distributed on an "AS IS" BASIS,
# WITHOUT WARRANTIES OR CONDITIONS OF ANY KIND, either express or implied.
# See the License for the specific language governing permissions and
# limitations under the License.
#

import logging
import time
import datetime
import copy
import csv
import re
import os
from time import sleep
from idc_collections.models import Collection, Attribute_Tooltips, DataSource, Attribute, \
    Attribute_Display_Values, Program, DataVersion, DataSourceJoin, DataSetType, Attribute_Set_Type, \
    ImagingDataCommonsVersion

from solr_helpers import *
from google_helpers.bigquery.bq_support import BigQuerySupport
from google_helpers.bigquery.export_support import BigQueryExportFileList
import hashlib
from django.conf import settings
import math

from django.contrib import messages
from django.http import StreamingHttpResponse, HttpResponse, JsonResponse

BQ_ATTEMPT_MAX = 10
MAX_FILE_LIST_ENTRIES = settings.MAX_FILE_LIST_REQUEST

logger = logging.getLogger('main_logger')

BMI_MAPPING = {
    'underweight': [0, 18.5],
    'normal weight': [18.5,25],
    'overweight': [25,30],
    'obese': 30
}

# a cached  of comprehensive information mapping attributes to data sources:
#
# {
#  '<source_IDs_asc_joined_by_colon>' : {
#    'list': [<String>, ...],
#    'ids': [<Integer>, ...],
#    'sources': {
#       <data source database ID>: {
#          'list': [<String>, ...],
#          'attrs': [<Attribute>, ...],
#          'id': <Integer>,
#          'name': <String>,
#          'data_sets': [<DataSetType>, ...],
#          'count_col': <Integer>
#       }
#     }
#   }
# }
DATA_SOURCE_ATTR = {}
DATA_SOURCE_TYPES = {}
SOLR_FACETS = {}

TYPE_SCHEMA = {
    'sample_type': 'STRING',
    'SOPInstanceUID': 'STRING',
    'SeriesInstanceUID': 'STRING',
    'StudyInstanceUID': 'STRING',
    'SOPClassUID': 'STRING'
}

STATIC_EXPORT_FIELDS = [ "idc_version" ]


def convert_disk_size(size):
    size_val = ['', 'K','M','G','T','P']
    init_size = size
    val_count = 0
    while init_size > 1024:
        val_count += 1
        init_size = init_size/1024

    init_size = round(init_size,2)
    return "{} {}B".format(init_size,size_val[val_count])


def build_static_map(cohort_obj):
    static_map = {}
    IDC_version = cohort_obj.get_idc_data_version() if cohort_obj else ImagingDataCommonsVersion.objects.filter(active=True)

    for x in STATIC_EXPORT_FIELDS:
        if x == 'idc_version':
            # Verbose style
            # static_map[x] = "; ".join([str(x) for x in cohort_obj.get_idc_data_version()])
            # Numeric style
            static_map[x] = "; ".join([str(x) for x in IDC_version.values_list("version_number",flat=True)])
    return static_map


def fetch_data_source_attr(sources, fetch_settings, cache_as=None):
    source_set = None

    if cache_as:
        cache_name = "{}_{}".format(cache_as, ":".join([str(x) for x in list(sources.order_by('-id').values_list('id',flat=True))]))
        if cache_name not in DATA_SOURCE_ATTR:
            logger.debug("[STATUS] Cache of {} not found, pulling.".format(cache_name))
            DATA_SOURCE_ATTR[cache_name] = sources.get_source_attrs(**fetch_settings)
        source_set = DATA_SOURCE_ATTR[cache_name]
    else:
        logger.debug("[STATUS] Cache not requested for: {}".format(sources))
        source_set = sources.get_source_attrs(**fetch_settings)

    return source_set


def fetch_data_source_types(sources):
    source_ids = [str(x) for x in sources.order_by('id').values_list('id',flat=True)]
    source_set = ":".join(source_ids)

    if source_set not in DATA_SOURCE_TYPES:
        DATA_SOURCE_TYPES[source_set] = sources.get_source_data_types()

    return DATA_SOURCE_TYPES[source_set]


def fetch_solr_facets(fetch_settings, cache_as=None):
    facet_set = None

    if cache_as:
        if cache_as not in SOLR_FACETS:
            SOLR_FACETS[cache_as] = build_solr_facets(**fetch_settings)
        facet_set = SOLR_FACETS[cache_as]
    else:
        facet_set = build_solr_facets(**fetch_settings)

    return facet_set


def fetch_solr_stats(fetch_settings,cache_as=None):
    stat_set = None

    if cache_as:
        if cache_as not in SOLR_FACETS:
            SOLR_FACETS[cache_as] = build_solr_stats(**fetch_settings)
        stat_set = SOLR_FACETS[cache_as]
    else:
        stat_set = build_solr_stats(**fetch_settings)

    return stat_set


# Helper method which, given a list of attribute names, a set of data version objects,
# and a data source type, will produce a list of the Attribute ORM objects. Primarily
# for use with the API, which will accept filter sets from users, who won't be able to
# provide Attribute keys
#
# The returned dict is keyed by source names (as source names must be unique in BigQuery and Solr), with the following
# structure:
# {
#     <source name>: {
#         'id': ID of this Solr collection or BQ table,
#         'alias': <alias for table in BQ queries; required for BQ, unneeded for Solr>,
#         'list': <list of attributes by name>,
#         'attrs': <list of attributes as ORM objects>,
#         'data_type': <data type of the this source, per its version>
#     }
# }
def _build_attr_by_source(attrs, data_version, source_type=DataSource.BIGQUERY, attr_data=None, cache_as=None,
                          active=None, only_active_attr=False):
    
    if cache_as and cache_as in DATA_SOURCE_ATTR:
        attr_by_src = DATA_SOURCE_ATTR[cache_as] 
    else:
        attr_by_src = {'sources': {}}
    
        if not attr_data:
            sources = data_version.get_data_sources(source_type=source_type, active=active)
            attr_data = sources.get_source_attrs(with_set_map=False, for_faceting=False, active_only=only_active_attr)
            
        for attr in attrs:
            stripped_attr = attr if (not '_' in attr) else \
                attr if not attr.rsplit('_', 1)[1] in ['gt', 'gte','ebtwe','ebtw','btwe', 'btw', 'lte', 'lt', 'eq'] else \
                    attr.rsplit('_', 1)[0]
    
            for id, source in attr_data['sources'].items():
                if stripped_attr in source['list']:
                    source_name = source['name']
                    if source_name not in attr_by_src["sources"]:
                        attr_by_src["sources"][source_name] = {
                            'name': source_name,
                            'id': source['id'],
                            'alias': source_name.split(".")[-1].lower().replace("-", "_"),
                            'list': [attr],
                            'attrs': [stripped_attr],
                            'attr_objs': source['attrs'],
                            'data_type': source['data_sets'].first().data_type,
                            'set_type':  source['data_sets'].first().set_type,
                            'count_col': source['count_col']
                        }
                    else:
                        attr_by_src["sources"][source_name]['list'].append(attr)
                        attr_by_src["sources"][source_name]['attrs'].append(stripped_attr)
        if cache_as:
            DATA_SOURCE_ATTR[cache_as] = attr_by_src

    return attr_by_src


def sortNum(x):
    if x == 'None':
        return float(-1)
    else:
        strt = x.split(' ')[0];
        if strt =='*':
            return float(0)
        else:
            return float(strt)


# Build data exploration context/response
def build_explorer_context(is_dicofdic, source, versions, filters, fields, order_docs, counts_only, with_related,
                           with_derived, collapse_on, is_json, uniques=None, totals=None, disk_size=False):
    attr_by_source = {}
    attr_sets = {}
    context = {}
    facet_aggregates = ["StudyInstanceUID", "case_barcode", "sample_barcode"]
    collex_attr_id = Attribute.objects.get(name='collection_id').id

    try:
        if not is_json:
            context['collection_tooltips'] = Attribute_Tooltips.objects.all().get_tooltips(collex_attr_id)
            context['analysis_results_tooltips'] = Attribute_Tooltips.objects.all().get_tooltips(
                Attribute.objects.get(name='analysis_results_id').id
            )

        collectionSet = Collection.objects.select_related('program').filter(
            active=True, collection_type=Collection.ORIGINAL_COLLEX, access="Public"
        )
        collection_info = {a.collection_id: a.access for a in collectionSet}
        collectionsIdList = collectionSet.values_list('collection_id',flat=True)

        versions = versions or DataVersion.objects.filter(active=True)

        data_types = [DataSetType.IMAGE_DATA,]
        with_related and data_types.extend(DataSetType.ANCILLARY_DATA)
        with_derived and data_types.extend(DataSetType.DERIVED_DATA)
        data_sets = DataSetType.objects.filter(data_type__in=data_types)
        sources = data_sets.get_data_sources().filter(
            source_type=source,
            aggregate_level__in=facet_aggregates,
            id__in=versions.get_data_sources().filter(source_type=source).values_list("id", flat=True)
        ).distinct()
        record_source = None
        if collapse_on not in facet_aggregates:
            record_source = data_sets.get_data_sources().filter(
                source_type=source,
                aggregate_level=collapse_on,
                id__in=versions.get_data_sources().filter(source_type=source).values_list("id", flat=True)
            ).distinct().first()

        source_attrs = fetch_data_source_attr(sources, {'for_ui': True, 'with_set_map': True, 'active_only': True}, cache_as="ui_faceting_set_map")

        source_data_types = fetch_data_source_types(sources)

        for source in sources:
            is_origin = DataSetType.IMAGE_DATA in source_data_types[source.id]
            # If a field list wasn't provided, work from a default set
            if is_origin and not len(fields):
                fields = source.get_attr(for_faceting=False).filter(default_ui_display=True).values_list('name',
                                                                                                         flat=True)

            for dataset in data_sets:
                if dataset.data_type in source_data_types[source.id]:
                    set_type = dataset.get_set_name()
                    if set_type not in attr_by_source:
                        attr_by_source[set_type] = {}
                    attrs = source_attrs['sources'][source.id]['attr_sets'][dataset.id]
                    if 'attributes' not in attr_by_source[set_type]:
                        attr_by_source[set_type]['attributes'] = {}
                        attr_sets[set_type] = attrs
                    else:
                        attr_sets[set_type] = attr_sets[set_type] | attrs

                    attr_by_source[set_type]['attributes'].update(
                        {attr.name: {'source': source.id, 'obj': attr, 'vals': None, 'id': attr.id} for attr in attrs}
                    )
        custom_facets = None

        disk_size=True
        if disk_size:
            custom_facets = {
                'instance_size': 'sum(instance_size)',
                'patient_per_collec':{'type': 'terms', 'field': 'collection_id', 'limit': -1, 'missing': True,'facet': {'unique_count': 'unique(PatientID)'}},
                'study_per_collec': {'type': 'terms', 'field': 'collection_id', 'limit': -1, 'missing': True,
                                       'facet': {'unique_count': 'unique(StudyInstanceUID)'}},
                'series_per_collec2': {'type': 'terms', 'field': 'collection_id', 'limit': -1, 'missing': True,
                                     'facet': {'unique_count': 'unique(SeriesInstanceUID)'}},
                'size_per_collec2': {'type': 'terms', 'field': 'collection_id', 'limit': 3000, 'facet': {'instance_size': 'sum(instance_size)'}},
                'size_per_pat': {'type': 'terms', 'field': 'PatientID', 'limit': 3000, 'facet': {'instance_size': 'sum(instance_size)'}}


            }

        start = time.time()
        source_metadata = get_collex_metadata(
            filters, fields, record_limit=3000, offset=0, counts_only=counts_only, with_ancillary=with_related,
            collapse_on=collapse_on, order_docs=order_docs, sources=sources, versions=versions, uniques=uniques,
            record_source=record_source, search_child_records_by=None, totals=totals, custom_facets=custom_facets
        )
        stop = time.time()
        logger.debug("[STATUS] Benchmarking: Time to collect metadata for source type {}: {}s".format(
            "BigQuery" if sources.first().source_type == DataSource.BIGQUERY else "Solr",
            str((stop - start))
        ))
        filtered_attr_by_source = copy.deepcopy(attr_by_source)

        for which, _attr_by_source in {'filtered_facets': filtered_attr_by_source,
                                       'facets': attr_by_source}.items():
            facet_counts = source_metadata.get(which,{})
            if not len(facet_counts):
                filtered_attr_by_source = {}
            for source in facet_counts:
                source_name = ":".join(source.split(":")[0:2])
                facet_set = facet_counts[source]['facets']
                for dataset in data_sets:
                    if dataset.data_type in source_data_types[int(source.split(":")[-1])]:
                        set_name = dataset.get_set_name()
                        if (set_name=='origin_set') and disk_size:
                            context['stats']={}
                            context['stats']['patient_per_collec']=facet_set['patient_per_collec']
                            context['stats']['study_per_collec'] = facet_set['study_per_collec']
                            context['stats']['series_per_collec'] = facet_set['series_per_collec2']
                            context['stats']['size_per_collec'] = facet_set['size_per_collec2']

                        if dataset.data_type in data_types and set_name in attr_sets:
                            attr_display_vals = Attribute_Display_Values.objects.filter(
                                attribute__id__in=attr_sets[set_name]).to_dict()
                            if dataset.data_type == DataSetType.DERIVED_DATA:
                                attr_cats = attr_sets[set_name].get_attr_cats()
                                for attr in facet_set:
                                    if attr in _attr_by_source[set_name]['attributes']:
                                        source_name = "{}:{}".format(source_name.split(":")[0], attr_cats[attr]['cat_name'])
                                        if source_name not in _attr_by_source[set_name]:
                                            _attr_by_source[set_name][source_name] = {'attributes': {}}
                                        _attr_by_source[set_name][source_name]['attributes'][attr] = \
                                            _attr_by_source[set_name]['attributes'][attr]
                                        this_attr = _attr_by_source[set_name]['attributes'][attr]['obj']
                                        values = []
                                        for val in facet_set[attr]:
                                            if val == 'min_max':
                                                _attr_by_source[set_name][source_name]['attributes'][attr][val] = \
                                                facet_set[attr][val]
                                            else:
                                                displ_val = val if this_attr.preformatted_values else attr_display_vals.get(
                                                    this_attr.id, {}).get(val, None)
                                                values.append({
                                                    'value': val,
                                                    'display_value': displ_val,
                                                    'units': this_attr.units,
                                                    'count': facet_set[attr][val] if val in facet_set[attr] else 0
                                                })
                                        if _attr_by_source[set_name][source_name]['attributes'][attr]['obj'].data_type == 'N':
                                            _attr_by_source[set_name][source_name]['attributes'][attr]['vals'] = sorted(values, key=lambda x: sortNum(x['value']))
                                            if _attr_by_source[set_name][source_name]['attributes'][attr]['vals'][0][
                                                'value'] == 'None':
                                                litem = _attr_by_source[set_name][source_name]['attributes'][attr]['vals'].pop(0)
                                                _attr_by_source[set_name][source_name]['attributes'][attr]['vals'].append(litem)
                                            pass
                                        else:
                                            _attr_by_source[set_name][source_name]['attributes'][attr]['vals'] = sorted(values, key=lambda x: x['value'])
                            else:
                                _attr_by_source[set_name]['All'] = {'attributes': _attr_by_source[set_name]['attributes']}
                                for attr in facet_set:
                                    if attr in _attr_by_source[set_name]['attributes']:
                                        this_attr = _attr_by_source[set_name]['attributes'][attr]['obj']
                                        values = []
                                        for val in facet_counts[source]['facets'][attr]:
                                            if val == 'min_max':
                                                _attr_by_source[set_name]['All']['attributes'][attr][val] = facet_set[attr][
                                                    val]
                                            else:
                                                displ_val = val if this_attr.preformatted_values else attr_display_vals.get(
                                                    this_attr.id, {}).get(val, None)
                                                values.append({
                                                    'value': val,
                                                    'display_value': displ_val,
                                                    'count': facet_set[attr][val] if val in facet_set[attr] else 0
                                                })
                                        if attr == 'bmi':
                                            sortDic = {'underweight': 0, 'normal weight': 1, 'overweight': 2, 'obese': 3,
                                                       'None': 4}
                                            _attr_by_source[set_name]['All']['attributes'][attr]['vals'] = sorted(values, key=lambda x: sortDic[x['value']])
                                        elif _attr_by_source[set_name]['All']['attributes'][attr]['obj'].data_type in [Attribute.CONTINUOUS_NUMERIC]:
                                            _attr_by_source[set_name]['All']['attributes'][attr]['vals'] = sorted(values, key= lambda x: sortNum(x['value']))
                                            if _attr_by_source[set_name]['All']['attributes'][attr]['vals'][0]['value']=='None':
                                                litem=_attr_by_source[set_name]['All']['attributes'][attr]['vals'].pop(0)
                                                _attr_by_source[set_name]['All']['attributes'][attr]['vals'].append(litem)
                                            pass
                                        else:
                                            # Because categorical numerics are a thing, always cast any compared values for sorting to string in case
                                            # they're lurking
                                            _attr_by_source[set_name]['All']['attributes'][attr]['vals'] = sorted(values, key=lambda x: str(x['value']))

        for which, _attr_by_source in {'filtered_attr_by_source': filtered_attr_by_source, 'attr_by_source': attr_by_source}.items():
            for set in _attr_by_source:
                for source in _attr_by_source[set]:
                    if source == 'attributes':
                        continue
                    if is_dicofdic:
                        for x in list(_attr_by_source[set][source]['attributes'].keys()):
                            if 'min_max' in _attr_by_source[set][source]['attributes'][x]:
                                min_max = _attr_by_source[set][source]['attributes'][x]['min_max']
                            else:
                                min_max = None
                            if (isinstance(_attr_by_source[set][source]['attributes'][x]['vals'], list) and (
                                    len(_attr_by_source[set][source]['attributes'][x]['vals']) > 0)):
                                _attr_by_source[set][source]['attributes'][x] = {y['value']: {
                                    'display_value': y['display_value'], 'count': y['count']
                                } for y in _attr_by_source[set][source]['attributes'][x]['vals']}
                            else:
                                _attr_by_source[set][source]['attributes'][x] = {}
                            if min_max is not None:
                                _attr_by_source[set][source]['attributes'][x]['min_max'] = min_max

                        if set == 'origin_set':
                            context['collections'] = {
                            a: {'count':_attr_by_source[set][source]['attributes']['collection_id'][a]['count']} for a in
                            _attr_by_source[set][source]['attributes']['collection_id']}
                            context['collections']['All'] = source_metadata['total']
                    else:
                        if set == 'origin_set':
                            collex = _attr_by_source[set][source]['attributes']['collection_id']
                            if collex['vals']:
                                context['collections'] = {
                                    a['value']: {
                                        'count': a['count'],
                                        'access': collection_info[a['value']]
                                    } for a in collex['vals'] if a['value'] in collectionsIdList
                                }
                            else:
                                context['collections'] = {a: 0 for a in collectionsIdList}
                            context['collections']['All'] = source_metadata['total']

                        _attr_by_source[set][source]['attributes'] = [{
                            'name': x,
                            'id': _attr_by_source[set][source]['attributes'][x]['obj'].id,
                            'display_name': _attr_by_source[set][source]['attributes'][x]['obj'].display_name,
                            'values': _attr_by_source[set][source]['attributes'][x]['vals'],
                            'units': _attr_by_source[set][source]['attributes'][x]['obj'].units,
                            'min_max': _attr_by_source[set][source]['attributes'][x].get('min_max', None)
                        } for x, val in sorted(_attr_by_source[set][source]['attributes'].items())]

                if not counts_only:
                    _attr_by_source[set]['docs'] = source_metadata['docs']

            for key, source_set in _attr_by_source.items():
                sources = list(source_set.keys())
                for key in sources:
                    if key == 'attributes':
                        source_set.pop(key)

        attr_by_source['total'] = source_metadata['total']
        context['set_attributes'] = attr_by_source
        context['filtered_set_attributes'] = filtered_attr_by_source
        context['filters'] = filters


        prog_attr_id = Attribute.objects.get(name='program_name').id

        programSet = {}
        collexDisplayVals = Attribute_Display_Values.objects.select_related("attribute").filter(
            attribute__id=collex_attr_id).to_dict()[collex_attr_id]

        for collection in collectionSet:
            name = collection.program.short_name if collection.program else collection.name
            if name not in programSet:
                programSet[name] = {
                    'projects': {},
                    'val': 0,
                    'prog_attr_id': prog_attr_id,
                    'collex_attr_id': collex_attr_id,
                    'display_name': collection.program.display_name if collection.program else collection.name.upper()
                }
            if collection.collection_id in context['collections']:
                name = collection.program.short_name if collection.program else collection.name
                programSet[name]['projects'][collection.collection_id] = {
                    'val': context['collections'][collection.collection_id]['count'],
                    'display': collexDisplayVals[collection.collection_id]
                }
                if 'access' in context['collections'][collection.collection_id]:
                    programSet[name]['projects'][collection.collection_id]['access'] = context['collections'][collection.collection_id]['access']
                programSet[name]['val'] += context['collections'][collection.collection_id]['count']

        if with_related:
            context['tcga_collections'] = Program.objects.get(short_name="TCGA").collection_set.all()

        context['programs'] = programSet

        derived_display_info = {
            'segmentation': {'display_name': 'Segmentation', 'name': 'segmentation'},
            'qualitative': {'display_name': 'Qualitative Analysis', 'name': 'qualitative'},
            'quantitative': {'display_name': 'Quantitative Analysis', 'name': 'quantitative'}
        }

        for key in context['set_attributes'].get('derived_set',{}).keys():
            set_name = key.split(':')[-1]
            if set_name in derived_display_info:
                context['set_attributes']['derived_set'].get(key,{}).update(derived_display_info.get(set_name,{}))

        if is_json:
            attr_by_source['programs'] = programSet
            attr_by_source['filtered_counts'] = filtered_attr_by_source
            if 'uniques' in source_metadata:
                attr_by_source['uniques'] = source_metadata['uniques']
            if 'totals' in source_metadata:
                attr_by_source['totals'] = source_metadata['totals']
                attr_by_source['totals']['file_parts_count'] = math.ceil(
                    attr_by_source['totals']['SeriesInstanceUID'] / (MAX_FILE_LIST_ENTRIES if MAX_FILE_LIST_ENTRIES > 0 else 1))
                attr_by_source['totals']['display_file_parts_count'] = min(attr_by_source['totals']['file_parts_count'], 10)
                if disk_size and 'total_instance_size' in source_metadata:
                    attr_by_source['totals']['disk_size'] = convert_disk_size(source_metadata['total_instance_size'])
<<<<<<< HEAD
            if 'stats' in context:
              attr_by_source['stats']=context['stats']
=======
                context['file_parts_count'] = attr_by_source['totals']['file_parts_count']
                context['display_file_parts_count'] = attr_by_source['totals']['display_file_parts_count']

>>>>>>> 243c1cdf
            return attr_by_source
        
        return context

    except Exception as e:
        logger.error("[ERROR] While attempting to load the search page:")
        logger.exception(e)

    return None


def filter_manifest(filters, sources, versions, fields, limit, offset, level="SeriesInstanceUID", with_size=False):
    try:
        custom_facets = None
        search_by = {x: "StudyInstanceUID" for x in filters} if level == "SeriesInstanceUID" else None

        if with_size:
            # build facet for instance_size aggregation
            custom_facets = {
                'instance_size': 'sum(instance_size)'
            }

        records = get_collex_metadata(
            filters, fields, limit, offset, sources=sources, versions=versions, counts_only=False,
            collapse_on=level, records_only=bool(custom_facets is None),
            sort="PatientID asc, StudyInstanceUID asc, SeriesInstanceUID asc", filtered_needed=False,
            search_child_records_by=search_by, custom_facets=custom_facets, default_facets=False
        )

        return records

    except Exception as e:
        logger.exception(e)


class Echo(object):
    """An object that implements just the write method of the file-like
    interface.
    """
    def write(self, value):
        """Write the value by returning it, instead of storing in a buffer."""
        return value


# Creates a file manifest of the supplied Cohort object or filters and returns a StreamingFileResponse
def create_file_manifest(request, cohort=None):
    req = request.GET or request.POST
    manifest = None
    S5CMD_BASE = "cp s3://{}/{}/* .{}"
    loc = req.get('loc_type', 'aws')
    storage_bucket = '%s_bucket' % loc
    file_type = req.get('file_type', 'csv').lower()
    versions = None

    # Fields we need to fetch
    field_list = ["PatientID", "collection_id", "source_DOI", "StudyInstanceUID", "SeriesInstanceUID",
                  "crdc_study_uuid", "crdc_series_uuid", "idc_version"]

    static_fields = None

    # Fields we're actually returning in the file (the rest are for constructing the GCS path)
    selected_columns = json.loads(req.get('columns', '[]'))

    selected_columns_sorted = sorted(selected_columns, key=lambda x: field_list.index(x))
    selected_file_part = 0

    selected_header_fields = json.loads(req.get('header_fields', '[]'))

    include_header = (req.get('include_header', 'false').lower() == 'true')

    offset = 0
    if req.get('file_part'):
        selected_file_part = json.loads(req.get('file_part'))
        selected_file_part = min(selected_file_part, 9)
        offset = selected_file_part * MAX_FILE_LIST_ENTRIES

    if file_type == 's5cmd':
        field_list = ['crdc_series_uuid', storage_bucket]
    else:
        static_map = build_static_map(cohort)
        for x in STATIC_EXPORT_FIELDS:
            if x in field_list:
                static_fields = static_fields or {}
                static_fields[x] = static_map[x]
                field_list.remove(x)

    timestamp = datetime.datetime.fromtimestamp(time.time()).strftime('%Y%m%d_%H%M%S')
    file_part_str = "_Part{}".format(selected_file_part + 1) if req.get('file_part') else ""
    loc_type = ("_{}".format(loc)) if file_type == 's5cmd' else ""
    if req.get('file_name'):
        file_name = "{}{}.{}".format(req.get('file_name'), file_part_str, file_type)
    else:
        file_name = "manifest_{}{}{}.{}".format("cohort_{}_".format(str(cohort.id)) if cohort else "", timestamp, file_part_str, loc_type, file_type)

    if cohort:
        sources = cohort.get_data_sources(aggregate_level="SeriesInstanceUID")
        versions = cohort.get_data_versions()
        group_filters = cohort.get_filters_as_dict()
        filters = {x['name']: x['values'] for x in group_filters[0]['filters']}
    else:
        filters = json.loads(req.get('filters', '{}'))
        if not (len(filters)):
            raise Exception("No filters supplied for file manifest!")

        versions = json.loads(req.get('versions', '[]'))

        data_types = [DataSetType.IMAGE_DATA, DataSetType.ANCILLARY_DATA, DataSetType.DERIVED_DATA]
        source_type = req.get('data_source_type', DataSource.SOLR)
        versions = ImagingDataCommonsVersion.objects.filter(active=True) if not versions else ImagingDataCommonsVersion.objects.filter(version_number__in=versions)

        data_sets = DataSetType.objects.filter(data_type__in=data_types)
        sources = data_sets.get_data_sources().filter(
            source_type=source_type,
            aggregate_level__in=["SeriesInstanceUID"],
            id__in=versions.get_data_sources().filter(source_type=source_type).values_list("id", flat=True)
        ).distinct()

    items = filter_manifest(filters, sources, versions, field_list, MAX_FILE_LIST_ENTRIES, offset, with_size=True)

    if 'docs' in items:
        manifest = items['docs']
    else:
        if 'error' in items:
            messages.error(request, items['error']['message'])
        else:
            messages.error(
                request,
                "There was an error while attempting to export this manifest - please contact the administrator."
            )
            if cohort:
                return redirect(reverse('cohort_details', kwargs={'cohort_id': cohort.id}))
            return JsonResponse({'msg': "There was an error while attempting to export this manifest - " +
                                 "please contact the administrator."}, response=400)

    if len(manifest) > 0:
        if file_type in ['csv', 'tsv', 's5cmd']:
            # CSV/TSV/s5cmd export
            rows = ()
            if file_type == 's5cmd':
                api_loc = "https://s3.amazonaws.com" if loc == 'aws' else "https://storage.googleapis.com"
                rows += (
                    "# To download the files in this manifest, first install s5cmd (https://github.com/peak/s5cmd),{}".format(
                        os.linesep),
                    "# then run the following command:{}".format(os.linesep),
                    "# s5cmd --no-sign-request --endpoint-url {} run {}{}".format(api_loc, file_name, os.linesep)
                )

            if include_header:
                cmt_delim = "# " if file_type == 's5cmd' else ""
                linesep = os.linesep if file_type == 's5cmd' else ""
                # File headers (first file part always have header)
                for header in selected_header_fields:
                    hdr = ""
                    if cohort and header == 'cohort_name':
                        hdr = "{}Manifest for cohort '{}'{}".format(cmt_delim, cohort.name, linesep)
                    elif header == 'user_email' and request.user.is_authenticated:
                        hdr = "{}User: {}{}".format(cmt_delim, request.user.email, linesep)
                    elif header == 'cohort_filters':
                        filter_str = cohort.get_filter_display_string() if cohort else BigQuerySupport.build_bq_where_clause(filters)
                        hdr = "{}Filters: {}{}".format(cmt_delim, filter_str, linesep)
                    elif header == 'timestamp':
                        hdr = "{}Date generated: {}{}".format(
                            cmt_delim, datetime.datetime.now(datetime.timezone.utc).strftime('%m/%d/%Y %H:%M %Z'),
                            linesep
                        )
                    elif header == 'total_records':
                        hdr = "{}Total records found: {}{}".format(cmt_delim, str(items['total']), linesep)

                    if file_type != 's5cmd':
                        hdr = [hdr]
                    rows += (hdr,)

                if items['total'] > MAX_FILE_LIST_ENTRIES:
                    hdr = "{}NOTE: Due to the limits of our system, we can only return {} manifest entries.".format(
                        cmt_delim, str(MAX_FILE_LIST_ENTRIES)
                    ) + " Your cohort's total entries exceeded this number. This part of {} entries has been ".format(
                        str(MAX_FILE_LIST_ENTRIES)
                    ) + " downloaded, sorted by PatientID, StudyID, SeriesID, and SOPInstanceUID.{}".format(linesep)

                    if file_type != 's5cmd':
                        hdr = [hdr]
                    rows += (hdr,)

                hdr = "{}IDC Data Version(s): {}{}".format(
                    cmt_delim,
                    "; ".join([str(x) for x in versions]),
                    linesep
                )

                if file_type != 's5cmd':
                    hdr = [hdr]
                rows += (hdr,)

                instance_size = convert_disk_size(items['total_instance_size'])
                hdr = "{}Total manifest size on disk: {}{}".format(cmt_delim, instance_size, linesep)

                if file_type != 's5cmd':
                    hdr = [hdr]
                rows += (hdr,)

                # Column headers
                if file_type != 's5cmd':
                    rows += (selected_columns_sorted,)

            for row in manifest:
                if file_type == 's5cmd':
                    this_row = ""
                    for bucket in row[storage_bucket]:
                        this_row += S5CMD_BASE.format(bucket, row['crdc_series_uuid'], os.linesep)
                    content_type = "text/plain"
                else:
                    content_type = "text/csv"
                    if 'collection_id' in row:
                        row['collection_id'] = "; ".join(row['collection_id'])
                    if 'source_DOI' in row:
                        row['source_DOI'] = ", ".join(row['source_DOI'])
                    this_row = [(row[x] if x in row else static_fields[x] if x in static_fields else "") for x in
                                selected_columns_sorted]
                rows += (this_row,)

            if file_type == 's5cmd':
                response = StreamingHttpResponse((row for row in rows), content_type=content_type)
            else:
                pseudo_buffer = Echo()
                if file_type == 'csv':
                    writer = csv.writer(pseudo_buffer)
                elif file_type == 'tsv':
                    writer = csv.writer(pseudo_buffer, delimiter='\t')
                response = StreamingHttpResponse((writer.writerow(row) for row in rows), content_type=content_type)

        elif file_type == 'json':
            # JSON export
            json_result = ""

            for row in manifest:
                if 'collection_id' in row:
                    row['collection_id'] = "; ".join(row['collection_id'])
                if 'source_DOI' in row:
                    row['source_DOI'] = ", ".join(row['source_DOI'])
                this_row = {}
                for key in selected_columns:
                    this_row[key] = row[key] if key in row else ""

                json_row = json.dumps(this_row) + "\n"
                json_result += json_row

            response = HttpResponse(json_result, content_type="text/json")

        response['Content-Disposition'] = 'attachment; filename=' + file_name
        response.set_cookie("downloadToken", req.get('downloadToken'))

        return response


# Based on the provided settings, fetch faceted counts and/or records from the desired data source type
#
# filters: dict, {<attribute name>: [<val1>, ...]}
# fields: string of fields to include for record returns (ignored if counts_only=True)
# with_ancillary: include anillcary data types in filtering and faceted counting
# with_derived: include derived data types in filtering and faceted counting
# collapse_on: the field used to specify unique counts
# order_docs: array for ordering documents
# sources (optional): List of data sources to query; all active sources will be used if not provided
# versions (optional): List of data versions to query; all active data versions will be used if not provided
# facets: array of strings, attributes to faceted count as a list of attribute names; if not provided no faceted
#   counts will be performed
def get_collex_metadata(filters, fields, record_limit=3000, offset=0, counts_only=False, with_ancillary=True,
                        collapse_on='PatientID', order_docs=None, sources=None, versions=None, with_derived=True,
                        facets=None, records_only=False, sort=None, uniques=None, record_source=None, totals=None,
                        search_child_records_by=None, filtered_needed=True, custom_facets=None, raw_format=False,
                        default_facets=True, aux_sources=None):

    try:
        source_type = sources.first().source_type if sources else DataSource.SOLR

        if not versions:
            versions = ImagingDataCommonsVersion.objects.get(active=True).dataversion_set.all().distinct()
        if not versions.first().active and not sources:
            source_type = DataSource.BIGQUERY

        if not sources:
            data_types = [DataSetType.IMAGE_DATA,]
            with_ancillary and data_types.extend(DataSetType.ANCILLARY_DATA)
            with_derived and data_types.extend(DataSetType.DERIVED_DATA)
            data_sets = DataSetType.objects.filter(data_type__in=data_types)

            sources = data_sets.get_data_sources().filter(
                source_type=source_type, id__in=versions.get_data_sources().filter(
                source_type=source_type).values_list("id", flat=True)
            ).distinct()

        # Only active data is available in Solr, not archived
        if len(versions.filter(active=False)) and len(sources.filter(source_type=DataSource.SOLR)):
            raise Exception("[ERROR] Can't request archived data from Solr, only BigQuery.")

        start = time.time()
        logger.debug("Metadata fetch beginning:")
        if source_type == DataSource.BIGQUERY:
            results = get_metadata_bq(filters, fields, {
                'filters': sources.get_source_attrs(for_ui=True, for_faceting=False, with_set_map=False),
                'facets': sources.get_source_attrs(for_ui=True, with_set_map=False),
                'fields': sources.get_source_attrs(for_faceting=False, named_set=fields, with_set_map=False)
            }, counts_only, collapse_on, record_limit, offset, search_child_records_by=search_child_records_by)
        elif source_type == DataSource.SOLR:
            results = get_metadata_solr(
                filters, fields, sources, counts_only, collapse_on, record_limit, offset, facets, records_only, sort,
                uniques, record_source, totals, search_child_records_by=search_child_records_by,
                filtered_needed=filtered_needed, custom_facets=custom_facets, raw_format=raw_format,
                default_facets=default_facets,aux_sources=aux_sources
            )
        stop = time.time()
        logger.debug("Metadata received: {}".format(stop-start))
        if not raw_format:
            for counts in ['facets', 'filtered_facets']:
                facet_set = results.get(counts, {})
                for source in facet_set:
                    facets = facet_set[source]['facets']
                    if facets and 'BodyPartExamined' in facets:
                        if 'Kidney' in facets['BodyPartExamined']:
                            if 'KIDNEY' in facets['BodyPartExamined']:
                                facets['BodyPartExamined']['KIDNEY'] += facets['BodyPartExamined']['Kidney']
                            else:
                                facets['BodyPartExamined']['KIDNEY'] = facets['BodyPartExamined']['Kidney']
                            del facets['BodyPartExamined']['Kidney']
                    if not facets:
                        logger.debug("[STATUS] Facets not seen for {}".format(source))

        if not counts_only:
            if 'SeriesNumber' in fields:
                for res in results['docs']:
                    res['SeriesNumber'] = res['SeriesNumber'][0] if 'SeriesNumber' in res else 'None'
            if order_docs:
                results['docs'] = sorted(results['docs'], key=lambda x: tuple([x[item] for item in order_docs]))

    except Exception as e:
        logger.error("[ERROR] While fetching metadata:")
        logger.exception(e)

    return results


def get_table_data(filters,fields,table_type,sources = None, versions = None, custom_facets = None):
    source_type = sources.first().source_type if sources else DataSource.SOLR
    if not versions:
        versions = ImagingDataCommonsVersion.objects.get(active=True).dataversion_set.all().distinct()
    if not sources:
        sources = ImagingDataCommonsVersion.objects.get(active=True).get_data_sources(
            active=True,
            source_type=DataSource.SOLR,
            aggregate_level="StudyInstanceUID"
        )

    custom_facets = None
    collapse_on = 'PatientID'
    record_limit = 2000
    offset = 0
    counts_only = True

    custom_facets = {
        'uc':
            {
                'type': 'terms',
                'field': 'PatientID',
                'limit': -1,
                'missing': True,
                'facet': {'unique_count': 'unique(StudyInstanceUID)'}
             }
    }

    results = get_metadata_solr(filters, fields, sources, counts_only, collapse_on, record_limit,
                                offset=0,custom_facets=custom_facets,raw_format=False)

    return results


# Based on a solr query array, set of sources, and UI attributes, produce a Solr-compattible queryset
def create_query_set(solr_query, sources, source, all_ui_attrs, image_source, DataSetType):
    query_set = []
    joined_origin = False
    source_data_types = fetch_data_source_types(sources)

    if solr_query:
        for attr in solr_query['queries']:
            attr_name = re.sub("(_ebtwe|_ebtw|_btwe|_btw|_lte|_lt|_gte|_gt)", "", attr)
            # If an attribute from the filters isn't in the attribute listing, just warn and continue
            if attr_name in all_ui_attrs['list']:
                # If the attribute is from this source, just add the query
                if attr_name in all_ui_attrs['sources'][source.id]['list']:
                    query_set.append(solr_query['queries'][attr])
                # If it's in another source for this program, we need to join on that source
                else:
                    for ds in sources:
                        if ds.name != source.name and attr_name in all_ui_attrs['sources'][ds.id]['list']:
                            if DataSetType.IMAGE_DATA in source_data_types[source.id] or DataSetType.IMAGE_DATA in \
                                    source_data_types[ds.id]:
                                joined_origin = True
                            # DataSource join pairs are unique, so, this should only produce a single record
                            source_join = DataSourceJoin.objects.get(from_src__in=[ds.id, source.id],
                                                                     to_src__in=[ds.id, source.id])
                            joined_query = ("{!join %s}" % "from={} fromIndex={} to={}".format(
                                source_join.get_col(ds.name), ds.name, source_join.get_col(source.name)
                            )) + solr_query['queries'][attr]
                            if DataSetType.ANCILLARY_DATA in source_data_types[
                                ds.id] and not DataSetType.ANCILLARY_DATA in source_data_types[source.id]:
                                joined_query = 'has_related:"False" OR _query_:"%s"' % joined_query.replace("\"",
                                                                                                            "\\\"")
                            query_set.append(joined_query)
            else:
                logger.warning("[WARNING] Attribute {} not found in data sources {}".format(attr_name, ", ".join(
                    list(sources.values_list('name', flat=True)))))

    if not joined_origin and not DataSetType.IMAGE_DATA in source_data_types[source.id]:
        source_join = DataSourceJoin.objects.get(from_src__in=[image_source.id, source.id],
                                                 to_src__in=[image_source.id, source.id])
        query_set.append(("{!join %s}" % "from={} fromIndex={} to={}".format(
            source_join.get_col(image_source.name), image_source.name, source_join.get_col(source.name)
        )) + "*:*")

    return query_set


# Use solr to fetch faceted counts and/or records
def get_metadata_solr(filters, fields, sources, counts_only, collapse_on, record_limit, offset=0, attr_facets=None,
                      records_only=False, sort=None, uniques=None, record_source=None, totals=None, cursor=None,
                      search_child_records_by=None, filtered_needed=True, custom_facets=None, sort_field=None,
                      raw_format=False, default_facets=True, aux_sources=None):

    filters = filters or {}
    results = {'docs': None, 'facets': {}}

    if filters:
        results['filtered_facets'] = {}

    source_versions = sources.get_source_versions()

    attrs_for_faceting = None
    if not records_only and (default_facets or attr_facets):
        attrs_for_faceting = fetch_data_source_attr(
            sources, {'for_ui': True, 'named_set': attr_facets, 'active_only': True},
            cache_as="ui_facet_set" if not sources.contains_inactive_versions() and not attr_facets else None
        )

    all_ui_attrs =[]
    if aux_sources is None:
      all_ui_attrs = fetch_data_source_attr(
          sources, {'for_ui': True, 'for_faceting': False, 'active_only': True},
          cache_as="all_ui_attr" if not sources.contains_inactive_versions() else None)
    else:
        all_ui_attrs = fetch_data_source_attr(
            aux_sources, {'for_ui': True, 'for_faceting': False, 'active_only': True},
            cache_as="all_ui_attr" if not sources.contains_inactive_versions() else None)

    source_data_types = fetch_data_source_types(sources)

    image_source = sources.filter(id__in=DataSetType.objects.get(
        data_type=DataSetType.IMAGE_DATA).datasource_set.all()).first()

    # Eventually this will need to go per program
    for source in sources:
        # Uniques and totals are only read from Image Data sources; set the actual field names to None for
        # other set types
        curUniques = uniques if DataSetType.IMAGE_DATA in source_data_types[source.id] else None
        curTotals = totals if DataSetType.IMAGE_DATA in source_data_types[source.id] else None
        start = time.time()
        solr_query = build_solr_query(
            copy.deepcopy(filters),
            with_tags_for_ex=True,
            search_child_records_by=search_child_records_by
        ) if filters else None
        solr_facets = None
        solr_facets_filtered = None
        solr_stats_filtered = None
        solr_stats = None
        if not records_only:
            if attrs_for_faceting:
                if not filters:
                    solr_facets = fetch_solr_facets({'attrs': attrs_for_faceting['sources'][source.id]['attrs'],
                                                    'filter_tags': None, 'unique': source.count_col},
                                                    'facet_main_{}'.format(source.id))
                    solr_stats = fetch_solr_stats({'filter_tags': None,
                                                   'attrs': attrs_for_faceting['sources'][source.id]['attrs']},
                                                   'stats_main_{}'.format(source.id))
                else:
                    solr_facets = fetch_solr_facets({'attrs': attrs_for_faceting['sources'][source.id]['attrs'],
                                                     'filter_tags': solr_query['filter_tags'] if solr_query else None,
                                                     'unique': source.count_col})
                    solr_stats = fetch_solr_stats({'filter_tags': solr_query['filter_tags'] if solr_query else None,
                                                   'attrs': attrs_for_faceting['sources'][source.id]['attrs']})

                stop = time.time()
                logger.debug("[STATUS] Time to build Solr facets: {}s".format(stop-start))
                if filters and attrs_for_faceting and filtered_needed:
                    solr_facets_filtered = fetch_solr_facets(
                        {'attrs': attrs_for_faceting['sources'][source.id]['attrs'], 'unique': source.count_col}
                    )
                    solr_stats_filtered = fetch_solr_stats({'attrs': attrs_for_faceting['sources'][source.id]['attrs']})

            # For the moment custom facets are only valid on IMAGE_DATA set types
            if custom_facets is not None and DataSetType.IMAGE_DATA in source_data_types[source.id]:
                if solr_facets is None:
                    solr_facets = {}
                solr_facets.update(custom_facets)
#                solr_facets = custom_facets <-- This looks like a bug???
                if filtered_needed and filters:
                    if solr_facets_filtered is None:
                        solr_facets_filtered = {}
                    solr_facets_filtered.update(custom_facets)

        if aux_sources is None:
            query_set = create_query_set(solr_query, sources, source, all_ui_attrs, image_source, DataSetType)
        else:
            query_set = create_query_set(solr_query, aux_sources, source, all_ui_attrs, image_source, DataSetType)

        stop = time.time()
        logger.debug("[STATUS] Time to build Solr submission: {}s".format(str(stop-start)))

        if not records_only:
            # Get facet counts
            solr_result = query_solr_and_format_result({
                'collection': source.name,
                'facets': solr_facets,
                'fqs': query_set,
                'query_string': None,
                'limit': record_limit,
                'counts_only': True,
                'fields': None,
                'uniques': curUniques,
                'stats': solr_stats,
                'totals': curTotals,
                'sort': sort,
            }, raw_format=raw_format)

            solr_count_filtered_result = None
            if solr_facets_filtered:
                solr_count_filtered_result = query_solr_and_format_result({
                    'collection': source.name,
                    'facets': solr_facets_filtered,
                    'fqs': query_set,
                    'query_string': None,
                    'limit': record_limit,
                    'sort': sort_field,
                    'counts_only': True,
                    'fields': None,
                    'stats': solr_stats_filtered,
                    'totals': curTotals
                }, raw_format=raw_format)

            stop = time.time()
            logger.info("[BENCHMARKING] Total time to examine source {} and query: {}".format(
                source.name, str(stop-start))
            )

            if DataSetType.IMAGE_DATA in source_data_types[source.id]:
                if 'numFound' in solr_result:
                    results['total'] = solr_result['numFound']
                    if 'uniques' in solr_result:
                        results['uniques'] = solr_result['uniques']
                if 'total_instance_size' in solr_result:
                    results['total_instance_size'] = solr_result['total_instance_size']

            if raw_format:
                results['facets'] = solr_result['facets']
            else:
                results['facets']["{}:{}:{}".format(source.name, ";".join(
                    source_versions[source.id].values_list("name", flat=True)
                ), source.id)] = {'facets': solr_result.get('facets',None)}

            if solr_count_filtered_result:
                results['filtered_facets']["{}:{}:{}".format(source.name, ";".join(
                    source_versions[source.id].values_list("name", flat=True)
                ), source.id)] = {'facets': solr_count_filtered_result['facets']}

            totals_source = solr_count_filtered_result or solr_result
            if 'totals' in totals_source:
                results['totals'] = totals_source['totals']

        if DataSetType.IMAGE_DATA in source_data_types[source.id] and not counts_only:
            # Get the records
            solr_result = query_solr_and_format_result({
                'collection': source.name if not record_source else record_source.name,
                'fields': list(fields),
                'fqs': query_set,
                'query_string': None,
                'collapse_on': collapse_on,
                'counts_only': counts_only,
                'sort': sort,
                'limit': record_limit,
                'offset': offset if not cursor else 0,
                'with_cursor': cursor
            })

            results['docs'] = solr_result['docs']
            if records_only:
                results['total'] = solr_result['numFound']

    return results


# Use BigQuery to fetch the faceted counts and/or records
def get_metadata_bq(filters, fields, sources_and_attrs, counts_only, collapse_on, record_limit, offset,
                    search_child_records_by=None):
    results = {'docs': None, 'facets': {}}

    try:
        res = get_bq_facet_counts(filters, None, None, sources_and_attrs)
        results['facets'] = res['facets']
        results['total'] = res['facets']['total']

        if not counts_only:
            docs = get_bq_metadata(filters, fields, None, sources_and_attrs, [collapse_on], record_limit, offset,
                                   search_child_records_by=search_child_records_by)
            doc_result_schema = {i: x['name'] for i,x in enumerate(docs['schema']['fields'])}

            results['docs'] = [{
                doc_result_schema[i]: y['v'] for i,y in enumerate(x['f'])
            } for x in docs['results'] ]

    except Exception as e:
        logger.error("[ERROR] During BQ facet and doc fetching:")
        logger.exception(e)
    return results


####################
# BigQuery Methods
####################
#
# Faceted counting for an arbitrary set of filters and facets.
# filters and facets can be provided as lists of names (in which case _build_attr_by_source is used to convert them
# into Attribute objects) or as part of the sources_and_attrs construct, which is a dictionary of objects with the same
# structure as the dict output by _build_attr_by_source.
#
# Queries are structured with the 'image' data type sources as the first table, and all 'ancillary' (i.e. non-image)
# tables as JOINs into the first table. Faceted counts are done on a per attribute basis (though could be restructed
# into a single call). Filters are handled by BigQuery API parameterization, and disabled for faceted bucket counts
# based on their presence in a secondary WHERE clause field which resolves to 'true' if that filter's attribute is the
# attribute currently being counted
def get_bq_facet_counts(filters, facets, data_versions, sources_and_attrs=None):
    filter_attr_by_bq = {}
    facet_attr_by_bq = {}

    counted_total = False
    total = 0

    query_base = """
        #standardSQL
        SELECT {count_clause}
        FROM {table_clause} 
        {join_clause}
        {where_clause}
        GROUP BY {facet}
    """

    count_clause_base = "{sel_count_col}, COUNT(DISTINCT {count_col}) AS count"

    join_clause_base = """
        JOIN `{join_to_table}` {join_to_alias}
        ON {join_to_alias}.{join_to_id} = {join_from_alias}.{join_from_id}
    """

    image_tables = {}

    if not sources_and_attrs:
        if not data_versions or not facets:
            raise Exception("Can't determine facet attributes without facets and versions.")
        filter_attr_by_bq = _build_attr_by_source(list(filters.keys()), data_versions, DataSource.BIGQUERY)
        facet_attr_by_bq = _build_attr_by_source(facets, data_versions, DataSource.BIGQUERY)
    else:
        filter_attr_by_bq = sources_and_attrs['filters']
        facet_attr_by_bq = sources_and_attrs['facets']

    for attr_set in [filter_attr_by_bq, facet_attr_by_bq]:
        for source in attr_set['sources']:
            if attr_set['sources'][source]['data_type'] == DataSetType.IMAGE_DATA:
                image_tables[source] = 1

    table_info = {
        x: {
            'name': y['sources'][x]['name'],
            'alias': y['sources'][x]['name'].split(".")[-1].lower().replace("-", "_"),
            'id': y['sources'][x]['id'],
            'type': y['sources'][x]['data_type'],
            'set': y['sources'][x]['set_type'],
            'count_col': y['sources'][x]['count_col']
        } for y in [facet_attr_by_bq, filter_attr_by_bq] for x in y['sources']
    }

    filter_clauses = {}

    count_jobs = {}
    params = []
    param_sfx = 0

    results = {'facets': {
        'origin_set': {},
        'related_set': {}
    }}

    facet_map = {}

    # We join image tables to corresponding ancillary tables
    for image_table in image_tables:
        tables_in_query = []
        joins = []
        query_filters = []
        if image_table in filter_attr_by_bq['sources']:
            filter_set = {x: filters[x] for x in filters if x in filter_attr_by_bq['sources'][image_table]['list']}
            if len(filter_set):
                filter_clauses[image_table] = BigQuerySupport.build_bq_filter_and_params(
                    filter_set, param_suffix=str(param_sfx), field_prefix=table_info[image_table]['alias'],
                    case_insens=True, with_count_toggle=True, type_schema={'sample_type': 'STRING'}
                )
                param_sfx += 1
                query_filters.append(filter_clauses[image_table]['filter_string'])
                params.append(filter_clauses[image_table]['parameters'])
        tables_in_query.append(image_table)
        for filter_bqtable in filter_attr_by_bq['sources']:
            if filter_bqtable not in image_tables and filter_bqtable not in tables_in_query:
                filter_set = {x: filters[x] for x in filters if x in filter_attr_by_bq['sources'][filter_bqtable]['list']}
                if len(filter_set):
                    filter_clauses[filter_bqtable] = BigQuerySupport.build_bq_filter_and_params(
                        filter_set, param_suffix=str(param_sfx), field_prefix=table_info[filter_bqtable]['alias'],
                        case_insens=True, with_count_toggle=True, type_schema={'sample_type': 'STRING'}
                    )
                    param_sfx += 1

                    source_join = DataSourceJoin.objects.get(
                        from_src__in=[table_info[filter_bqtable]['id'], table_info[image_table]['id']],
                        to_src__in=[table_info[filter_bqtable]['id'], table_info[image_table]['id']]
                    )
                    join_type = ""
                    if table_info[filter_bqtable]['set'] == DataSetType.RELATED_SET:
                        join_type = "LEFT "
                        filter_clauses[filter_bqtable]['filter_string'] = "({} OR {}.{} IS NULL)".format(
                            filter_clauses[filter_bqtable]['filter_string'],
                            table_info[filter_bqtable]['alias'],
                            table_info[filter_bqtable]['count_col']
                        )
                        
                    joins.append(join_clause_base.format(
                        join_type=join_type,
                        join_to_table=table_info[filter_bqtable]['name'],
                        join_to_alias=table_info[filter_bqtable]['alias'],
                        join_to_id=source_join.get_col(table_info[filter_bqtable]['name']),
                        join_from_alias=table_info[image_table]['alias'],
                        join_from_id=source_join.get_col(table_info[image_table]['name'])
                    ))
                    params.append(filter_clauses[filter_bqtable]['parameters'])
                    query_filters.append(filter_clauses[filter_bqtable]['filter_string'])
                    tables_in_query.append(filter_bqtable)
        # Submit jobs, toggling the 'don't filter' var for each facet
        for facet_table in facet_attr_by_bq['sources']:
            for attr_facet in facet_attr_by_bq['sources'][facet_table]['attrs']:
                facet_joins = copy.deepcopy(joins)
                source_join = None
                if facet_table not in image_tables and facet_table not in tables_in_query:
                    source_join = DataSourceJoin.objects.get(
                        from_src__in=[table_info[facet_table]['id'], table_info[image_table]['id']],
                        to_src__in=[table_info[facet_table]['id'], table_info[image_table]['id']]
                    )
                    facet_joins.append(join_clause_base.format(
                        join_from_alias=table_info[image_table]['alias'],
                        join_from_id=source_join.get_col(table_info[image_table]['name']),
                        join_to_alias=table_info[facet_table]['alias'],
                        join_to_table=table_info[facet_table]['name'],
                        join_to_id=source_join.get_col(table_info[facet_table]['name']),
                    ))
                facet = attr_facet.name
                source_set = table_info[facet_table]['set']
                if source_set not in results['facets']:
                    results['facets'][source_set] = { facet_table: {'facets': {}}}
                if facet_table not in results['facets'][source_set]:
                    results['facets'][source_set][facet_table] = {'facets': {}}
                results['facets'][source_set][facet_table]['facets'][facet] = {}
                facet_map[facet] = {'set': source_set, 'source': facet_table}
                filtering_this_facet = facet_table in filter_clauses and facet in filter_clauses[facet_table]['attr_params']
                count_jobs[facet] = {}
                sel_count_col = None
                if attr_facet.data_type == Attribute.CONTINUOUS_NUMERIC:
                    sel_count_col = _get_bq_range_case_clause(
                        attr_facet,
                        table_info[facet_table]['name'],
                        table_info[facet_table]['alias'],
                        source_join.get_col(table_info[facet_table]['name'])
                    )
                else:
                    sel_count_col = "{}.{} AS {}".format(table_info[facet_table]['alias'], facet, facet)
                count_clause = count_clause_base.format(
                    sel_count_col=sel_count_col, count_col="{}.{}".format(
                        table_info[image_table]['alias'], table_info[image_table]['count_col'],))
                count_query = query_base.format(
                    facet=facet,
                    table_clause="`{}` {}".format(table_info[image_table]['name'], table_info[image_table]['alias']),
                    count_clause=count_clause,
                    where_clause="{}".format("WHERE {}".format(" AND ".join(query_filters)) if len(query_filters) else ""),
                    join_clause=""" """.join(facet_joins)
                )
                # Toggle 'don't filter'
                if filtering_this_facet:
                    for param in filter_clauses[facet_table]['attr_params'][facet]:
                        filter_clauses[facet_table]['count_params'][param]['parameterValue']['value'] = 'not_filtering'
                count_jobs[facet]['job'] = BigQuerySupport.insert_query_job(count_query, params if len(params) else None)
                count_jobs[facet]['done'] = False
                # Toggle 'don't filter'
                if filtering_this_facet:
                    for param in filter_clauses[facet_table]['attr_params'][facet]:
                        filter_clauses[facet_table]['count_params'][param]['parameterValue']['value'] = 'filtering'
        # Poll the jobs until they're done, or we've timed out
        not_done = True
        still_checking = True
        num_retries = 0
        while still_checking and not_done:
            not_done = False
            for facet in count_jobs:
                if not count_jobs[facet]['done']:
                    count_jobs[facet]['done'] = BigQuerySupport.check_job_is_done(count_jobs[facet]['job'])
                    if not count_jobs[facet]['done']:
                        not_done = True
            sleep(1)
            num_retries += 1
            still_checking = (num_retries < BQ_ATTEMPT_MAX)

        if not_done:
            logger.error("[ERROR] Timed out while trying to count case/sample totals in BQ")
        else:
            for facet in count_jobs:
                bq_results = BigQuerySupport.get_job_results(count_jobs[facet]['job']['jobReference'])
                for row in bq_results:
                    val = row['f'][0]['v'] if row['f'][0]['v'] is not None else "None"
                    count = row['f'][1]['v']
                    results['facets'][facet_map[facet]['set']][facet_map[facet]['source']]['facets'][facet][val] = int(count)
                    if not counted_total:
                        total += int(count)
                counted_total = True

        results['facets']['total'] = total

    return results


# Fetch the related metadata from BigQuery
# filters: dict filter set
# fields: list of columns to return, string format only
# data_versions: QuerySet<DataVersion> of the data versions(s) to search
# static_fields: Dict of field names and values for a fixed column
# returns: 
#   no_submit is False: { 'results': <BigQuery API v2 result set>, 'schema': <TableSchema Obj> }
#   no_submit is True: { 'sql_string': <BigQuery API v2 compatible SQL Standard SQL parameterized query>,
#     'params': <BigQuery API v2 compatible parameter set> }
def get_bq_metadata(filters, fields, data_version, sources_and_attrs=None, group_by=None, limit=0, 
                    offset=0, order_by=None, order_asc=True, paginated=False, no_submit=False,
                    search_child_records_by=None, static_fields=None):

    if not data_version and not sources_and_attrs:
        data_version = DataVersion.objects.filter(active=True)

    ranged_numerics = Attribute.get_ranged_attrs()

    filter_attr_by_bq = {}
    field_attr_by_bq = {}
    child_record_search_field = ""

    query_base = """
        SELECT {field_clause}
        FROM {table_clause} 
        {join_clause}
        {where_clause}
        {intersect_clause}
        {group_clause}
        {order_clause}
        {limit_clause}
        {offset_clause}
    """

    if search_child_records_by:
        query_base = """
            SELECT {field_clause}
            FROM {table_clause} 
            {join_clause}
            WHERE {search_by} IN (
                SELECT {search_by}
                FROM {table_clause} 
                {join_clause}
                {where_clause}
                {intersect_clause}
                GROUP BY {search_by}    
            )
            {group_clause}
            {order_clause}
            {limit_clause}
            {offset_clause}
        """

    intersect_base = """
        SELECT {search_by}
        FROM {table_clause} 
        {join_clause}
        {where_clause}
        GROUP BY {search_by}  
    """

    join_type = ""

    join_clause_base = """
        {join_type}JOIN `{filter_table}` {filter_alias}
        ON {field_alias}.{field_join_id} = {filter_alias}.{filter_join_id}
    """

    image_tables = {}
    filter_clauses = {}
    field_clauses = {}

    if len(data_version.filter(active=False)) <= 0:
        sources = data_version.get_data_sources(active=True, source_type=DataSource.BIGQUERY).filter().distinct()
    else:
        sources = data_version.get_data_sources(current=True, source_type=DataSource.BIGQUERY).filter().distinct()

    attr_data = sources.get_source_attrs(with_set_map=False, for_faceting=False)

    # Drop any requested fields not found in these source attribute sets
    fields = [x for x in fields if x in attr_data['list']]

    if not group_by:
        group_by = fields
    else:
        if type(group_by) is not list:
            group_by = [group_by]
        group_by.extend(fields)
        group_by = set(group_by)

    if not sources_and_attrs:
        filter_attr_by_bq = _build_attr_by_source(list(filters.keys()), data_version, DataSource.BIGQUERY, attr_data)
        field_attr_by_bq = _build_attr_by_source(fields, data_version, DataSource.BIGQUERY, attr_data)
    else:
        filter_attr_by_bq = sources_and_attrs['filters']
        field_attr_by_bq = sources_and_attrs['fields']

    for attr_set in [filter_attr_by_bq, field_attr_by_bq]:
        for source in attr_set['sources']:
            if attr_set['sources'][source]['data_type'] == DataSetType.IMAGE_DATA:
                image_tables[source] = 1

    # If search_child_records_by isn't None--meaning we want all members of a study or series
    # rather than just the instances--our query is a set of intersections to ensure we find the right
    # series or study
    may_need_intersect = search_child_records_by and bool(len(filters.keys()) > 1)

    table_info = {
        x: {
            'name': y['sources'][x]['name'],
            'alias': y['sources'][x]['name'].split(".")[-1].lower().replace("-", "_"),
            'id': y['sources'][x]['id'],
            'type': y['sources'][x]['data_type'],
            'set': y['sources'][x]['set_type'],
            'count_col': y['sources'][x]['count_col']
        } for y in [field_attr_by_bq, filter_attr_by_bq] for x in y['sources']
    }

    for bqtable in field_attr_by_bq['sources']:
        field_clauses[bqtable] = ",".join(
            ["{}.{}".format(table_info[bqtable]['alias'], x) for x in field_attr_by_bq['sources'][bqtable]['list']]
        )

    for_union = []
    intersect_statements = []
    params = []
    param_sfx = 0

    if order_by:
        new_order = []
        for order in order_by:
            for id, source in attr_data['sources'].items():
                if order in source['list']:
                    order_table = source['name']
                    new_order.append("{}.{}".format(table_info[order_table]['alias'], order))
                    break
        order_by = new_order

    # Two main reasons you'll get an exception here:
    # the wrong version is being used
    # there are no attributes in the data source
    # Check those before wasting ANY time debugging
    if group_by:
        new_groups = []
        for grouping in group_by:
            group_table = None
            if sources_and_attrs:
                source_set = list(sources_and_attrs['filters']['sources'].keys())
                source_set.extend(list(sources_and_attrs['fields']['sources'].keys()))
                group_table = Attribute.objects.get(active=True, name=grouping).data_sources.all().filter(
                    id__in=set(source_set)
                ).distinct().first()
            else:
                for id, source in attr_data['sources'].items():
                    if grouping in source['list']:
                        group_table = source['name']
                        break
            if not group_table:
                logger.warning("[WARNING] Fields `{}` not found in any datasource! It will be dropped.".format(grouping))
            else:
                new_groups.append("{}.{}".format(table_info[group_table]['alias'], grouping))
        group_by = new_groups

    # We join image tables to corresponding ancillary tables, and union between image tables
    for image_table in image_tables:
        tables_in_query = []
        joins = []
        query_filters = []
        non_related_filters = {}
        fields = [field_clauses[image_table]] if image_table in field_clauses else []
        if search_child_records_by:
            child_record_search_fields = [y for x, y in field_attr_by_bq['sources'][image_table]['attr_objs'].get_attr_set_types().get_child_record_searches().items() if y is not None]
            child_record_search_field = list(set(child_record_search_fields))[0]
        if image_table in filter_attr_by_bq['sources']:
            filter_set = {x: filters[x] for x in filters if x in filter_attr_by_bq['sources'][image_table]['list']}
            non_related_filters = filter_set
            if len(filter_set):
                if may_need_intersect and len(filter_set.keys()) > 1:
                    for filter in filter_set:
                        if type(filter_set[filter]) is dict and filter_set[filter]['op'] == 'AND':
                            for val in filter_set[filter]['values']:
                                bq_filter = BigQuerySupport.build_bq_where_clause(
                                    {filter: [val]}, field_prefix=table_info[image_table]['alias'],
                                    case_insens=True, type_schema=TYPE_SCHEMA, continuous_numerics=ranged_numerics
                                )
                                intersect_statements.append(intersect_base.format(
                                    search_by=child_record_search_field,
                                    table_clause="`{}` {}".format(
                                        table_info[image_table]['name'], table_info[image_table]['alias']
                                    ),
                                    join_clause="",
                                    where_clause="WHERE {}".format(bq_filter)
                                ))
                                param_sfx += 1
                                params.append(bq_filter['parameters'])
                        else:
                            bq_filter = BigQuerySupport.build_bq_filter_and_params(
                                {filter: filter_set[filter]}, param_suffix=str(param_sfx),
                                field_prefix=table_info[image_table]['alias'],
                                case_insens=True, type_schema=TYPE_SCHEMA, continuous_numerics=ranged_numerics
                            )
                            intersect_statements.append(intersect_base.format(
                                search_by=child_record_search_field,
                                table_clause="`{}` {}".format(
                                    table_info[image_table]['name'], table_info[image_table]['alias']
                                ),
                                join_clause="",
                                where_clause="WHERE {}".format(bq_filter['filter_string'])
                            ))
                            params.append(bq_filter['parameters'])
                else:
                    filter_clauses[image_table] = BigQuerySupport.build_bq_filter_and_params(
                        filter_set, param_suffix=str(param_sfx), field_prefix=table_info[image_table]['alias'],
                        case_insens=True, type_schema=TYPE_SCHEMA, continuous_numerics=ranged_numerics
                    )
                param_sfx += 1
                # If we weren't running on intersected sets, append them here as simple filters
                if filter_clauses.get(image_table, None):
                    query_filters.append(filter_clauses[image_table]['filter_string'])
                    params.append(filter_clauses[image_table]['parameters'])
        tables_in_query.append(image_table)
        for filter_bqtable in filter_attr_by_bq['sources']:
            if filter_bqtable not in image_tables and filter_bqtable not in tables_in_query:
                if filter_bqtable in field_clauses and len(field_clauses[filter_bqtable]):
                    fields.append(field_clauses[filter_bqtable])
                filter_set = {x: filters[x] for x in filters if x in filter_attr_by_bq['sources'][filter_bqtable]['list']}
                if len(filter_set):
                    filter_clauses[filter_bqtable] = BigQuerySupport.build_bq_filter_and_params(
                        filter_set, param_suffix=str(param_sfx), field_prefix=table_info[filter_bqtable]['alias'],
                        case_insens=True, type_schema=TYPE_SCHEMA, continuous_numerics=ranged_numerics
                    )
                    param_sfx += 1

                    source_join = DataSourceJoin.objects.get(
                        from_src__in=[table_info[filter_bqtable]['id'],table_info[image_table]['id']],
                        to_src__in=[table_info[filter_bqtable]['id'],table_info[image_table]['id']]
                    )

                    join_type = ""
                    if table_info[filter_bqtable]['set'] == DataSetType.RELATED_SET:
                        join_type = "LEFT "
                        filter_clauses[filter_bqtable]['filter_string'] = "({} OR {}.{} IS NULL)".format(
                            filter_clauses[filter_bqtable]['filter_string'],
                            table_info[filter_bqtable]['alias'],
                            table_info[filter_bqtable]['count_col']
                        )

                    joins.append(join_clause_base.format(
                        join_type=join_type,
                        filter_alias=table_info[filter_bqtable]['alias'],
                        filter_table=table_info[filter_bqtable]['name'],
                        filter_join_id=source_join.get_col(filter_bqtable),
                        field_alias=table_info[image_table]['alias'],
                        field_join_id=source_join.get_col(image_table)
                    ))
                    params.append(filter_clauses[filter_bqtable]['parameters'])
                    query_filters.append(filter_clauses[filter_bqtable]['filter_string'])
                    tables_in_query.append(filter_bqtable)

        # Any remaining field clauses not pulled are for tables not being filtered and which aren't the image table,
        # so we add them last
        for field_bqtable in field_attr_by_bq['sources']:
            if field_bqtable not in image_tables and field_bqtable not in tables_in_query:
                if field_bqtable in field_clauses and len(field_clauses[field_bqtable]):
                    fields.append(field_clauses[field_bqtable])
                source_join = DataSourceJoin.objects.get(
                    from_src__in=[table_info[field_bqtable]['id'], table_info[image_table]['id']],
                    to_src__in=[table_info[field_bqtable]['id'], table_info[image_table]['id']]
                )
                joins.append(join_clause_base.format(
                    join_type=join_type,
                    field_alias=table_info[image_table]['alias'],
                    field_join_id=source_join.get_col(table_info[image_table]['name']),
                    filter_alias=table_info[field_bqtable]['alias'],
                    filter_table=table_info[field_bqtable]['name'],
                    filter_join_id=source_join.get_col(table_info[field_bqtable]['name'])
                ))

        intersect_clause = ""
        if len(intersect_statements):
            intersect_clause = """
                INTERSECT DISTINCT
            """.join(intersect_statements)

        if static_fields:
            fields.extend(['"{}" AS {}'.format(static_fields[x],x) for x in static_fields])
        for_union.append(query_base.format(
            field_clause= ",".join(fields),
            table_clause="`{}` {}".format(table_info[image_table]['name'], table_info[image_table]['alias']),
            join_clause=""" """.join(joins),
            where_clause="{}".format("WHERE {}".format(" AND ".join(query_filters) if len(query_filters) else "") if len(filters) else ""),
            intersect_clause="{}".format("" if not len(intersect_statements) else "{}{}".format(
                " AND " if len(non_related_filters) and len(query_filters) else "", "{} IN ({})".format(
                    child_record_search_field, intersect_clause
            ))),
            order_clause="{}".format("ORDER BY {}".format(", ".join([
                "{} {}".format(x, "ASC" if order_asc else "DESC") for x in order_by
            ])) if order_by and len(order_by) else ""),
            group_clause="{}".format("GROUP BY {}".format(", ".join(group_by)) if group_by and len(group_by) else ""),
            limit_clause="{}".format("LIMIT {}".format(str(limit)) if limit > 0 else ""),
            offset_clause="{}".format("OFFSET {}".format(str(offset)) if offset > 0 else ""),
            search_by=child_record_search_field
        ))

    full_query_str = """
            #standardSQL
    """ + """UNION DISTINCT""".join(for_union)

    settings.DEBUG and logger.debug("[STATUS] get_bq_metadata: {}".format(full_query_str))

    if no_submit:
        results = {"sql_string": full_query_str, "params": params}
    else:
        results = BigQuerySupport.execute_query_and_fetch_results(full_query_str, params, paginated=paginated)

    return results


# For faceted counting of continuous numeric fields, ranges must be constructed so the faceted counts are properly
# bucketed. This method makes use of the Attribute_Ranges ORM object, and requires this be set for an attribute
# in order to build a range clause.
#
# Attributes must be passed in as a proper Attribute ORM object
def _get_bq_range_case_clause(attr, table, alias, count_on, include_nulls=True):
    ranges = Attribute_Ranges.objects.filter(attribute=attr)
    ranges_case = []

    for attr_range in ranges:
        if attr_range.gap == "0":
            # This is a single range, no iteration to be done
            if attr_range.first == "*":
                ranges_case.append(
                    "WHEN {}.{} < {} THEN '{}'".format(alias, attr.name, str(attr_range.last), attr_range.label))
            elif attr_range.last == "*":
                ranges_case.append(
                    "WHEN {}.{} > {} THEN '{}'".format(alias, attr.name, str(attr_range.first), attr_range.label))
            else:
                ranges_case.append(
                    "WHEN {}.{} BETWEEN {} AND {} THEN '{}'".format(alias, attr.name, str(attr_range.first),
                                                                   str(attr_range.last), attr_range.label))
        else:
            # Iterated range
            cast = int if attr_range.type == Attribute_Ranges.INT else float
            gap = cast(attr_range.gap)
            last = cast(attr_range.last)
            lower = cast(attr_range.first)
            upper = cast(attr_range.first) + gap

            if attr_range.unbounded:
                upper = lower
                lower = "*"

            while lower == "*" or lower < last:
                if lower == "*":
                    ranges_case.append(
                        "WHEN {}.{} < {} THEN {}".format(alias, attr.name, str(upper), "'* TO {}'".format(str(upper))))
                else:
                    ranges_case.append(
                        "WHEN {}.{} BETWEEN {} AND {} THEN {}".format(
                            alias, attr.name, str(lower), str(upper), "'{} TO {}'".format(str(lower),str(upper)))
                    )
                lower = upper
                upper = lower + gap

            # If we stopped *at* the end, we need to add one last bucket.
            if attr_range.unbounded:
                ranges_case.append(
                    "WHEN {}.{} > {} THEN {}".format(
                        alias, attr.name, str(attr_range.last), "'{} TO *'".format(str(attr_range.last)))
                )

    if include_nulls:
        ranges_case.append(
            "WHEN {}.{} IS NULL THEN 'none'".format(alias, attr.name))

    case_clause = "(CASE {} END) AS {}".format(" ".join(ranges_case), attr.name)

    return case_clause


def get_bq_string(filters, fields, data_version, sources_and_attrs=None, group_by=None, limit=0, offset=0,
                    order_by=None, order_asc=True, search_child_records_by=None):

    if not data_version and not sources_and_attrs:
        data_version = ImagingDataCommonsVersion.objects.filter(active=True)

    ranged_numerics = Attribute.get_ranged_attrs()

    if not group_by:
        group_by = fields
    else:
        if type(group_by) is not list:
            group_by = [group_by]
        group_by.extend(fields)
        group_by = set(group_by)

    child_record_search_field = ""

    query_base = """
        SELECT {field_clause}
        FROM {table_clause} 
        {join_clause}
        {where_clause}
        {intersect_clause}
        {group_clause}
        {order_clause}
        {limit_clause}
        {offset_clause}
    """

    if search_child_records_by:
        query_base = """
            SELECT {field_clause}
            FROM {table_clause} 
            {join_clause}
            WHERE {search_by} IN (
                SELECT {search_by}
                FROM {table_clause} 
                {join_clause}
                {where_clause}
                {intersect_clause}
                GROUP BY {search_by}    
            )
            {group_clause}
            {order_clause}
            {limit_clause}
            {offset_clause}
        """

    intersect_base = """
        SELECT {search_by}
        FROM {table_clause} 
        {join_clause}
        {where_clause}
        GROUP BY {search_by}  
    """

    join_type = ""

    join_clause_base = """
        {join_type}JOIN `{filter_table}` {filter_alias}
        ON {field_alias}.{field_join_id} = {filter_alias}.{filter_join_id}
    """

    image_tables = {}
    filter_clauses = {}
    field_clauses = {}
    active_attr_only = True

    if len(data_version.filter(active=False)) <= 0:
        sources = data_version.get_data_sources(active=True, source_type=DataSource.BIGQUERY).filter().distinct()
    else:
        sources = data_version.get_data_sources(current=True, source_type=DataSource.BIGQUERY).filter().distinct()
        active_attr_only = False

    attr_data = sources.get_source_attrs(with_set_map=False, for_faceting=False, active_only=active_attr_only)

    if not sources_and_attrs:
        filter_attr_by_bq = _build_attr_by_source(list(filters.keys()), data_version, DataSource.BIGQUERY, attr_data)
        field_attr_by_bq = _build_attr_by_source(fields, data_version, DataSource.BIGQUERY, attr_data)
    else:
        filter_attr_by_bq = sources_and_attrs['filters']
        field_attr_by_bq = sources_and_attrs['fields']

    for attr_set in [filter_attr_by_bq, field_attr_by_bq]:
        for source in attr_set['sources']:
            if attr_set['sources'][source]['data_type'] == DataSetType.IMAGE_DATA:
                image_tables[source] = 1

    # If search_child_records_by isn't None--meaning we want all members of a study or series
    # rather than just the instances--our query is a set of intersections to ensure we find the right
    # series or study
    may_need_intersect = search_child_records_by and bool(len(filters.keys()) > 1)

    table_info = {
        x: {
            'name': y['sources'][x]['name'],
            'alias': y['sources'][x]['name'].split(".")[-1].lower().replace("-", "_"),
            'id': y['sources'][x]['id'],
            'type': y['sources'][x]['data_type'],
            'set': y['sources'][x]['set_type'],
            'count_col': y['sources'][x]['count_col']
        } for y in [field_attr_by_bq, filter_attr_by_bq] for x in y['sources']
    }

    for bqtable in field_attr_by_bq['sources']:
        field_clauses[bqtable] = ",".join(
            ["{}.{}".format(table_info[bqtable]['alias'], x) for x in field_attr_by_bq['sources'][bqtable]['list']]
        )

    for_union = []
    intersect_statements = []

    if order_by:
        new_order = []
        for order in order_by:
            for id, source in attr_data['sources'].items():
                if order in source['list']:
                    order_table = source['name']
                    new_order.append("{}.{}".format(table_info[order_table]['alias'], order))
                    break
        order_by = new_order

    # Failures to find grouping tables typically means the wrong version is being polled for the data sources.
    # Make sure the right version is being used!
    if group_by:
        new_groups = []
        for grouping in group_by:
            group_table = None
            if sources_and_attrs:
                source_set = list(sources_and_attrs['filters']['sources'].keys())
                source_set.extend(list(sources_and_attrs['fields']['sources'].keys()))
                group_table = Attribute.objects.get(active=True, name=grouping).data_sources.all().filter(
                    id__in=set(source_set)
                ).distinct().first()
            else:
                for id, source in attr_data['sources'].items():
                    if grouping in source['list']:
                        group_table = source['name']
                        break
            new_groups.append("{}.{}".format(table_info[group_table]['alias'], grouping))

        group_by = new_groups

    # We join image tables to corresponding ancillary tables, and union between image tables
    for image_table in image_tables:
        tables_in_query = []
        joins = []
        query_filters = []
        non_related_filters = {}
        fields = [field_clauses[image_table]] if image_table in field_clauses else []
        if search_child_records_by:
            child_record_search_fields = [y for x, y in field_attr_by_bq['sources'][image_table]['attr_objs'].get_attr_set_types().get_child_record_searches().items() if y is not None]
            child_record_search_field = list(set(child_record_search_fields))[0]
        if image_table in filter_attr_by_bq['sources']:
            filter_set = {x: filters[x] for x in filters if x in filter_attr_by_bq['sources'][image_table]['list']}
            non_related_filters = filter_set
            if len(filter_set):
                if may_need_intersect and len(filter_set.keys()) > 1:
                    for filter in filter_set:
                        # AND'd filters need to be intersected as well
                        if type(filter_set[filter]) is dict and filter_set[filter]['op'] == 'AND':
                            for val in filter_set[filter]['values']:
                                bq_filter = BigQuerySupport.build_bq_where_clause(
                                    {filter: [val]}, field_prefix=table_info[image_table]['alias'],
                                    case_insens=True, type_schema=TYPE_SCHEMA, continuous_numerics=ranged_numerics
                                )
                                intersect_statements.append(intersect_base.format(
                                    search_by=child_record_search_field,
                                    table_clause="`{}` {}".format(
                                        table_info[image_table]['name'], table_info[image_table]['alias']
                                    ),
                                    join_clause="",
                                    where_clause="WHERE {}".format(bq_filter)
                                ))
                        else:
                            bq_filter = BigQuerySupport.build_bq_where_clause(
                                {filter: filter_set[filter]}, field_prefix=table_info[image_table]['alias'],
                                case_insens=True, type_schema=TYPE_SCHEMA, continuous_numerics=ranged_numerics
                            )
                            intersect_statements.append(intersect_base.format(
                                search_by=child_record_search_field,
                                table_clause="`{}` {}".format(
                                    table_info[image_table]['name'], table_info[image_table]['alias']
                                ),
                                join_clause="",
                                where_clause="WHERE {}".format(bq_filter)
                            ))
                else:
                    filter_clauses[image_table] = BigQuerySupport.build_bq_where_clause(
                        filter_set, field_prefix=table_info[image_table]['alias'],
                        case_insens=True, type_schema=TYPE_SCHEMA, continuous_numerics=ranged_numerics
                    )
                # If we weren't running on intersected sets, append them here as simple filters
                if filter_clauses.get(image_table, None):
                    query_filters.append(filter_clauses[image_table])
        tables_in_query.append(image_table)
        for filter_bqtable in filter_attr_by_bq['sources']:
            if filter_bqtable not in image_tables and filter_bqtable not in tables_in_query:
                if filter_bqtable in field_clauses and len(field_clauses[filter_bqtable]):
                    fields.append(field_clauses[filter_bqtable])
                filter_set = {x: filters[x] for x in filters if x in filter_attr_by_bq['sources'][filter_bqtable]['list']}
                if len(filter_set):
                    filter_clauses[filter_bqtable] = BigQuerySupport.build_bq_where_clause(
                        filter_set, field_prefix=table_info[filter_bqtable]['alias'],
                        case_insens=True, type_schema=TYPE_SCHEMA, continuous_numerics=ranged_numerics
                    )

                    source_join = DataSourceJoin.objects.get(
                        from_src__in=[table_info[filter_bqtable]['id'],table_info[image_table]['id']],
                        to_src__in=[table_info[filter_bqtable]['id'],table_info[image_table]['id']]
                    )

                    join_type = ""
                    if table_info[filter_bqtable]['set'] == DataSetType.RELATED_SET:
                        join_type = "LEFT "
                        filter_clauses[filter_bqtable] = "({} OR {}.{} IS NULL)".format(
                            filter_clauses[filter_bqtable],
                            table_info[filter_bqtable]['alias'],
                            table_info[filter_bqtable]['count_col']
                        )

                    joins.append(join_clause_base.format(
                        join_type=join_type,
                        filter_alias=table_info[filter_bqtable]['alias'],
                        filter_table=table_info[filter_bqtable]['name'],
                        filter_join_id=source_join.get_col(filter_bqtable),
                        field_alias=table_info[image_table]['alias'],
                        field_join_id=source_join.get_col(image_table)
                    ))
                    query_filters.append(filter_clauses[filter_bqtable])
                    tables_in_query.append(filter_bqtable)

        # Any remaining field clauses not pulled are for tables not being filtered and which aren't the image table,
        # so we add them last
        for field_bqtable in field_attr_by_bq['sources']:
            if field_bqtable not in image_tables and field_bqtable not in tables_in_query:
                if field_bqtable in field_clauses and len(field_clauses[field_bqtable]):
                    fields.append(field_clauses[field_bqtable])
                source_join = DataSourceJoin.objects.get(
                    from_src__in=[table_info[field_bqtable]['id'], table_info[image_table]['id']],
                    to_src__in=[table_info[field_bqtable]['id'], table_info[image_table]['id']]
                )
                joins.append(join_clause_base.format(
                    join_type=join_type,
                    field_alias=table_info[image_table]['alias'],
                    field_join_id=source_join.get_col(table_info[image_table]['name']),
                    filter_alias=table_info[field_bqtable]['alias'],
                    filter_table=table_info[field_bqtable]['name'],
                    filter_join_id=source_join.get_col(table_info[field_bqtable]['name'])
                ))

        intersect_clause = ""
        if len(intersect_statements):
            intersect_clause = """
                INTERSECT DISTINCT
            """.join(intersect_statements)

        for_union.append(query_base.format(
            field_clause= ",".join(fields),
            table_clause="`{}` {}".format(table_info[image_table]['name'], table_info[image_table]['alias']),
            join_clause=""" """.join(joins),
            where_clause="{}".format("WHERE {}".format(" AND ".join(query_filters) if len(query_filters) else "") if len(filters) else ""),
            intersect_clause="{}".format("" if not len(intersect_statements) else "{}{}".format(
                " AND " if len(non_related_filters) and len(query_filters) else "", "{} IN ({})".format(
                    child_record_search_field, intersect_clause
                ))),
            order_clause="{}".format("ORDER BY {}".format(", ".join([
                "{} {}".format(x, "ASC" if order_asc else "DESC") for x in order_by
            ])) if order_by and len(order_by) else ""),
            group_clause="{}".format("GROUP BY {}".format(", ".join(group_by)) if group_by and len(group_by) else ""),
            limit_clause="{}".format("LIMIT {}".format(str(limit)) if limit > 0 else ""),
            offset_clause="{}".format("OFFSET {}".format(str(offset)) if offset > 0 else ""),
            search_by=child_record_search_field
        ))

    full_query_str = """
            #standardSQL
    """ + """UNION DISTINCT""".join(for_union)

    return full_query_str<|MERGE_RESOLUTION|>--- conflicted
+++ resolved
@@ -528,14 +528,11 @@
                 attr_by_source['totals']['display_file_parts_count'] = min(attr_by_source['totals']['file_parts_count'], 10)
                 if disk_size and 'total_instance_size' in source_metadata:
                     attr_by_source['totals']['disk_size'] = convert_disk_size(source_metadata['total_instance_size'])
-<<<<<<< HEAD
-            if 'stats' in context:
-              attr_by_source['stats']=context['stats']
-=======
+
                 context['file_parts_count'] = attr_by_source['totals']['file_parts_count']
                 context['display_file_parts_count'] = attr_by_source['totals']['display_file_parts_count']
-
->>>>>>> 243c1cdf
+            if 'stats' in context:
+                attr_by_source['stats']=context['stats']
             return attr_by_source
         
         return context
@@ -590,6 +587,10 @@
     file_type = req.get('file_type', 'csv').lower()
     versions = None
 
+    from_cart = (req.get('from_cart', "False").lower() == "true")
+    partitions = []
+    filtergrp_list = []
+
     # Fields we need to fetch
     field_list = ["PatientID", "collection_id", "source_DOI", "StudyInstanceUID", "SeriesInstanceUID",
                   "crdc_study_uuid", "crdc_series_uuid", "idc_version"]
@@ -635,6 +636,12 @@
         versions = cohort.get_data_versions()
         group_filters = cohort.get_filters_as_dict()
         filters = {x['name']: x['values'] for x in group_filters[0]['filters']}
+
+    elif from_cart:
+        partitions = json.loads(req.get('partitions', '[]'))
+        filtergrp_list = json.loads(req.get('filtergrp_list', '[]'))
+        versions = json.loads(req.get('versions', '[]'))
+
     else:
         filters = json.loads(req.get('filters', '{}'))
         if not (len(filters)):
@@ -653,7 +660,11 @@
             id__in=versions.get_data_sources().filter(source_type=source_type).values_list("id", flat=True)
         ).distinct()
 
-    items = filter_manifest(filters, sources, versions, field_list, MAX_FILE_LIST_ENTRIES, offset, with_size=True)
+    items =[]
+    if from_cart:
+        items = get_cart_data(filtergrp_list, partitions, field_list,MAX_FILE_LIST_ENTRIES, offset)
+    else:
+        items = filter_manifest(filters, sources, versions, field_list, MAX_FILE_LIST_ENTRIES, offset, with_size=True)
 
     if 'docs' in items:
         manifest = items['docs']
@@ -693,7 +704,7 @@
                         hdr = "{}Manifest for cohort '{}'{}".format(cmt_delim, cohort.name, linesep)
                     elif header == 'user_email' and request.user.is_authenticated:
                         hdr = "{}User: {}{}".format(cmt_delim, request.user.email, linesep)
-                    elif header == 'cohort_filters':
+                    elif not(from_cart) and (header == 'cohort_filters'):
                         filter_str = cohort.get_filter_display_string() if cohort else BigQuerySupport.build_bq_where_clause(filters)
                         hdr = "{}Filters: {}{}".format(cmt_delim, filter_str, linesep)
                     elif header == 'timestamp':
@@ -955,6 +966,119 @@
         )) + "*:*")
 
     return query_set
+
+
+
+def parse_partition_string(partition):
+    filts = ['collection_id', 'PatientID', 'StudyInstanceUID','SeriesInstanceUID']
+    id = partition['id']
+    part_str = ''
+    for i in range(0,len(id)):
+        part_str = part_str + '(+'+filts[i]+':("'+id[i]+'"))'
+    cur_not = partition['not']
+    if (len(cur_not)>0):
+        cur_not = ['"' + x + '"' for x in cur_not]
+        not_str = (' OR ').join(cur_not)
+        part_str = part_str + ' AND NOT (' + filts[len(id)] + ':(' + not_str + '))'
+    return part_str
+
+
+def parse_partition_att_strings(query_sets, partition):
+        attStrA =[]
+        filt2D = partition['filt'];
+        for i in range(0, len(filt2D)):
+            filtL = filt2D[i]
+            tmpA=[]
+            for j in range(0,len(filtL)):
+                filtindex = filtL[j]
+                filtStr=''
+                try:
+                    filtStr = query_sets[filtindex]
+                except:
+                    pass
+                if (len(filtStr)>0):
+                    if (j==0):
+                        tmpA.append('('+filtStr+')')
+                    else:
+                        tmpA.append('NOT ('+filtStr+')')
+            attStrA.append(' AND '.join(tmpA))
+        return attStrA
+
+def create_cart_query_string(query_list, partitions):
+    solrStr=''
+    solrA=[]
+    for i in range(len(partitions)):
+        cur_part = partitions[i]
+        cur_part_attr_strA = parse_partition_att_strings(query_list, cur_part)
+        cur_part_str = parse_partition_string(cur_part)
+        for j in range(len(cur_part_attr_strA)):
+            if (len(cur_part_attr_strA[j])>0):
+                solrA.append('(' + cur_part_str + ')(' + cur_part_attr_strA[j] + ')')
+            else:
+                solrA.append(cur_part_str)
+    solrA = ['(' + x + ')' for x in solrA]
+    solrStr = ' OR '.join(solrA)
+    return solrStr
+
+
+def get_cart_data(filtergrp_list, partitions,field_list, limit, offset):
+
+    aggregate_level = "SeriesInstanceUID"
+    '''versions = ImagingDataCommonsVersion.objects.filter(
+        version_number__in=versions
+    ).get_data_versions(active=True) if len(versions) else ImagingDataCommonsVersion.objects.filter(
+        active=True
+    ).get_data_versions(active=True)'''
+
+    versions=ImagingDataCommonsVersion.objects.filter(
+        active=True
+    ).get_data_versions(active=True)
+
+    data_types = [DataSetType.IMAGE_DATA, DataSetType.ANCILLARY_DATA, DataSetType.DERIVED_DATA]
+    data_sets = DataSetType.objects.filter(data_type__in=data_types)
+    aux_sources = data_sets.get_data_sources().filter(
+        source_type=DataSource.SOLR,
+        aggregate_level__in=["case_barcode", "sample_barcode", aggregate_level],
+        id__in=versions.get_data_sources().filter(source_type=DataSource.SOLR).values_list("id", flat=True)
+    ).distinct()
+
+    sources = ImagingDataCommonsVersion.objects.get(active=True).get_data_sources(
+        active=True, source_type=DataSource.SOLR,
+        aggregate_level=aggregate_level
+    )
+
+    image_source = sources.filter(id__in=DataSetType.objects.get(
+        data_type=DataSetType.IMAGE_DATA).datasource_set.all()).first()
+
+    all_ui_attrs = fetch_data_source_attr(
+        aux_sources, {'for_ui': True, 'for_faceting': False, 'active_only': True},
+        cache_as="all_ui_attr" if not sources.contains_inactive_versions() else None)
+
+    #fields = ['collection_id', 'PatientID', 'SeriesInstanceUID', 'crdc_series_uuid','gcs_bucket','aws_bucket']
+
+    query_list=[]
+    for filtergrp in filtergrp_list:
+        query_set_for_filt = []
+        if (len(filtergrp)>0):
+            solr_query = build_solr_query(
+              copy.deepcopy(filtergrp),
+              with_tags_for_ex=False,
+              search_child_records_by=None
+            )
+            query_set_for_filt = create_query_set(solr_query, aux_sources, image_source, all_ui_attrs, image_source, DataSetType)
+        query_list.append("".join(query_set_for_filt))
+    query_str = create_cart_query_string(query_list, partitions)
+    custom_facets = {
+        'instance_size': 'sum(instance_size)'
+    }
+    solr_result = query_solr(collection=image_source.name, fields=field_list, query_string=query_str, fqs=None,
+                facets=custom_facets,sort="PatientID asc, StudyInstanceUID asc, SeriesInstanceUID asc", counts_only=False,collapse_on=None, offset=offset, limit=limit, uniques=None,
+                with_cursor=None, stats=None, totals=['SeriesInstanceUID'], op='AND')
+
+    solr_result['response']['total'] = solr_result['facets']['total_SeriesInstanceUID']
+    solr_result['response']['total_instance_size'] = solr_result['facets']['instance_size']
+    return solr_result['response']
+
 
 
 # Use solr to fetch faceted counts and/or records
