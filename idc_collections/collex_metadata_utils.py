--- conflicted
+++ resolved
@@ -459,11 +459,7 @@
         results['filtered_facets'] = {}
 
     source_versions = sources.get_source_versions()
-<<<<<<< HEAD
-    filter_attrs = fetch_data_source_attr(sources, {'for_ui':True, 'named_set': [x[:x.rfind('_')] if re.search('_[gl]t[e]|_btw',x) else x for x in filters.keys()]})
-=======
-    filter_attrs = sources.get_source_attrs(for_ui=True, named_set=[x[:x.rfind('_')] if re.search('_[gl]t[e]|_ebtwe|_ebtw|_btwe|_btw',x) else x for x in filters.keys()], with_set_map=False)
->>>>>>> bd9b47df
+    filter_attrs = sources.get_source_attrs(for_ui=True, named_set=[x[:x.rfind('_')] if re.search('_[gl]te?|_e?btwe?',x) else x for x in filters.keys()], with_set_map=False)
     attrs_for_faceting = None
     if not records_only:
         attrs_for_faceting = fetch_data_source_attr(sources, {'for_ui':True, 'named_set': facets}, cache_as="ui_facet_set")
