--- conflicted
+++ resolved
@@ -444,15 +444,7 @@
             if 'totals' in source_metadata:
                 attr_by_source['totals'] = source_metadata['totals']
             return attr_by_source
-<<<<<<< HEAD
-        #else:
-        #    context['order'] = {'derived_set': ['dicom_derived_study_v3:segmentation', 'dicom_derived_study_v3:qualitative',
-        #                                        'dicom_derived_study_v3:quantitative']}
-=======
-        else:
-            context['order'] = {'derived_set': ['dicom_derived_study_v4:segmentation', 'dicom_derived_study_v4:qualitative',
-                                                'dicom_derived_study_v4:quantitative']}
->>>>>>> e0429cda
+        
         return context
 
     except Exception as e:
