--- conflicted
+++ resolved
@@ -658,19 +658,12 @@
         loc = req.get('loc_type_{}'.format(file_type), 'aws')
         storage_bucket = '%s_bucket' % loc
 
-<<<<<<< HEAD
-    from_cart = (req.get('from_cart', "False").lower() == "true")
-    partitions = []
-    filtergrp_list = []
-
-    # Fields we need to fetch
-    field_list = ["PatientID", "collection_id", "source_DOI", "StudyInstanceUID", "SeriesInstanceUID",
-                  "crdc_study_uuid", "crdc_series_uuid", "idc_version"]
-=======
+        from_cart = (req.get('from_cart', "False").lower() == "true")
+
+
         # Fields we need to fetch
         field_list = ["PatientID", "collection_id", "source_DOI", "StudyInstanceUID", "SeriesInstanceUID",
                       "crdc_study_uuid", "crdc_series_uuid", "idc_version"]
->>>>>>> 5a19d6d7
 
         static_fields = None
 
@@ -709,35 +702,22 @@
         else:
             file_name = "manifest_{}{}{}.{}".format("cohort_{}_".format(str(cohort.id)) if cohort else "", timestamp, file_part_str, loc_type, ext)
 
-<<<<<<< HEAD
-    if cohort:
-        sources = cohort.get_data_sources(aggregate_level="SeriesInstanceUID")
-        versions = cohort.get_data_versions()
-        group_filters = cohort.get_filters_as_dict()
-        filters = {x['name']: x['values'] for x in group_filters[0]['filters']}
-
-    elif from_cart:
-        partitions = json.loads(req.get('partitions', '[]'))
-        filtergrp_list = json.loads(req.get('filtergrp_list', '[]'))
-        versions = json.loads(req.get('versions', '[]'))
-        mxseries = int(req.get('mxseries', '0'))
-        mxstudies = int(req.get('mxstudies', '0'))
-
-    else:
-        filters = json.loads(req.get('filters', '{}'))
-        if not (len(filters)):
-            raise Exception("No filters supplied for file manifest!")
-=======
         if cohort:
             sources = cohort.get_data_sources(aggregate_level="SeriesInstanceUID")
             versions = cohort.get_data_versions()
             group_filters = cohort.get_filters_as_dict()
             filters = {x['name']: x['values'] for x in group_filters[0]['filters']}
+        elif from_cart:
+            partitions = json.loads(req.get('partitions', '[]'))
+            filtergrp_list = json.loads(req.get('filtergrp_list', '[]'))
+            versions = json.loads(req.get('versions', '[]'))
+            mxseries = int(req.get('mxseries', '0'))
+            mxstudies = int(req.get('mxstudies', '0'))
+
         else:
             filters = json.loads(req.get('filters', '{}'))
             if not (len(filters)):
                 raise Exception("No filters supplied for file manifest!")
->>>>>>> 5a19d6d7
 
             versions = json.loads(req.get('versions', '[]'))
 
@@ -774,14 +754,12 @@
                 "file_name": file_name
             }, status=200)
 
-<<<<<<< HEAD
-    items = []
-    if from_cart:
-        items = get_cart_manifest(filtergrp_list, partitions, mxstudies, mxseries, field_list, MAX_FILE_LIST_ENTRIES)
-    else:
-=======
->>>>>>> 5a19d6d7
-        items = filter_manifest(filters, sources, versions, field_list, MAX_FILE_LIST_ENTRIES, offset, with_size=True)
+        items=[]
+        if from_cart:
+            items = get_cart_manifest(filtergrp_list, partitions, mxstudies, mxseries, field_list,MAX_FILE_LIST_ENTRIES)
+
+        else:
+            items = filter_manifest(filters, sources, versions, field_list, MAX_FILE_LIST_ENTRIES, offset, with_size=True)
 
         if 'docs' in items:
             manifest = items['docs']
@@ -797,7 +775,6 @@
                     return redirect(reverse('cohort_details', kwargs={'cohort_id': cohort.id}))
                 return JsonResponse({'message': "There was an error while attempting to export this manifest - " +
                                      "please contact the administrator."}, response=400)
-
         if len(manifest) > 0:
             if file_type in ['csv', 'tsv', 's5cmd', 'idc_index']:
                 # CSV/TSV/s5cmd/idc_index export
@@ -828,7 +805,6 @@
                             )
                         elif header == 'total_records':
                             hdr = "{}Total records found: {}{}".format(cmt_delim, str(items['total']), linesep)
-
                         if file_type not in ['s5cmd', 'idc_index']:
                             hdr = [hdr]
                         rows += (hdr,)
@@ -850,32 +826,7 @@
                         linesep
                     )
 
-<<<<<<< HEAD
-            if include_header:
-                cmt_delim = "# " if file_type == 's5cmd' else ""
-                linesep = os.linesep if file_type == 's5cmd' else ""
-                # File headers (first file part always have header)
-                for header in selected_header_fields:
-                    hdr = ""
-                    if cohort and header == 'cohort_name':
-                        hdr = "{}Manifest for cohort '{}'{}".format(cmt_delim, cohort.name, linesep)
-                    elif header == 'user_email' and request.user.is_authenticated:
-                        hdr = "{}User: {}{}".format(cmt_delim, request.user.email, linesep)
-                    elif not(from_cart) and (header == 'cohort_filters'):
-                        filter_str = cohort.get_filter_display_string() if cohort else BigQuerySupport.build_bq_where_clause(filters)
-                        hdr = "{}Filters: {}{}".format(cmt_delim, filter_str, linesep)
-                    elif header == 'timestamp':
-                        hdr = "{}Date generated: {}{}".format(
-                            cmt_delim, datetime.datetime.now(datetime.timezone.utc).strftime('%m/%d/%Y %H:%M %Z'),
-                            linesep
-                        )
-                    elif header == 'total_records':
-                        hdr = "{}Total records found: {}{}".format(cmt_delim, str(items['total']), linesep)
-
-                    if file_type != 's5cmd':
-=======
                     if file_type not in ['s5cmd', 'idc_index']:
->>>>>>> 5a19d6d7
                         hdr = [hdr]
                     rows += (hdr,)
 
