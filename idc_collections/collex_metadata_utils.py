#
# Copyright 2015-2020, Institute for Systems Biology
#
# Licensed under the Apache License, Version 2.0 (the "License");
# you may not use this file except in compliance with the License.
# You may obtain a copy of the License at
#
#    http://www.apache.org/licenses/LICENSE-2.0
#
# Unless required by applicable law or agreed to in writing, software
# distributed under the License is distributed on an "AS IS" BASIS,
# WITHOUT WARRANTIES OR CONDITIONS OF ANY KIND, either express or implied.
# See the License for the specific language governing permissions and
# limitations under the License.
#

import logging
import time
import copy
import re
from time import sleep
from idc_collections.models import Collection, Attribute_Tooltips, DataSource, Attribute, \
    Attribute_Display_Values, Program, DataVersion, DataSourceJoin, DataSetType, Attribute_Set_Type, \
    ImagingDataCommonsVersion

from solr_helpers import *
from google_helpers.bigquery.bq_support import BigQuerySupport
from google_helpers.bigquery.export_support import BigQueryExportFileList
import hashlib
from django.conf import settings
import math
BQ_ATTEMPT_MAX = 10
MAX_FILE_LIST_ENTRIES = settings.MAX_FILE_LIST_REQUEST

logger = logging.getLogger('main_logger')

BMI_MAPPING = {
    'underweight': [0, 18.5],
    'normal weight': [18.5,25],
    'overweight': [25,30],
    'obese': 30
}

# a cached  of comprehensive information mapping attributes to data sources:
#
# {
#  '<source_IDs_asc_joined_by_colon>' : {
#    'list': [<String>, ...],
#    'ids': [<Integer>, ...],
#    'sources': {
#       <data source database ID>: {
#          'list': [<String>, ...],
#          'attrs': [<Attribute>, ...],
#          'id': <Integer>,
#          'name': <String>,
#          'data_sets': [<DataSetType>, ...],
#          'count_col': <Integer>
#       }
#     }
#   }
# }
DATA_SOURCE_ATTR = {}
DATA_SOURCE_TYPES = {}
SOLR_FACETS = {}

TYPE_SCHEMA = {
    'sample_type': 'STRING',
    'SOPInstanceUID': 'STRING',
    'SeriesInstanceUID': 'STRING',
    'StudyInstanceUID': 'STRING',
    'SOPClassUID': 'STRING'
}


def fetch_data_source_attr(sources, fetch_settings, cache_as=None):
    source_set = None

    if cache_as:
        cache_name = "{}_{}".format(cache_as, ":".join([str(x) for x in list(sources.order_by('-id').values_list('id',flat=True))]))
        if cache_name not in DATA_SOURCE_ATTR:
            logger.debug("[STATUS] Cache of {} not found, pulling.".format(cache_name))
            DATA_SOURCE_ATTR[cache_name] = sources.get_source_attrs(**fetch_settings)
        source_set = DATA_SOURCE_ATTR[cache_name]
    else:
        logger.debug("[STATUS] Cache not requested for: {}".format(sources))
        source_set = sources.get_source_attrs(**fetch_settings)

    return source_set


def fetch_data_source_types(sources):
    source_ids = [str(x) for x in sources.order_by('id').values_list('id',flat=True)]
    source_set = ":".join(source_ids)

    if source_set not in DATA_SOURCE_TYPES:
        DATA_SOURCE_TYPES[source_set] = sources.get_source_data_types()

    return DATA_SOURCE_TYPES[source_set]


def fetch_solr_facets(fetch_settings, cache_as=None):
    facet_set = None

    if cache_as:
        if cache_as not in SOLR_FACETS:
            SOLR_FACETS[cache_as] = build_solr_facets(**fetch_settings)
        facet_set = SOLR_FACETS[cache_as]
    else:
        facet_set = build_solr_facets(**fetch_settings)

    return facet_set


def fetch_solr_stats(fetch_settings,cache_as=None):
    stat_set = None

    if cache_as:
        if cache_as not in SOLR_FACETS:
            SOLR_FACETS[cache_as] = build_solr_stats(**fetch_settings)
        stat_set = SOLR_FACETS[cache_as]
    else:
        stat_set = build_solr_stats(**fetch_settings)

    return stat_set


# Helper method which, given a list of attribute names, a set of data version objects,
# and a data source type, will produce a list of the Attribute ORM objects. Primarily
# for use with the API, which will accept filter sets from users, who won't be able to
# provide Attribute keys
#
# The returned dict is keyed by source names (as source names must be unique in BigQuery and Solr), with the following
# structure:
# {
#     <source name>: {
#         'id': ID of this Solr collection or BQ table,
#         'alias': <alias for table in BQ queries; required for BQ, unneeded for Solr>,
#         'list': <list of attributes by name>,
#         'attrs': <list of attributes as ORM objects>,
#         'data_type': <data type of the this source, per its version>
#     }
# }
def _build_attr_by_source(attrs, data_version, source_type=DataSource.BIGQUERY, attr_data=None, cache_as=None,
                          active=None, only_active_attr=False):
    
    if cache_as and cache_as in DATA_SOURCE_ATTR:
        attr_by_src = DATA_SOURCE_ATTR[cache_as] 
    else:
        attr_by_src = {'sources': {}}
    
        if not attr_data:
            sources = data_version.get_data_sources(source_type=source_type, active=active)
            attr_data = sources.get_source_attrs(with_set_map=False, for_faceting=False, active_only=only_active_attr)
            
        for attr in attrs:
            stripped_attr = attr if (not '_' in attr) else \
                attr if not attr.rsplit('_', 1)[1] in ['gt', 'gte','ebtwe','ebtw','btwe', 'btw', 'lte', 'lt'] else \
                attr.rsplit('_', 1)[0]
    
            for id, source in attr_data['sources'].items():
                if stripped_attr in source['list']:
                    source_name = source['name']
                    if source_name not in attr_by_src["sources"]:
                        attr_by_src["sources"][source_name] = {
                            'name': source_name,
                            'id': source['id'],
                            'alias': source_name.split(".")[-1].lower().replace("-", "_"),
                            'list': [attr],
                            'attrs': [stripped_attr],
                            'attr_objs': source['attrs'],
                            'data_type': source['data_sets'].first().data_type,
                            'set_type':  source['data_sets'].first().set_type,
                            'count_col': source['count_col']
                        }
                    else:
                        attr_by_src["sources"][source_name]['list'].append(attr)
                        attr_by_src["sources"][source_name]['attrs'].append(stripped_attr)
        if cache_as:
            DATA_SOURCE_ATTR[cache_as] = attr_by_src

    return attr_by_src


def sortNum(x):
    if x == 'None':
        return float(-1)
    else:
        strt = x.split(' ')[0];
        if strt =='*':
            return float(0)
        else:
            return float(strt)


# Build data exploration context/response
def build_explorer_context(is_dicofdic, source, versions, filters, fields, order_docs, counts_only, with_related,
                           with_derived, collapse_on, is_json, uniques=None, totals=None):
    attr_by_source = {}
    attr_sets = {}
    context = {}
    facet_aggregates = ["StudyInstanceUID", "case_barcode", "sample_barcode"]
    collex_attr_id = Attribute.objects.get(name='collection_id').id

    try:
        if not is_json:
            context['collection_tooltips'] = Attribute_Tooltips.objects.all().get_tooltips(collex_attr_id)
            context['analysis_results_tooltips'] = Attribute_Tooltips.objects.all().get_tooltips(
                Attribute.objects.get(name='analysis_results_id').id
            )

        collectionSet = Collection.objects.select_related('program').filter(
            active=True, collection_type=Collection.ORIGINAL_COLLEX, access="Public"
        )
        collection_info = {a.collection_id: a.access for a in collectionSet}
        collectionsIdList = collectionSet.values_list('collection_id',flat=True)

        versions = versions or DataVersion.objects.filter(active=True)

        data_types = [DataSetType.IMAGE_DATA,]
        with_related and data_types.extend(DataSetType.ANCILLARY_DATA)
        with_derived and data_types.extend(DataSetType.DERIVED_DATA)
        data_sets = DataSetType.objects.filter(data_type__in=data_types)
        sources = data_sets.get_data_sources().filter(
            source_type=source,
            aggregate_level__in=facet_aggregates,
            id__in=versions.get_data_sources().filter(source_type=source).values_list("id", flat=True)
        ).distinct()
        record_source = None
        if collapse_on not in facet_aggregates:
            record_source = data_sets.get_data_sources().filter(
                source_type=source,
                aggregate_level=collapse_on,
                id__in=versions.get_data_sources().filter(source_type=source).values_list("id", flat=True)
            ).distinct().first()

        source_attrs = fetch_data_source_attr(sources, {'for_ui': True, 'with_set_map': True, 'active_only': True}, cache_as="ui_faceting_set_map")

        source_data_types = fetch_data_source_types(sources)

        for source in sources:
            is_origin = DataSetType.IMAGE_DATA in source_data_types[source.id]
            # If a field list wasn't provided, work from a default set
            if is_origin and not len(fields):
                fields = source.get_attr(for_faceting=False).filter(default_ui_display=True).values_list('name',
                                                                                                         flat=True)

            for dataset in data_sets:
                if dataset.data_type in source_data_types[source.id]:
                    set_type = dataset.get_set_name()
                    if set_type not in attr_by_source:
                        attr_by_source[set_type] = {}
                    attrs = source_attrs['sources'][source.id]['attr_sets'][dataset.id]
                    if 'attributes' not in attr_by_source[set_type]:
                        attr_by_source[set_type]['attributes'] = {}
                        attr_sets[set_type] = attrs
                    else:
                        attr_sets[set_type] = attr_sets[set_type] | attrs

                    attr_by_source[set_type]['attributes'].update(
                        {attr.name: {'source': source.id, 'obj': attr, 'vals': None, 'id': attr.id} for attr in attrs}
                    )

        start = time.time()
        source_metadata = get_collex_metadata(
            filters, fields, record_limit=3000, offset=0, counts_only=counts_only, with_ancillary=with_related,
            collapse_on=collapse_on, order_docs=order_docs, sources=sources, versions=versions, uniques=uniques,
            record_source=record_source, search_child_records_by=None, totals=totals
        )
        stop = time.time()
        logger.debug("[STATUS] Benchmarking: Time to collect metadata for source type {}: {}s".format(
            "BigQuery" if sources.first().source_type == DataSource.BIGQUERY else "Solr",
            str((stop - start))
        ))
        filtered_attr_by_source = copy.deepcopy(attr_by_source)

        for which, _attr_by_source in {'filtered_facets': filtered_attr_by_source,
                                       'facets': attr_by_source}.items():
            facet_counts = source_metadata.get(which,{})
            if not len(facet_counts):
                filtered_attr_by_source = {}
            for source in facet_counts:
                source_name = ":".join(source.split(":")[0:2])
                facet_set = facet_counts[source]['facets']
                for dataset in data_sets:
                    if dataset.data_type in source_data_types[int(source.split(":")[-1])]:
                        set_name = dataset.get_set_name()
                        if dataset.data_type in data_types and set_name in attr_sets:
                            attr_display_vals = Attribute_Display_Values.objects.filter(
                                attribute__id__in=attr_sets[set_name]).to_dict()
                            if dataset.data_type == DataSetType.DERIVED_DATA:
                                attr_cats = attr_sets[set_name].get_attr_cats()
                                for attr in facet_set:
                                    if attr in _attr_by_source[set_name]['attributes']:
                                        source_name = "{}:{}".format(source_name.split(":")[0], attr_cats[attr]['cat_name'])
                                        if source_name not in _attr_by_source[set_name]:
                                            _attr_by_source[set_name][source_name] = {'attributes': {}}
                                        _attr_by_source[set_name][source_name]['attributes'][attr] = \
                                            _attr_by_source[set_name]['attributes'][attr]
                                        this_attr = _attr_by_source[set_name]['attributes'][attr]['obj']
                                        values = []
                                        for val in facet_set[attr]:
                                            if val == 'min_max':
                                                _attr_by_source[set_name][source_name]['attributes'][attr][val] = \
                                                facet_set[attr][val]
                                            else:
                                                displ_val = val if this_attr.preformatted_values else attr_display_vals.get(
                                                    this_attr.id, {}).get(val, None)
                                                values.append({
                                                    'value': val,
                                                    'display_value': displ_val,
                                                    'units': this_attr.units,
                                                    'count': facet_set[attr][val] if val in facet_set[attr] else 0
                                                })
                                        if _attr_by_source[set_name][source_name]['attributes'][attr]['obj'].data_type == 'N':
                                            _attr_by_source[set_name][source_name]['attributes'][attr]['vals'] = sorted(values, key=lambda x: sortNum(x['value']))
                                            if _attr_by_source[set_name][source_name]['attributes'][attr]['vals'][0][
                                                'value'] == 'None':
                                                litem = _attr_by_source[set_name][source_name]['attributes'][attr]['vals'].pop(0)
                                                _attr_by_source[set_name][source_name]['attributes'][attr]['vals'].append(litem)
                                            pass
                                        else:
                                            _attr_by_source[set_name][source_name]['attributes'][attr]['vals'] = sorted(values, key=lambda x: x['value'])
                            else:
                                _attr_by_source[set_name]['All'] = {'attributes': _attr_by_source[set_name]['attributes']}
                                for attr in facet_set:
                                    if attr in _attr_by_source[set_name]['attributes']:
                                        this_attr = _attr_by_source[set_name]['attributes'][attr]['obj']
                                        values = []
                                        for val in facet_counts[source]['facets'][attr]:
                                            if val == 'min_max':
                                                _attr_by_source[set_name]['All']['attributes'][attr][val] = facet_set[attr][
                                                    val]
                                            else:
                                                displ_val = val if this_attr.preformatted_values else attr_display_vals.get(
                                                    this_attr.id, {}).get(val, None)
                                                values.append({
                                                    'value': val,
                                                    'display_value': displ_val,
                                                    'count': facet_set[attr][val] if val in facet_set[attr] else 0
                                                })
                                        if attr == 'bmi':
                                            sortDic = {'underweight': 0, 'normal weight': 1, 'overweight': 2, 'obese': 3,
                                                       'None': 4}
                                            _attr_by_source[set_name]['All']['attributes'][attr]['vals'] = sorted(values, key=lambda x: sortDic[x['value']])
                                        elif _attr_by_source[set_name]['All']['attributes'][attr]['obj'].data_type=='N':
                                            _attr_by_source[set_name]['All']['attributes'][attr]['vals'] = sorted(values, key= lambda x: sortNum(x['value']))
                                            if _attr_by_source[set_name]['All']['attributes'][attr]['vals'][0]['value']=='None':
                                                litem=_attr_by_source[set_name]['All']['attributes'][attr]['vals'].pop(0)
                                                _attr_by_source[set_name]['All']['attributes'][attr]['vals'].append(litem)
                                            pass
                                        else:
                                            _attr_by_source[set_name]['All']['attributes'][attr]['vals'] = sorted(values, key=lambda x: x['value'])

        for which, _attr_by_source in {'filtered_attr_by_source': filtered_attr_by_source, 'attr_by_source': attr_by_source}.items():
            for set in _attr_by_source:
                for source in _attr_by_source[set]:
                    if source == 'attributes':
                        continue
                    if is_dicofdic:
                        for x in list(_attr_by_source[set][source]['attributes'].keys()):
                            if 'min_max' in _attr_by_source[set][source]['attributes'][x]:
                                min_max = _attr_by_source[set][source]['attributes'][x]['min_max']
                            else:
                                min_max = None
                            if (isinstance(_attr_by_source[set][source]['attributes'][x]['vals'], list) and (
                                    len(_attr_by_source[set][source]['attributes'][x]['vals']) > 0)):
                                _attr_by_source[set][source]['attributes'][x] = {y['value']: {
                                    'display_value': y['display_value'], 'count': y['count']
                                } for y in _attr_by_source[set][source]['attributes'][x]['vals']}
                            else:
                                _attr_by_source[set][source]['attributes'][x] = {}
                            if min_max is not None:
                                _attr_by_source[set][source]['attributes'][x]['min_max'] = min_max

                        if set == 'origin_set':
                            context['collections'] = {
                            a: {'count':_attr_by_source[set][source]['attributes']['collection_id'][a]['count']} for a in
                            _attr_by_source[set][source]['attributes']['collection_id']}
                            context['collections']['All'] = source_metadata['total']
                    else:
                        if set == 'origin_set':
                            collex = _attr_by_source[set][source]['attributes']['collection_id']
                            if collex['vals']:
                                context['collections'] = {
                                    a['value']: {
                                        'count': a['count'],
                                        'access': collection_info[a['value']]
                                    } for a in collex['vals'] if a['value'] in collectionsIdList
                                }
                            else:
                                context['collections'] = {a: 0 for a in collectionsIdList}
                            context['collections']['All'] = source_metadata['total']

                        _attr_by_source[set][source]['attributes'] = [{
                            'name': x,
                            'id': _attr_by_source[set][source]['attributes'][x]['obj'].id,
                            'display_name': _attr_by_source[set][source]['attributes'][x]['obj'].display_name,
                            'values': _attr_by_source[set][source]['attributes'][x]['vals'],
                            'units': _attr_by_source[set][source]['attributes'][x]['obj'].units,
                            'min_max': _attr_by_source[set][source]['attributes'][x].get('min_max', None)
                        } for x, val in sorted(_attr_by_source[set][source]['attributes'].items())]

                if not counts_only:
                    _attr_by_source[set]['docs'] = source_metadata['docs']

            for key, source_set in _attr_by_source.items():
                sources = list(source_set.keys())
                for key in sources:
                    if key == 'attributes':
                        source_set.pop(key)

        attr_by_source['total'] = source_metadata['total']
        context['set_attributes'] = attr_by_source
        context['filtered_set_attributes'] = filtered_attr_by_source
        context['filters'] = filters

        prog_attr_id = Attribute.objects.get(name='program_name').id

        programSet = {}
        collexDisplayVals = Attribute_Display_Values.objects.select_related("attribute").filter(
            attribute__id=collex_attr_id).to_dict()[collex_attr_id]
        for collection in collectionSet:
            name = collection.program.short_name if collection.program else collection.name
            if name not in programSet:
                programSet[name] = {
                    'projects': {},
                    'val': 0,
                    'prog_attr_id': prog_attr_id,
                    'collex_attr_id': collex_attr_id
                }
            if collection.collection_id in context['collections']:
                name = collection.program.short_name if collection.program else collection.name
                programSet[name]['projects'][collection.collection_id] = {
                    'val': context['collections'][collection.collection_id]['count'],
                    'display': collexDisplayVals[collection.collection_id]
                }
                if 'access' in context['collections'][collection.collection_id]:
                    programSet[name]['projects'][collection.collection_id]['access'] = context['collections'][collection.collection_id]['access']
                programSet[name]['val'] += context['collections'][collection.collection_id]['count']

        if with_related:
            context['tcga_collections'] = Program.objects.get(short_name="TCGA").collection_set.all()

        context['programs'] = programSet

        derived_display_info = {
            'segmentation': {'display_name': 'Segmentation', 'name': 'segmentation'},
            'qualitative': {'display_name': 'Qualitative Analysis', 'name': 'qualitative'},
            'quantitative': {'display_name': 'Quantitative Analysis', 'name': 'quantitative'}
        }

        for key in context['set_attributes'].get('derived_set',{}).keys():
            set_name = key.split(':')[-1]
            if set_name in derived_display_info:
                context['set_attributes']['derived_set'].get(key,{}).update(derived_display_info.get(set_name,{}))

        if is_json:
            attr_by_source['programs'] = programSet
            attr_by_source['filtered_counts'] = filtered_attr_by_source
            if 'uniques' in source_metadata:
                attr_by_source['uniques'] = source_metadata['uniques']
            if 'totals' in source_metadata:
                attr_by_source['totals'] = source_metadata['totals']
            return attr_by_source
        
        return context

    except Exception as e:
        logger.error("[ERROR] While attempting to load the search page:")
        logger.exception(e)

    return None


# Based on the provided settings, fetch faceted counts and/or records from the desired data source type
#
# filters: dict, {<attribute name>: [<val1>, ...]}
# fields: string of fields to include for record returns (ignored if counts_only=True)
# with_ancillary: include anillcary data types in filtering and faceted counting
# with_derived: include derived data types in filtering and faceted counting
# collapse_on: the field used to specify unique counts
# order_docs: array for ordering documents
# sources (optional): List of data sources to query; all active sources will be used if not provided
# versions (optional): List of data versions to query; all active data versions will be used if not provided
# facets: array of strings, attributes to faceted count as a list of attribute names; if not provided no faceted
#   counts will be performed
def get_collex_metadata(filters, fields, record_limit=3000, offset=0, counts_only=False, with_ancillary=True,
                        collapse_on='PatientID', order_docs=None, sources=None, versions=None, with_derived=True,
                        facets=None, records_only=False, sort=None, uniques=None, record_source=None, totals=None,
                        search_child_records_by=None, filtered_needed=True, custom_facets=None, raw_format=False):

    try:
        source_type = sources.first().source_type if sources else DataSource.SOLR

        if not versions:
            versions = ImagingDataCommonsVersion.objects.get(active=True).dataversion_set.all().distinct()
        if not versions.first().active and not sources:
            source_type = DataSource.BIGQUERY

        if not sources:
            data_types = [DataSetType.IMAGE_DATA,]
            with_ancillary and data_types.extend(DataSetType.ANCILLARY_DATA)
            with_derived and data_types.extend(DataSetType.DERIVED_DATA)
            data_sets = DataSetType.objects.filter(data_type__in=data_types)

            sources = data_sets.get_data_sources().filter(source_type=source_type, id__in=versions.get_data_sources().filter(
                source_type=source_type).values_list("id", flat=True)).distinct()

        # Only active data is available in Solr, not archived
        if len(versions.filter(active=False)) and len(sources.filter(source_type=DataSource.SOLR)):
            raise Exception("[ERROR] Can't request archived data from Solr, only BigQuery.")

        start = time.time()
        logger.debug("Metadata fetch beginning:")
        if source_type == DataSource.BIGQUERY:
            results = get_metadata_bq(filters, fields, {
                'filters': sources.get_source_attrs(for_ui=True, for_faceting=False, with_set_map=False),
                'facets': sources.get_source_attrs(for_ui=True, with_set_map=False),
                'fields': sources.get_source_attrs(for_faceting=False, named_set=fields, with_set_map=False)
            }, counts_only, collapse_on, record_limit, offset, search_child_records_by=search_child_records_by)
        elif source_type == DataSource.SOLR:

            results = get_metadata_solr(
                filters, fields, sources, counts_only, collapse_on, record_limit, offset, facets, records_only, sort,
                uniques, record_source, totals, search_child_records_by=search_child_records_by,
                filtered_needed=filtered_needed, custom_facets=custom_facets, raw_format=raw_format
            )
        stop = time.time()
        logger.debug("Metadata received: {}".format(stop-start))
<<<<<<< HEAD
        if not raw_format:
            for counts in ['facets', 'filtered_facets']:
                facet_set = results.get(counts, {})
                for source in facet_set:
                    facets = facet_set[source]['facets']
                    if facets and 'BodyPartExamined' in facets:
                        if 'Kidney' in facets['BodyPartExamined']:
                            if 'KIDNEY' in facets['BodyPartExamined']:
                                facets['BodyPartExamined']['KIDNEY'] += facets['BodyPartExamined']['Kidney']
                            else:
                                facets['BodyPartExamined']['KIDNEY'] = facets['BodyPartExamined']['Kidney']
                            del facets['BodyPartExamined']['Kidney']
                    if not facets:
                        logger.debug("[STATUS] Facets not seen for {}".format(source))
=======
>>>>>>> 21ed2199

        if not counts_only:
            if 'SeriesNumber' in fields:
                for res in results['docs']:
                    res['SeriesNumber'] = res['SeriesNumber'][0] if 'SeriesNumber' in res else 'None'
            if order_docs:
                results['docs'] = sorted(results['docs'], key=lambda x: tuple([x[item] for item in order_docs]))

    except Exception as e:
        logger.error("[ERROR] While fetching metadata:")
        logger.exception(e)

    return results


def get_table_data(filters,fields,table_type,sources = None, versions = None, custom_facets = None):
    source_type = sources.first().source_type if sources else DataSource.SOLR
    if not versions:
        versions = ImagingDataCommonsVersion.objects.get(active=True).dataversion_set.all().distinct()
    if not sources:
        sources = ImagingDataCommonsVersion.objects.get(active=True).get_data_sources(active=True, source_type=DataSource.SOLR, aggregate_level="StudyInstanceUID")

    custom_facets = None
    collapse_on = 'PatientID'
    record_limit = 2000
    offset = 0
    counts_only = True

    custom_facets = {'uc': {'type': 'terms', 'field': 'PatientID', 'limit': -1, 'missing': True, 'facet': {'unique_count': 'unique(StudyInstanceUID)'}} }


    results = get_metadata_solr(filters, fields, sources, counts_only, collapse_on, record_limit, offset=0,custom_facets=custom_facets,raw_format=False)

    return results


# Based on a solr query array, set of sources, and UI attributes, produce a Solr-compattible queryset
def create_query_set(solr_query, sources, source, all_ui_attrs, image_source, DataSetType):
    query_set = []
    joined_origin = False
    source_data_types = fetch_data_source_types(sources)

    if solr_query:
        for attr in solr_query['queries']:
            attr_name = re.sub("(_ebtwe|_ebtw|_btwe|_btw|_lte|_lt|_gte|_gt)", "", attr)
            # If an attribute from the filters isn't in the attribute listing, just warn and continue
            if attr_name in all_ui_attrs['list']:
                # If the attribute is from this source, just add the query
                if attr_name in all_ui_attrs['sources'][source.id]['list']:
                    query_set.append(solr_query['queries'][attr])
                # If it's in another source for this program, we need to join on that source
                else:
                    for ds in sources:
                        if ds.name != source.name and attr_name in all_ui_attrs['sources'][ds.id]['list']:
                            if DataSetType.IMAGE_DATA in source_data_types[source.id] or DataSetType.IMAGE_DATA in \
                                    source_data_types[ds.id]:
                                joined_origin = True
                            # DataSource join pairs are unique, so, this should only produce a single record
                            source_join = DataSourceJoin.objects.get(from_src__in=[ds.id, source.id],
                                                                     to_src__in=[ds.id, source.id])
                            joined_query = ("{!join %s}" % "from={} fromIndex={} to={}".format(
                                source_join.get_col(ds.name), ds.name, source_join.get_col(source.name)
                            )) + solr_query['queries'][attr]
                            if DataSetType.ANCILLARY_DATA in source_data_types[
                                ds.id] and not DataSetType.ANCILLARY_DATA in source_data_types[source.id]:
                                joined_query = 'has_related:"False" OR _query_:"%s"' % joined_query.replace("\"",
                                                                                                            "\\\"")
                            query_set.append(joined_query)
            else:
                logger.warning("[WARNING] Attribute {} not found in data sources {}".format(attr_name, ", ".join(
                    list(sources.values_list('name', flat=True)))))

    if not joined_origin and not DataSetType.IMAGE_DATA in source_data_types[source.id]:
        source_join = DataSourceJoin.objects.get(from_src__in=[image_source.id, source.id],
                                                 to_src__in=[image_source.id, source.id])
        query_set.append(("{!join %s}" % "from={} fromIndex={} to={}".format(
            source_join.get_col(image_source.name), image_source.name, source_join.get_col(source.name)
        )) + "*:*")

    return query_set


# Use solr to fetch faceted counts and/or records
def get_metadata_solr(filters, fields, sources, counts_only, collapse_on, record_limit, offset=0, facets=None,
                      records_only=False, sort=None, uniques=None, record_source=None, totals=None, cursor=None,
                      search_child_records_by=None, filtered_needed=True, custom_facets=None, sort_field=None,
                      raw_format=False):

    filters = filters or {}
    results = {'docs': None, 'facets': {}}

    if filters:
        results['filtered_facets'] = {}

    source_versions = sources.get_source_versions()

    attrs_for_faceting = None
    if not records_only and facets or facets is None:
        attrs_for_faceting = fetch_data_source_attr(
            sources, {'for_ui': True, 'named_set': facets, 'active_only': True},
            cache_as="ui_facet_set" if not sources.contains_inactive_versions() and not facets else None
        )

    all_ui_attrs = fetch_data_source_attr(
        sources, {'for_ui': True, 'for_faceting': False, 'active_only': True},
        cache_as="all_ui_attr" if not sources.contains_inactive_versions() else None)

    source_data_types = fetch_data_source_types(sources)

    image_source = sources.filter(id__in=DataSetType.objects.get(
        data_type=DataSetType.IMAGE_DATA).datasource_set.all()).first()

    # Eventually this will need to go per program
    for source in sources:
        # Uniques and totals are only read from Image Data sources; set the actual field names to None for
        # other set types
        curUniques = uniques if DataSetType.IMAGE_DATA in source_data_types[source.id] else None
        curTotals = totals if DataSetType.IMAGE_DATA in source_data_types[source.id] else None
        start = time.time()
        solr_query = build_solr_query(
            copy.deepcopy(filters),
            with_tags_for_ex=True,
            search_child_records_by=search_child_records_by
        ) if filters else None
        solr_facets = None
        solr_facets_filtered = None
        solr_stats = None
        if not records_only and attrs_for_faceting:
            if not filters:
                solr_facets = fetch_solr_facets({'attrs': attrs_for_faceting['sources'][source.id]['attrs'],
                                                'filter_tags': None, 'unique': source.count_col},
                                                'facet_main_{}'.format(source.id))
                solr_stats = fetch_solr_stats({'filter_tags': None,
                                               'attrs': attrs_for_faceting['sources'][source.id]['attrs']},
                                               'stats_main_{}'.format(source.id))
            else:
                solr_facets = fetch_solr_facets({'attrs': attrs_for_faceting['sources'][source.id]['attrs'],
                                                 'filter_tags': solr_query['filter_tags'] if solr_query else None,
                                                 'unique': source.count_col})
                solr_stats = fetch_solr_stats({'filter_tags': solr_query['filter_tags'] if solr_query else None,
                                               'attrs': attrs_for_faceting['sources'][source.id]['attrs']})

            stop = time.time()
            logger.debug("[STATUS] Time to build Solr facets: {}s".format(stop-start))
            if filters and attrs_for_faceting and filtered_needed:
                solr_facets_filtered = fetch_solr_facets(
                    {'attrs': attrs_for_faceting['sources'][source.id]['attrs'], 'unique': source.count_col}
                )
                solr_stats_filtered = fetch_solr_stats({'attrs': attrs_for_faceting['sources'][source.id]['attrs']})

            if custom_facets is not None:
                if solr_facets is None:
                    solr_facets = {}
                solr_facets.update(custom_facets)
                solr_facets = custom_facets
                if filtered_needed:
                    if solr_facets_filtered is None:
                        solr_facets_filtered = {}
                    solr_facets_filtered.update(custom_facets)

        query_set = create_query_set(solr_query, sources, source, all_ui_attrs, image_source, DataSetType)

        stop = time.time()
        logger.debug("[STATUS] Time to build Solr submission: {}s".format(str(stop-start)))

        if not records_only:
            # Get facet counts
            solr_result = query_solr_and_format_result({
                'collection': source.name,
                'facets': solr_facets,
                'fqs': query_set,
                'query_string': None,
                'limit': record_limit,
                'counts_only': True,
                'fields': None,
                'uniques': curUniques,
                'stats': solr_stats,
                'totals': curTotals,
                'sort': sort,
            }, raw_format=raw_format)

            solr_count_filtered_result = None
            if solr_facets_filtered:
                solr_count_filtered_result = query_solr_and_format_result({
                    'collection': source.name,
                    'facets': solr_facets_filtered,
                    'fqs': query_set,
                    'query_string': None,
                    'limit': record_limit,
                    'sort': sort_field,
                    'counts_only': True,
                    'fields': None,
                    'stats': solr_stats_filtered,
                    'totals': curTotals
                },raw_format=raw_format)

            stop = time.time()
            logger.info("[BENCHMARKING] Total time to examine source {} and query: {}".format(
                source.name, str(stop-start))
            )

            if DataSetType.IMAGE_DATA in source_data_types[source.id] and 'numFound' in solr_result:
                results['total'] = solr_result['numFound']
                if 'uniques' in solr_result:
                    results['uniques'] = solr_result['uniques']

            if raw_format:
                results['facets'] = solr_result['facets']
            else:
                results['facets']["{}:{}:{}".format(source.name, ";".join(
                    source_versions[source.id].values_list("name", flat=True)
                ), source.id)] = {'facets': solr_result.get('facets',None)}

            if solr_count_filtered_result:
                results['filtered_facets']["{}:{}:{}".format(source.name, ";".join(
                    source_versions[source.id].values_list("name", flat=True)
                ), source.id)] = {'facets': solr_count_filtered_result['facets']}

            totals_source = solr_count_filtered_result or solr_result
            if 'totals' in totals_source:
                results['totals'] = totals_source['totals']

        if DataSetType.IMAGE_DATA in source_data_types[source.id] and not counts_only:
            # Get the records
            solr_result = query_solr_and_format_result({
                'collection': source.name if not record_source else record_source.name,
                'fields': list(fields),
                'fqs': query_set,
                'query_string': None,
                'collapse_on': collapse_on,
                'counts_only': counts_only,
                'sort': sort,
                'limit': record_limit,
                'offset': offset if not cursor else 0,
                'with_cursor': cursor
            })

            results['docs'] = solr_result['docs']
            if records_only:
                results['total'] = solr_result['numFound']

    return results


# Use BigQuery to fetch the faceted counts and/or records
def get_metadata_bq(filters, fields, sources_and_attrs, counts_only, collapse_on, record_limit, offset,
                    search_child_records_by=None):
    results = {'docs': None, 'facets': {}}

    try:
        res = get_bq_facet_counts(filters, None, None, sources_and_attrs)
        results['facets'] = res['facets']
        results['total'] = res['facets']['total']

        if not counts_only:
            docs = get_bq_metadata(filters, fields, None, sources_and_attrs, [collapse_on], record_limit, offset,
                                   search_child_records_by=search_child_records_by)
            doc_result_schema = {i: x['name'] for i,x in enumerate(docs['schema']['fields'])}

            results['docs'] = [{
                doc_result_schema[i]: y['v'] for i,y in enumerate(x['f'])
            } for x in docs['results'] ]

    except Exception as e:
        logger.error("[ERROR] During BQ facet and doc fetching:")
        logger.exception(e)
    return results


####################
# BigQuery Methods
####################
#
# Faceted counting for an arbitrary set of filters and facets.
# filters and facets can be provided as lists of names (in which case _build_attr_by_source is used to convert them
# into Attribute objects) or as part of the sources_and_attrs construct, which is a dictionary of objects with the same
# structure as the dict output by _build_attr_by_source.
#
# Queries are structured with the 'image' data type sources as the first table, and all 'ancillary' (i.e. non-image)
# tables as JOINs into the first table. Faceted counts are done on a per attribute basis (though could be restructed
# into a single call). Filters are handled by BigQuery API parameterization, and disabled for faceted bucket counts
# based on their presence in a secondary WHERE clause field which resolves to 'true' if that filter's attribute is the
# attribute currently being counted
def get_bq_facet_counts(filters, facets, data_versions, sources_and_attrs=None):
    filter_attr_by_bq = {}
    facet_attr_by_bq = {}

    counted_total = False
    total = 0

    query_base = """
        #standardSQL
        SELECT {count_clause}
        FROM {table_clause} 
        {join_clause}
        {where_clause}
        GROUP BY {facet}
    """

    count_clause_base = "{sel_count_col}, COUNT(DISTINCT {count_col}) AS count"

    join_clause_base = """
        JOIN `{join_to_table}` {join_to_alias}
        ON {join_to_alias}.{join_to_id} = {join_from_alias}.{join_from_id}
    """

    image_tables = {}

    if not sources_and_attrs:
        if not data_versions or not facets:
            raise Exception("Can't determine facet attributes without facets and versions.")
        filter_attr_by_bq = _build_attr_by_source(list(filters.keys()), data_versions, DataSource.BIGQUERY)
        facet_attr_by_bq = _build_attr_by_source(facets, data_versions, DataSource.BIGQUERY)
    else:
        filter_attr_by_bq = sources_and_attrs['filters']
        facet_attr_by_bq = sources_and_attrs['facets']

    for attr_set in [filter_attr_by_bq, facet_attr_by_bq]:
        for source in attr_set['sources']:
            if attr_set['sources'][source]['data_type'] == DataSetType.IMAGE_DATA:
                image_tables[source] = 1

    table_info = {
        x: {
            'name': y['sources'][x]['name'],
            'alias': y['sources'][x]['name'].split(".")[-1].lower().replace("-", "_"),
            'id': y['sources'][x]['id'],
            'type': y['sources'][x]['data_type'],
            'set': y['sources'][x]['set_type'],
            'count_col': y['sources'][x]['count_col']
        } for y in [facet_attr_by_bq, filter_attr_by_bq] for x in y['sources']
    }

    filter_clauses = {}

    count_jobs = {}
    params = []
    param_sfx = 0

    results = {'facets': {
        'origin_set': {},
        'related_set': {}
    }}

    facet_map = {}

    # We join image tables to corresponding ancillary tables
    for image_table in image_tables:
        tables_in_query = []
        joins = []
        query_filters = []
        if image_table in filter_attr_by_bq['sources']:
            filter_set = {x: filters[x] for x in filters if x in filter_attr_by_bq['sources'][image_table]['list']}
            if len(filter_set):
                filter_clauses[image_table] = BigQuerySupport.build_bq_filter_and_params(
                    filter_set, param_suffix=str(param_sfx), field_prefix=table_info[image_table]['alias'],
                    case_insens=True, with_count_toggle=True, type_schema={'sample_type': 'STRING'}
                )
                param_sfx += 1
                query_filters.append(filter_clauses[image_table]['filter_string'])
                params.append(filter_clauses[image_table]['parameters'])
        tables_in_query.append(image_table)
        for filter_bqtable in filter_attr_by_bq['sources']:
            if filter_bqtable not in image_tables and filter_bqtable not in tables_in_query:
                filter_set = {x: filters[x] for x in filters if x in filter_attr_by_bq['sources'][filter_bqtable]['list']}
                if len(filter_set):
                    filter_clauses[filter_bqtable] = BigQuerySupport.build_bq_filter_and_params(
                        filter_set, param_suffix=str(param_sfx), field_prefix=table_info[filter_bqtable]['alias'],
                        case_insens=True, with_count_toggle=True, type_schema={'sample_type': 'STRING'}
                    )
                    param_sfx += 1

                    source_join = DataSourceJoin.objects.get(
                        from_src__in=[table_info[filter_bqtable]['id'], table_info[image_table]['id']],
                        to_src__in=[table_info[filter_bqtable]['id'], table_info[image_table]['id']]
                    )
                    join_type = ""
                    if table_info[filter_bqtable]['set'] == DataSetType.RELATED_SET:
                        join_type = "LEFT "
                        filter_clauses[filter_bqtable]['filter_string'] = "({} OR {}.{} IS NULL)".format(
                            filter_clauses[filter_bqtable]['filter_string'],
                            table_info[filter_bqtable]['alias'],
                            table_info[filter_bqtable]['count_col']
                        )
                        
                    joins.append(join_clause_base.format(
                        join_type=join_type,
                        join_to_table=table_info[filter_bqtable]['name'],
                        join_to_alias=table_info[filter_bqtable]['alias'],
                        join_to_id=source_join.get_col(table_info[filter_bqtable]['name']),
                        join_from_alias=table_info[image_table]['alias'],
                        join_from_id=source_join.get_col(table_info[image_table]['name'])
                    ))
                    params.append(filter_clauses[filter_bqtable]['parameters'])
                    query_filters.append(filter_clauses[filter_bqtable]['filter_string'])
                    tables_in_query.append(filter_bqtable)
        # Submit jobs, toggling the 'don't filter' var for each facet
        for facet_table in facet_attr_by_bq['sources']:
            for attr_facet in facet_attr_by_bq['sources'][facet_table]['attrs']:
                facet_joins = copy.deepcopy(joins)
                source_join = None
                if facet_table not in image_tables and facet_table not in tables_in_query:
                    source_join = DataSourceJoin.objects.get(
                        from_src__in=[table_info[facet_table]['id'], table_info[image_table]['id']],
                        to_src__in=[table_info[facet_table]['id'], table_info[image_table]['id']]
                    )
                    facet_joins.append(join_clause_base.format(
                        join_from_alias=table_info[image_table]['alias'],
                        join_from_id=source_join.get_col(table_info[image_table]['name']),
                        join_to_alias=table_info[facet_table]['alias'],
                        join_to_table=table_info[facet_table]['name'],
                        join_to_id=source_join.get_col(table_info[facet_table]['name']),
                    ))
                facet = attr_facet.name
                source_set = table_info[facet_table]['set']
                if source_set not in results['facets']:
                    results['facets'][source_set] = { facet_table: {'facets': {}}}
                if facet_table not in results['facets'][source_set]:
                    results['facets'][source_set][facet_table] = {'facets': {}}
                results['facets'][source_set][facet_table]['facets'][facet] = {}
                facet_map[facet] = {'set': source_set, 'source': facet_table}
                filtering_this_facet = facet_table in filter_clauses and facet in filter_clauses[facet_table]['attr_params']
                count_jobs[facet] = {}
                sel_count_col = None
                if attr_facet.data_type == Attribute.CONTINUOUS_NUMERIC:
                    sel_count_col = _get_bq_range_case_clause(
                        attr_facet,
                        table_info[facet_table]['name'],
                        table_info[facet_table]['alias'],
                        source_join.get_col(table_info[facet_table]['name'])
                    )
                else:
                    sel_count_col = "{}.{} AS {}".format(table_info[facet_table]['alias'], facet, facet)
                count_clause = count_clause_base.format(
                    sel_count_col=sel_count_col, count_col="{}.{}".format(
                        table_info[image_table]['alias'], table_info[image_table]['count_col'],))
                count_query = query_base.format(
                    facet=facet,
                    table_clause="`{}` {}".format(table_info[image_table]['name'], table_info[image_table]['alias']),
                    count_clause=count_clause,
                    where_clause="{}".format("WHERE {}".format(" AND ".join(query_filters)) if len(query_filters) else ""),
                    join_clause=""" """.join(facet_joins)
                )
                # Toggle 'don't filter'
                if filtering_this_facet:
                    for param in filter_clauses[facet_table]['attr_params'][facet]:
                        filter_clauses[facet_table]['count_params'][param]['parameterValue']['value'] = 'not_filtering'
                count_jobs[facet]['job'] = BigQuerySupport.insert_query_job(count_query, params if len(params) else None)
                count_jobs[facet]['done'] = False
                # Toggle 'don't filter'
                if filtering_this_facet:
                    for param in filter_clauses[facet_table]['attr_params'][facet]:
                        filter_clauses[facet_table]['count_params'][param]['parameterValue']['value'] = 'filtering'
        # Poll the jobs until they're done, or we've timed out
        not_done = True
        still_checking = True
        num_retries = 0
        while still_checking and not_done:
            not_done = False
            for facet in count_jobs:
                if not count_jobs[facet]['done']:
                    count_jobs[facet]['done'] = BigQuerySupport.check_job_is_done(count_jobs[facet]['job'])
                    if not count_jobs[facet]['done']:
                        not_done = True
            sleep(1)
            num_retries += 1
            still_checking = (num_retries < BQ_ATTEMPT_MAX)

        if not_done:
            logger.error("[ERROR] Timed out while trying to count case/sample totals in BQ")
        else:
            for facet in count_jobs:
                bq_results = BigQuerySupport.get_job_results(count_jobs[facet]['job']['jobReference'])
                for row in bq_results:
                    val = row['f'][0]['v'] if row['f'][0]['v'] is not None else "None"
                    count = row['f'][1]['v']
                    results['facets'][facet_map[facet]['set']][facet_map[facet]['source']]['facets'][facet][val] = int(count)
                    if not counted_total:
                        total += int(count)
                counted_total = True

        results['facets']['total'] = total

    return results


# Fetch the related metadata from BigQuery
# filters: dict filter set
# fields: list of columns to return, string format only
# data_versions: QuerySet<DataVersion> of the data versions(s) to search
# static_fields: Dict of field names and values for a fixed column
# returns: 
#   no_submit is False: { 'results': <BigQuery API v2 result set>, 'schema': <TableSchema Obj> }
#   no_submit is True: { 'sql_string': <BigQuery API v2 compatible SQL Standard SQL parameterized query>,
#     'params': <BigQuery API v2 compatible parameter set> }
def get_bq_metadata(filters, fields, data_version, sources_and_attrs=None, group_by=None, limit=0, 
                    offset=0, order_by=None, order_asc=True, paginated=False, no_submit=False,
                    search_child_records_by=None, static_fields=None):

    if not data_version and not sources_and_attrs:
        data_version = DataVersion.objects.filter(active=True)

    ranged_numerics = Attribute.get_ranged_attrs()

    filter_attr_by_bq = {}
    field_attr_by_bq = {}
    child_record_search_field = ""

    query_base = """
        SELECT {field_clause}
        FROM {table_clause} 
        {join_clause}
        {where_clause}
        {intersect_clause}
        {group_clause}
        {order_clause}
        {limit_clause}
        {offset_clause}
    """

    if search_child_records_by:
        query_base = """
            SELECT {field_clause}
            FROM {table_clause} 
            {join_clause}
            WHERE {search_by} IN (
                SELECT {search_by}
                FROM {table_clause} 
                {join_clause}
                {where_clause}
                {intersect_clause}
                GROUP BY {search_by}    
            )
            {group_clause}
            {order_clause}
            {limit_clause}
            {offset_clause}
        """

    intersect_base = """
        SELECT {search_by}
        FROM {table_clause} 
        {join_clause}
        {where_clause}
        GROUP BY {search_by}  
    """

    join_type = ""

    join_clause_base = """
        {join_type}JOIN `{filter_table}` {filter_alias}
        ON {field_alias}.{field_join_id} = {filter_alias}.{filter_join_id}
    """

    image_tables = {}
    filter_clauses = {}
    field_clauses = {}

    if len(data_version.filter(active=False)) <= 0:
        sources = data_version.get_data_sources(active=True, source_type=DataSource.BIGQUERY).filter().distinct()
    else:
        sources = data_version.get_data_sources(current=True, source_type=DataSource.BIGQUERY).filter().distinct()

    attr_data = sources.get_source_attrs(with_set_map=False, for_faceting=False)

    # Drop any requested fields not found in these source attribute sets
    fields = [x for x in fields if x in attr_data['list']]

    if not group_by:
        group_by = fields
    else:
        if type(group_by) is not list:
            group_by = [group_by]
        group_by.extend(fields)
        group_by = set(group_by)

    if not sources_and_attrs:
        filter_attr_by_bq = _build_attr_by_source(list(filters.keys()), data_version, DataSource.BIGQUERY, attr_data)
        field_attr_by_bq = _build_attr_by_source(fields, data_version, DataSource.BIGQUERY, attr_data)
    else:
        filter_attr_by_bq = sources_and_attrs['filters']
        field_attr_by_bq = sources_and_attrs['fields']

    for attr_set in [filter_attr_by_bq, field_attr_by_bq]:
        for source in attr_set['sources']:
            if attr_set['sources'][source]['data_type'] == DataSetType.IMAGE_DATA:
                image_tables[source] = 1

    # If search_child_records_by isn't None--meaning we want all members of a study or series
    # rather than just the instances--our query is a set of intersections to ensure we find the right
    # series or study
    may_need_intersect = search_child_records_by and bool(len(filters.keys()) > 1)

    table_info = {
        x: {
            'name': y['sources'][x]['name'],
            'alias': y['sources'][x]['name'].split(".")[-1].lower().replace("-", "_"),
            'id': y['sources'][x]['id'],
            'type': y['sources'][x]['data_type'],
            'set': y['sources'][x]['set_type'],
            'count_col': y['sources'][x]['count_col']
        } for y in [field_attr_by_bq, filter_attr_by_bq] for x in y['sources']
    }

    for bqtable in field_attr_by_bq['sources']:
        field_clauses[bqtable] = ",".join(
            ["{}.{}".format(table_info[bqtable]['alias'], x) for x in field_attr_by_bq['sources'][bqtable]['list']]
        )

    for_union = []
    intersect_statements = []
    params = []
    param_sfx = 0

    if order_by:
        new_order = []
        for order in order_by:
            for id, source in attr_data['sources'].items():
                if order in source['list']:
                    order_table = source['name']
                    new_order.append("{}.{}".format(table_info[order_table]['alias'], order))
                    break
        order_by = new_order

    # Failures to find grouping tables typically mean:
    # * the wrong version is being polled for the data sources
    # * the attribute isn't found in any of these tables
    # Make sure the right version is being used!
    if group_by:
        new_groups = []
        for grouping in group_by:
            group_table = None
            if sources_and_attrs:
                source_set = list(sources_and_attrs['filters']['sources'].keys())
                source_set.extend(list(sources_and_attrs['fields']['sources'].keys()))
                group_table = Attribute.objects.get(active=True, name=grouping).data_sources.all().filter(
                    id__in=set(source_set)
                ).distinct().first()
            else:
                for id, source in attr_data['sources'].items():
                    if grouping in source['list']:
                        group_table = source['name']
                        break
            if not group_table:
                logger.warning("[WARNING] Fields `{}` not found in any datasource! It will be dropped.".format(grouping))
            else:
                new_groups.append("{}.{}".format(table_info[group_table]['alias'], grouping))
        group_by = new_groups

    # We join image tables to corresponding ancillary tables, and union between image tables
    for image_table in image_tables:
        tables_in_query = []
        joins = []
        query_filters = []
        non_related_filters = {}
        fields = [field_clauses[image_table]] if image_table in field_clauses else []
        if search_child_records_by:
            child_record_search_fields = [y for x, y in field_attr_by_bq['sources'][image_table]['attr_objs'].get_attr_set_types().get_child_record_searches().items() if y is not None]
            child_record_search_field = list(set(child_record_search_fields))[0]
        if image_table in filter_attr_by_bq['sources']:
            filter_set = {x: filters[x] for x in filters if x in filter_attr_by_bq['sources'][image_table]['list']}
            non_related_filters = filter_set
            if len(filter_set):
                if may_need_intersect and len(filter_set.keys()) > 1:
                    for filter in filter_set:
                        if type(filter_set[filter]) is dict and filter_set[filter]['op'] == 'AND':
                            for val in filter_set[filter]['values']:
                                bq_filter = BigQuerySupport.build_bq_where_clause(
                                    {filter: [val]}, field_prefix=table_info[image_table]['alias'],
                                    case_insens=True, type_schema=TYPE_SCHEMA, continuous_numerics=ranged_numerics
                                )
                                intersect_statements.append(intersect_base.format(
                                    search_by=child_record_search_field,
                                    table_clause="`{}` {}".format(
                                        table_info[image_table]['name'], table_info[image_table]['alias']
                                    ),
                                    join_clause="",
                                    where_clause="WHERE {}".format(bq_filter)
                                ))
                                param_sfx += 1
                                params.append(bq_filter['parameters'])
                        else:
                            bq_filter = BigQuerySupport.build_bq_filter_and_params(
                                {filter: filter_set[filter]}, param_suffix=str(param_sfx),
                                field_prefix=table_info[image_table]['alias'],
                                case_insens=True, type_schema=TYPE_SCHEMA, continuous_numerics=ranged_numerics
                            )
                            intersect_statements.append(intersect_base.format(
                                search_by=child_record_search_field,
                                table_clause="`{}` {}".format(
                                    table_info[image_table]['name'], table_info[image_table]['alias']
                                ),
                                join_clause="",
                                where_clause="WHERE {}".format(bq_filter['filter_string'])
                            ))
                            params.append(bq_filter['parameters'])
                else:
                    filter_clauses[image_table] = BigQuerySupport.build_bq_filter_and_params(
                        filter_set, param_suffix=str(param_sfx), field_prefix=table_info[image_table]['alias'],
                        case_insens=True, type_schema=TYPE_SCHEMA, continuous_numerics=ranged_numerics
                    )
                param_sfx += 1
                # If we weren't running on intersected sets, append them here as simple filters
                if filter_clauses.get(image_table, None):
                    query_filters.append(filter_clauses[image_table]['filter_string'])
                    params.append(filter_clauses[image_table]['parameters'])
        tables_in_query.append(image_table)
        for filter_bqtable in filter_attr_by_bq['sources']:
            if filter_bqtable not in image_tables and filter_bqtable not in tables_in_query:
                filter_set = {x: filters[x] for x in filters if x in filter_attr_by_bq['sources'][filter_bqtable]['list']}
                if len(filter_set):
                    filter_clauses[filter_bqtable] = BigQuerySupport.build_bq_filter_and_params(
                        filter_set, param_suffix=str(param_sfx), field_prefix=table_info[filter_bqtable]['alias'],
                        case_insens=True, type_schema=TYPE_SCHEMA, continuous_numerics=ranged_numerics
                    )
                    param_sfx += 1

                    source_join = DataSourceJoin.objects.get(
                        from_src__in=[table_info[filter_bqtable]['id'],table_info[image_table]['id']],
                        to_src__in=[table_info[filter_bqtable]['id'],table_info[image_table]['id']]
                    )

                    join_type = ""
                    if table_info[filter_bqtable]['set'] == DataSetType.RELATED_SET:
                        join_type = "LEFT "
                        filter_clauses[filter_bqtable]['filter_string'] = "({} OR {}.{} IS NULL)".format(
                            filter_clauses[filter_bqtable]['filter_string'],
                            table_info[filter_bqtable]['alias'],
                            table_info[filter_bqtable]['count_col']
                        )

                    joins.append(join_clause_base.format(
                        join_type=join_type,
                        filter_alias=table_info[filter_bqtable]['alias'],
                        filter_table=table_info[filter_bqtable]['name'],
                        filter_join_id=source_join.get_col(filter_bqtable),
                        field_alias=table_info[image_table]['alias'],
                        field_join_id=source_join.get_col(image_table)
                    ))
                    params.append(filter_clauses[filter_bqtable]['parameters'])
                    query_filters.append(filter_clauses[filter_bqtable]['filter_string'])
                    tables_in_query.append(filter_bqtable)

        # Any remaining field clauses not pulled are for tables not being filtered and which aren't the image table,
        # so we add them last
        for field_bqtable in field_attr_by_bq['sources']:
            if field_bqtable not in image_tables and field_bqtable not in tables_in_query:
                if len(field_clauses[field_bqtable]):
                    fields.append(field_clauses[field_bqtable])
                source_join = DataSourceJoin.objects.get(
                    from_src__in=[table_info[field_bqtable]['id'], table_info[image_table]['id']],
                    to_src__in=[table_info[field_bqtable]['id'], table_info[image_table]['id']]
                )
                joins.append(join_clause_base.format(
                    join_type=join_type,
                    field_alias=table_info[image_table]['alias'],
                    field_join_id=source_join.get_col(table_info[image_table]['name']),
                    filter_alias=table_info[field_bqtable]['alias'],
                    filter_table=table_info[field_bqtable]['name'],
                    filter_join_id=source_join.get_col(table_info[field_bqtable]['name'])
                ))

        intersect_clause = ""
        if len(intersect_statements):
            intersect_clause = """
                INTERSECT DISTINCT
            """.join(intersect_statements)

        if static_fields:
            fields.extend(['"{}" AS {}'.format(static_fields[x],x) for x in static_fields])
        for_union.append(query_base.format(
            field_clause= ",".join(fields),
            table_clause="`{}` {}".format(table_info[image_table]['name'], table_info[image_table]['alias']),
            join_clause=""" """.join(joins),
            where_clause="{}".format("WHERE {}".format(" AND ".join(query_filters) if len(query_filters) else "") if len(filters) else ""),
            intersect_clause="{}".format("" if not len(intersect_statements) else "{}{}".format(
                " AND " if len(non_related_filters) and len(query_filters) else "", "{} IN ({})".format(
                    child_record_search_field, intersect_clause
            ))),
            order_clause="{}".format("ORDER BY {}".format(", ".join([
                "{} {}".format(x, "ASC" if order_asc else "DESC") for x in order_by
            ])) if order_by and len(order_by) else ""),
            group_clause="{}".format("GROUP BY {}".format(", ".join(group_by)) if group_by and len(group_by) else ""),
            limit_clause="{}".format("LIMIT {}".format(str(limit)) if limit > 0 else ""),
            offset_clause="{}".format("OFFSET {}".format(str(offset)) if offset > 0 else ""),
            search_by=child_record_search_field
        ))

    full_query_str = """
            #standardSQL
    """ + """UNION DISTINCT""".join(for_union)

    settings.DEBUG and logger.debug("[STATUS] get_bq_metadata: {}".format(full_query_str))

    if no_submit:
        results = {"sql_string": full_query_str, "params": params}
    else:
        results = BigQuerySupport.execute_query_and_fetch_results(full_query_str, params, paginated=paginated)

    return results


# For faceted counting of continuous numeric fields, ranges must be constructed so the faceted counts are properly
# bucketed. This method makes use of the Attribute_Ranges ORM object, and requires this be set for an attribute
# in order to build a range clause.
#
# Attributes must be passed in as a proper Attribute ORM object
def _get_bq_range_case_clause(attr, table, alias, count_on, include_nulls=True):
    ranges = Attribute_Ranges.objects.filter(attribute=attr)
    ranges_case = []

    for attr_range in ranges:
        if attr_range.gap == "0":
            # This is a single range, no iteration to be done
            if attr_range.first == "*":
                ranges_case.append(
                    "WHEN {}.{} < {} THEN '{}'".format(alias, attr.name, str(attr_range.last), attr_range.label))
            elif attr_range.last == "*":
                ranges_case.append(
                    "WHEN {}.{} > {} THEN '{}'".format(alias, attr.name, str(attr_range.first), attr_range.label))
            else:
                ranges_case.append(
                    "WHEN {}.{} BETWEEN {} AND {} THEN '{}'".format(alias, attr.name, str(attr_range.first),
                                                                   str(attr_range.last), attr_range.label))
        else:
            # Iterated range
            cast = int if attr_range.type == Attribute_Ranges.INT else float
            gap = cast(attr_range.gap)
            last = cast(attr_range.last)
            lower = cast(attr_range.first)
            upper = cast(attr_range.first) + gap

            if attr_range.unbounded:
                upper = lower
                lower = "*"

            while lower == "*" or lower < last:
                if lower == "*":
                    ranges_case.append(
                        "WHEN {}.{} < {} THEN {}".format(alias, attr.name, str(upper), "'* TO {}'".format(str(upper))))
                else:
                    ranges_case.append(
                        "WHEN {}.{} BETWEEN {} AND {} THEN {}".format(
                            alias, attr.name, str(lower), str(upper), "'{} TO {}'".format(str(lower),str(upper)))
                    )
                lower = upper
                upper = lower + gap

            # If we stopped *at* the end, we need to add one last bucket.
            if attr_range.unbounded:
                ranges_case.append(
                    "WHEN {}.{} > {} THEN {}".format(
                        alias, attr.name, str(attr_range.last), "'{} TO *'".format(str(attr_range.last)))
                )

    if include_nulls:
        ranges_case.append(
            "WHEN {}.{} IS NULL THEN 'none'".format(alias, attr.name))

    case_clause = "(CASE {} END) AS {}".format(" ".join(ranges_case), attr.name)

    return case_clause


def get_bq_string(filters, fields, data_version, sources_and_attrs=None, group_by=None, limit=0, offset=0,
                    order_by=None, order_asc=True, search_child_records_by=None):

    if not data_version and not sources_and_attrs:
        data_version = ImagingDataCommonsVersion.objects.filter(active=True)

    ranged_numerics = Attribute.get_ranged_attrs()

    if not group_by:
        group_by = fields
    else:
        if type(group_by) is not list:
            group_by = [group_by]
        group_by.extend(fields)
        group_by = set(group_by)

    child_record_search_field = ""

    query_base = """
        SELECT {field_clause}
        FROM {table_clause} 
        {join_clause}
        {where_clause}
        {intersect_clause}
        {group_clause}
        {order_clause}
        {limit_clause}
        {offset_clause}
    """

    if search_child_records_by:
        query_base = """
            SELECT {field_clause}
            FROM {table_clause} 
            {join_clause}
            WHERE {search_by} IN (
                SELECT {search_by}
                FROM {table_clause} 
                {join_clause}
                {where_clause}
                {intersect_clause}
                GROUP BY {search_by}    
            )
            {group_clause}
            {order_clause}
            {limit_clause}
            {offset_clause}
        """

    intersect_base = """
        SELECT {search_by}
        FROM {table_clause} 
        {join_clause}
        {where_clause}
        GROUP BY {search_by}  
    """

    join_type = ""

    join_clause_base = """
        {join_type}JOIN `{filter_table}` {filter_alias}
        ON {field_alias}.{field_join_id} = {filter_alias}.{filter_join_id}
    """

    image_tables = {}
    filter_clauses = {}
    field_clauses = {}
    active_attr_only = True

    if len(data_version.filter(active=False)) <= 0:
        sources = data_version.get_data_sources(active=True, source_type=DataSource.BIGQUERY).filter().distinct()
    else:
        sources = data_version.get_data_sources(current=True, source_type=DataSource.BIGQUERY).filter().distinct()
        active_attr_only = False

    attr_data = sources.get_source_attrs(with_set_map=False, for_faceting=False, active_only=active_attr_only)

    if not sources_and_attrs:
        filter_attr_by_bq = _build_attr_by_source(list(filters.keys()), data_version, DataSource.BIGQUERY, attr_data)
        field_attr_by_bq = _build_attr_by_source(fields, data_version, DataSource.BIGQUERY, attr_data)
    else:
        filter_attr_by_bq = sources_and_attrs['filters']
        field_attr_by_bq = sources_and_attrs['fields']

    for attr_set in [filter_attr_by_bq, field_attr_by_bq]:
        for source in attr_set['sources']:
            if attr_set['sources'][source]['data_type'] == DataSetType.IMAGE_DATA:
                image_tables[source] = 1

    # If search_child_records_by isn't None--meaning we want all members of a study or series
    # rather than just the instances--our query is a set of intersections to ensure we find the right
    # series or study
    may_need_intersect = search_child_records_by and bool(len(filters.keys()) > 1)

    table_info = {
        x: {
            'name': y['sources'][x]['name'],
            'alias': y['sources'][x]['name'].split(".")[-1].lower().replace("-", "_"),
            'id': y['sources'][x]['id'],
            'type': y['sources'][x]['data_type'],
            'set': y['sources'][x]['set_type'],
            'count_col': y['sources'][x]['count_col']
        } for y in [field_attr_by_bq, filter_attr_by_bq] for x in y['sources']
    }

    for bqtable in field_attr_by_bq['sources']:
        field_clauses[bqtable] = ",".join(
            ["{}.{}".format(table_info[bqtable]['alias'], x) for x in field_attr_by_bq['sources'][bqtable]['list']]
        )

    for_union = []
    intersect_statements = []

    if order_by:
        new_order = []
        for order in order_by:
            for id, source in attr_data['sources'].items():
                if order in source['list']:
                    order_table = source['name']
                    new_order.append("{}.{}".format(table_info[order_table]['alias'], order))
                    break
        order_by = new_order

    # Failures to find grouping tables typically means the wrong version is being polled for the data sources.
    # Make sure the right version is being used!
    if group_by:
        new_groups = []
        for grouping in group_by:
            group_table = None
            if sources_and_attrs:
                source_set = list(sources_and_attrs['filters']['sources'].keys())
                source_set.extend(list(sources_and_attrs['fields']['sources'].keys()))
                group_table = Attribute.objects.get(active=True, name=grouping).data_sources.all().filter(
                    id__in=set(source_set)
                ).distinct().first()
            else:
                for id, source in attr_data['sources'].items():
                    if grouping in source['list']:
                        group_table = source['name']
                        break
            new_groups.append("{}.{}".format(table_info[group_table]['alias'], grouping))

        group_by = new_groups

    # We join image tables to corresponding ancillary tables, and union between image tables
    for image_table in image_tables:
        tables_in_query = []
        joins = []
        query_filters = []
        non_related_filters = {}
        fields = [field_clauses[image_table]] if image_table in field_clauses else []
        if search_child_records_by:
            child_record_search_fields = [y for x, y in field_attr_by_bq['sources'][image_table]['attr_objs'].get_attr_set_types().get_child_record_searches().items() if y is not None]
            child_record_search_field = list(set(child_record_search_fields))[0]
        if image_table in filter_attr_by_bq['sources']:
            filter_set = {x: filters[x] for x in filters if x in filter_attr_by_bq['sources'][image_table]['list']}
            non_related_filters = filter_set
            if len(filter_set):
                if may_need_intersect and len(filter_set.keys()) > 1:
                    for filter in filter_set:
                        # AND'd filters need to be intersected as well
                        if type(filter_set[filter]) is dict and filter_set[filter]['op'] == 'AND':
                            for val in filter_set[filter]['values']:
                                bq_filter = BigQuerySupport.build_bq_where_clause(
                                    {filter: [val]}, field_prefix=table_info[image_table]['alias'],
                                    case_insens=True, type_schema=TYPE_SCHEMA, continuous_numerics=ranged_numerics
                                )
                                intersect_statements.append(intersect_base.format(
                                    search_by=child_record_search_field,
                                    table_clause="`{}` {}".format(
                                        table_info[image_table]['name'], table_info[image_table]['alias']
                                    ),
                                    join_clause="",
                                    where_clause="WHERE {}".format(bq_filter)
                                ))
                        else:
                            bq_filter = BigQuerySupport.build_bq_where_clause(
                                {filter: filter_set[filter]}, field_prefix=table_info[image_table]['alias'],
                                case_insens=True, type_schema=TYPE_SCHEMA, continuous_numerics=ranged_numerics
                            )
                            intersect_statements.append(intersect_base.format(
                                search_by=child_record_search_field,
                                table_clause="`{}` {}".format(
                                    table_info[image_table]['name'], table_info[image_table]['alias']
                                ),
                                join_clause="",
                                where_clause="WHERE {}".format(bq_filter)
                            ))
                else:
                    filter_clauses[image_table] = BigQuerySupport.build_bq_where_clause(
                        filter_set, field_prefix=table_info[image_table]['alias'],
                        case_insens=True, type_schema=TYPE_SCHEMA, continuous_numerics=ranged_numerics
                    )
                # If we weren't running on intersected sets, append them here as simple filters
                if filter_clauses.get(image_table, None):
                    query_filters.append(filter_clauses[image_table])
        tables_in_query.append(image_table)
        for filter_bqtable in filter_attr_by_bq['sources']:
            if filter_bqtable not in image_tables and filter_bqtable not in tables_in_query:
                filter_set = {x: filters[x] for x in filters if x in filter_attr_by_bq['sources'][filter_bqtable]['list']}
                if len(filter_set):
                    filter_clauses[filter_bqtable] = BigQuerySupport.build_bq_where_clause(
                        filter_set, field_prefix=table_info[filter_bqtable]['alias'],
                        case_insens=True, type_schema=TYPE_SCHEMA, continuous_numerics=ranged_numerics
                    )

                    source_join = DataSourceJoin.objects.get(
                        from_src__in=[table_info[filter_bqtable]['id'],table_info[image_table]['id']],
                        to_src__in=[table_info[filter_bqtable]['id'],table_info[image_table]['id']]
                    )

                    join_type = ""
                    if table_info[filter_bqtable]['set'] == DataSetType.RELATED_SET:
                        join_type = "LEFT "
                        filter_clauses[filter_bqtable] = "({} OR {}.{} IS NULL)".format(
                            filter_clauses[filter_bqtable],
                            table_info[filter_bqtable]['alias'],
                            table_info[filter_bqtable]['count_col']
                        )

                    joins.append(join_clause_base.format(
                        join_type=join_type,
                        filter_alias=table_info[filter_bqtable]['alias'],
                        filter_table=table_info[filter_bqtable]['name'],
                        filter_join_id=source_join.get_col(filter_bqtable),
                        field_alias=table_info[image_table]['alias'],
                        field_join_id=source_join.get_col(image_table)
                    ))
                    query_filters.append(filter_clauses[filter_bqtable])
                    tables_in_query.append(filter_bqtable)

        # Any remaining field clauses not pulled are for tables not being filtered and which aren't the image table,
        # so we add them last
        for field_bqtable in field_attr_by_bq['sources']:
            if field_bqtable not in image_tables and field_bqtable not in tables_in_query:
                if len(field_clauses[field_bqtable]):
                    fields.append(field_clauses[field_bqtable])
                source_join = DataSourceJoin.objects.get(
                    from_src__in=[table_info[field_bqtable]['id'], table_info[image_table]['id']],
                    to_src__in=[table_info[field_bqtable]['id'], table_info[image_table]['id']]
                )
                joins.append(join_clause_base.format(
                    join_type=join_type,
                    field_alias=table_info[image_table]['alias'],
                    field_join_id=source_join.get_col(table_info[image_table]['name']),
                    filter_alias=table_info[field_bqtable]['alias'],
                    filter_table=table_info[field_bqtable]['name'],
                    filter_join_id=source_join.get_col(table_info[field_bqtable]['name'])
                ))

        intersect_clause = ""
        if len(intersect_statements):
            intersect_clause = """
                INTERSECT DISTINCT
            """.join(intersect_statements)

        for_union.append(query_base.format(
            field_clause= ",".join(fields),
            table_clause="`{}` {}".format(table_info[image_table]['name'], table_info[image_table]['alias']),
            join_clause=""" """.join(joins),
            where_clause="{}".format("WHERE {}".format(" AND ".join(query_filters) if len(query_filters) else "") if len(filters) else ""),
            intersect_clause="{}".format("" if not len(intersect_statements) else "{}{}".format(
                " AND " if len(non_related_filters) and len(query_filters) else "", "{} IN ({})".format(
                    child_record_search_field, intersect_clause
                ))),
            order_clause="{}".format("ORDER BY {}".format(", ".join([
                "{} {}".format(x, "ASC" if order_asc else "DESC") for x in order_by
            ])) if order_by and len(order_by) else ""),
            group_clause="{}".format("GROUP BY {}".format(", ".join(group_by)) if group_by and len(group_by) else ""),
            limit_clause="{}".format("LIMIT {}".format(str(limit)) if limit > 0 else ""),
            offset_clause="{}".format("OFFSET {}".format(str(offset)) if offset > 0 else ""),
            search_by=child_record_search_field
        ))

    full_query_str = """
            #standardSQL
    """ + """UNION DISTINCT""".join(for_union)

    return full_query_str<|MERGE_RESOLUTION|>--- conflicted
+++ resolved
@@ -462,7 +462,7 @@
             if 'totals' in source_metadata:
                 attr_by_source['totals'] = source_metadata['totals']
             return attr_by_source
-        
+
         return context
 
     except Exception as e:
@@ -527,7 +527,6 @@
             )
         stop = time.time()
         logger.debug("Metadata received: {}".format(stop-start))
-<<<<<<< HEAD
         if not raw_format:
             for counts in ['facets', 'filtered_facets']:
                 facet_set = results.get(counts, {})
@@ -542,8 +541,6 @@
                             del facets['BodyPartExamined']['Kidney']
                     if not facets:
                         logger.debug("[STATUS] Facets not seen for {}".format(source))
-=======
->>>>>>> 21ed2199
 
         if not counts_only:
             if 'SeriesNumber' in fields:
@@ -1035,7 +1032,7 @@
 # fields: list of columns to return, string format only
 # data_versions: QuerySet<DataVersion> of the data versions(s) to search
 # static_fields: Dict of field names and values for a fixed column
-# returns: 
+# returns:
 #   no_submit is False: { 'results': <BigQuery API v2 result set>, 'schema': <TableSchema Obj> }
 #   no_submit is True: { 'sql_string': <BigQuery API v2 compatible SQL Standard SQL parameterized query>,
 #     'params': <BigQuery API v2 compatible parameter set> }
