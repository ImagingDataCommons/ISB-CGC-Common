#
# Copyright 2015-2020, Institute for Systems Biology
#
# Licensed under the Apache License, Version 2.0 (the "License");
# you may not use this file except in compliance with the License.
# You may obtain a copy of the License at
#
#    http://www.apache.org/licenses/LICENSE-2.0
#
# Unless required by applicable law or agreed to in writing, software
# distributed under the License is distributed on an "AS IS" BASIS,
# WITHOUT WARRANTIES OR CONDITIONS OF ANY KIND, either express or implied.
# See the License for the specific language governing permissions and
# limitations under the License.
#

import logging
import time
import datetime
import copy
import csv
import re
from uuid import uuid4
import os
import io
from time import sleep
from idc_collections.models import Collection, Attribute_Tooltips, DataSource, Attribute, \
    Attribute_Display_Values, Program, DataVersion, DataSourceJoin, DataSetType, Attribute_Set_Type, \
    ImagingDataCommonsVersion

from solr_helpers import *
from google_helpers.bigquery.bq_support import BigQuerySupport
from google_helpers.bigquery.export_support import BigQueryExportFileList
from google_helpers.bigquery.utils import build_bq_filter_and_params as build_bq_filter_and_params_
import hashlib
from django.conf import settings
from django.shortcuts import render, redirect
from django.urls import reverse
import math

from django.contrib import messages
from django.http import StreamingHttpResponse, HttpResponse, JsonResponse
from google.cloud import pubsub_v1
from google.cloud import storage
from google.auth import jwt

BQ_ATTEMPT_MAX = 10
MAX_FILE_LIST_ENTRIES = settings.MAX_FILE_LIST_REQUEST

logger = logging.getLogger('main_logger')

BMI_MAPPING = {
    'underweight': [0, 18.5],
    'normal weight': [18.5,25],
    'overweight': [25,30],
    'obese': 30
}

# a cached  of comprehensive information mapping attributes to data sources:
#
# {
#  '<source_IDs_asc_joined_by_colon>' : {
#    'list': [<String>, ...],
#    'ids': [<Integer>, ...],
#    'sources': {
#       <data source database ID>: {
#          'list': [<String>, ...],
#          'attrs': [<Attribute>, ...],
#          'id': <Integer>,
#          'name': <String>,
#          'data_sets': [<DataSetType>, ...],
#          'count_col': <Integer>
#       }
#     }
#   }
# }
DATA_SOURCE_ATTR = {}
DATA_SOURCE_TYPES = {}
SOLR_FACETS = {}

TYPE_SCHEMA = {
    'sample_type': 'STRING',
    'SOPInstanceUID': 'STRING',
    'SeriesInstanceUID': 'STRING',
    'StudyInstanceUID': 'STRING',
    'SOPClassUID': 'STRING'
}

STATIC_EXPORT_FIELDS = [ "idc_version" ]


def convert_disk_size(size):
    size_val = ['', 'K','M','G','T','P']
    init_size = size
    val_count = 0
    while init_size > 1024:
        val_count += 1
        init_size = init_size/1024

    init_size = round(init_size,2)
    return "{} {}B".format(init_size,size_val[val_count])


def build_static_map(cohort_obj):
    static_map = {}
    IDC_version = cohort_obj.get_idc_data_version() if cohort_obj else ImagingDataCommonsVersion.objects.filter(active=True)

    for x in STATIC_EXPORT_FIELDS:
        if x == 'idc_version':
            # Verbose style
            # static_map[x] = "; ".join([str(x) for x in cohort_obj.get_idc_data_version()])
            # Numeric style
            static_map[x] = "; ".join([str(x) for x in IDC_version.values_list("version_number",flat=True)])
    return static_map


def fetch_data_source_attr(sources, fetch_settings, cache_as=None):
    source_set = None

    if cache_as:
        cache_name = "{}_{}".format(cache_as, ":".join([str(x) for x in list(sources.order_by('-id').values_list('id',flat=True))]))
        if cache_name not in DATA_SOURCE_ATTR:
            logger.debug("[STATUS] Cache of {} not found, pulling.".format(cache_name))
            DATA_SOURCE_ATTR[cache_name] = sources.get_source_attrs(**fetch_settings)
        source_set = DATA_SOURCE_ATTR[cache_name]
    else:
        logger.debug("[STATUS] Cache not requested for: {}".format(sources))
        source_set = sources.get_source_attrs(**fetch_settings)

    return source_set


def fetch_data_source_types(sources):
    source_ids = [str(x) for x in sources.order_by('id').values_list('id',flat=True)]
    source_set = ":".join(source_ids)

    if source_set not in DATA_SOURCE_TYPES:
        DATA_SOURCE_TYPES[source_set] = sources.get_source_data_types()

    return DATA_SOURCE_TYPES[source_set]


def fetch_solr_facets(fetch_settings, cache_as=None):
    facet_set = None

    if cache_as:
        if cache_as not in SOLR_FACETS:
            SOLR_FACETS[cache_as] = build_solr_facets(**fetch_settings)
        facet_set = SOLR_FACETS[cache_as]
    else:
        facet_set = build_solr_facets(**fetch_settings)

    return facet_set


def fetch_solr_stats(fetch_settings,cache_as=None):
    stat_set = None

    if cache_as:
        if cache_as not in SOLR_FACETS:
            SOLR_FACETS[cache_as] = build_solr_stats(**fetch_settings)
        stat_set = SOLR_FACETS[cache_as]
    else:
        stat_set = build_solr_stats(**fetch_settings)

    return stat_set


# Helper method which, given a list of attribute names, a set of data version objects,
# and a data source type, will produce a list of the Attribute ORM objects. Primarily
# for use with the API, which will accept filter sets from users, who won't be able to
# provide Attribute keys
#
# The returned dict is keyed by source names (as source names must be unique in BigQuery and Solr), with the following
# structure:
# {
#     <source name>: {
#         'id': ID of this Solr collection or BQ table,
#         'alias': <alias for table in BQ queries; required for BQ, unneeded for Solr>,
#         'list': <list of attributes by name>,
#         'attrs': <list of attributes as ORM objects>,
#         'data_type': <data type of the this source, per its version>
#     }
# }
def _build_attr_by_source(attrs, data_version, source_type=DataSource.BIGQUERY, attr_data=None, cache_as=None,
                          active=None, only_active_attr=False):
    
    if cache_as and cache_as in DATA_SOURCE_ATTR:
        attr_by_src = DATA_SOURCE_ATTR[cache_as] 
    else:
        attr_by_src = {'sources': {}}
    
        if not attr_data:
            sources = data_version.get_data_sources(source_type=source_type, active=active)
            attr_data = sources.get_source_attrs(with_set_map=False, for_faceting=False, active_only=only_active_attr)
            
        for attr in attrs:
            stripped_attr = attr if (not '_' in attr) else \
                attr if not attr.rsplit('_', 1)[1] in ['gt', 'gte','ebtwe','ebtw','btwe', 'btw', 'lte', 'lt', 'eq'] else \
                    attr.rsplit('_', 1)[0]
    
            for id, source in attr_data['sources'].items():
                if stripped_attr in source['list']:
                    source_name = source['name']
                    if source_name not in attr_by_src["sources"]:
                        attr_by_src["sources"][source_name] = {
                            'name': source_name,
                            'id': source['id'],
                            'alias': source_name.split(".")[-1].lower().replace("-", "_"),
                            'list': [attr],
                            'attrs': [stripped_attr],
                            'attr_objs': source['attrs'],
                            'data_type': source['data_sets'].first().data_type,
                            'set_type':  source['data_sets'].first().set_type,
                            'count_col': source['count_col']
                        }
                    else:
                        attr_by_src["sources"][source_name]['list'].append(attr)
                        attr_by_src["sources"][source_name]['attrs'].append(stripped_attr)
        if cache_as:
            DATA_SOURCE_ATTR[cache_as] = attr_by_src

    return attr_by_src


def sortNum(x):
    if x == 'None':
        return float(-1)
    else:
        strt = x.split(' ')[0];
        if strt =='*':
            return float(0)
        else:
            return float(strt)


# Build data exploration context/response
def build_explorer_context(is_dicofdic, source, versions, filters, fields, order_docs, counts_only, with_related,
                           with_derived, collapse_on, is_json, uniques=None, totals=None, disk_size=False):
    attr_by_source = {}
    attr_sets = {}
    context = {}
    facet_aggregates = ["StudyInstanceUID", "case_barcode", "sample_barcode"]
    collex_attr_id = Attribute.objects.get(name='collection_id').id

    try:
        if not is_json:
            context['collection_tooltips'] = Attribute_Tooltips.objects.all().get_tooltips(collex_attr_id)
            context['analysis_results_tooltips'] = Attribute_Tooltips.objects.all().get_tooltips(
                Attribute.objects.get(name='analysis_results_id').id
            )

        collectionSet = Collection.objects.select_related('program').filter(
            active=True, collection_type=Collection.ORIGINAL_COLLEX, access="Public"
        )
        collection_info = {a.collection_id: a.access for a in collectionSet}
        collectionsIdList = collectionSet.values_list('collection_id',flat=True)

        versions = versions or DataVersion.objects.filter(active=True)

        data_types = [DataSetType.IMAGE_DATA,]
        with_related and data_types.extend(DataSetType.ANCILLARY_DATA)
        with_derived and data_types.extend(DataSetType.DERIVED_DATA)
        data_sets = DataSetType.objects.filter(data_type__in=data_types)
        sources = data_sets.get_data_sources().filter(
            source_type=source,
            aggregate_level__in=facet_aggregates,
            id__in=versions.get_data_sources().filter(source_type=source).values_list("id", flat=True)
        ).distinct()
        record_source = None
        if collapse_on not in facet_aggregates:
            record_source = data_sets.get_data_sources().filter(
                source_type=source,
                aggregate_level=collapse_on,
                id__in=versions.get_data_sources().filter(source_type=source).values_list("id", flat=True)
            ).distinct().first()

        source_attrs = fetch_data_source_attr(sources, {'for_ui': True, 'with_set_map': True, 'active_only': True}, cache_as="ui_faceting_set_map")

        source_data_types = fetch_data_source_types(sources)

        for source in sources:
            is_origin = DataSetType.IMAGE_DATA in source_data_types[source.id]
            # If a field list wasn't provided, work from a default set
            if is_origin and not len(fields):
                fields = source.get_attr(for_faceting=False).filter(default_ui_display=True).values_list('name',
                                                                                                         flat=True)

            for dataset in data_sets:
                if dataset.data_type in source_data_types[source.id]:
                    set_type = dataset.get_set_name()
                    if set_type not in attr_by_source:
                        attr_by_source[set_type] = {}
                    attrs = source_attrs['sources'][source.id]['attr_sets'][dataset.id]
                    if 'attributes' not in attr_by_source[set_type]:
                        attr_by_source[set_type]['attributes'] = {}
                        attr_sets[set_type] = attrs
                    else:
                        attr_sets[set_type] = attr_sets[set_type] | attrs

                    attr_by_source[set_type]['attributes'].update(
                        {attr.name: {'source': source.id, 'obj': attr, 'vals': None, 'id': attr.id} for attr in attrs}
                    )
        custom_facets = None

        disk_size=True
        if disk_size:
            custom_facets = {
                'instance_size': 'sum(instance_size)',
                'patient_per_collec':{'type': 'terms', 'field': 'collection_id', 'limit': -1, 'missing': True,'facet': {'unique_count': 'unique(PatientID)'}},
                'study_per_collec': {'type': 'terms', 'field': 'collection_id', 'limit': -1, 'missing': True,
                                       'facet': {'unique_count': 'unique(StudyInstanceUID)'}},
                'series_per_collec2': {'type': 'terms', 'field': 'collection_id', 'limit': -1, 'missing': True,
                                     'facet': {'unique_count': 'unique(SeriesInstanceUID)'}},
                'size_per_collec2': {'type': 'terms', 'field': 'collection_id', 'limit': 3000, 'facet': {'instance_size': 'sum(instance_size)'}},
                'size_per_pat': {'type': 'terms', 'field': 'PatientID', 'limit': 3000, 'facet': {'instance_size': 'sum(instance_size)'}}


            }

        start = time.time()
        source_metadata = get_collex_metadata(
            filters, fields, record_limit=3000, offset=0, counts_only=counts_only, with_ancillary=with_related,
            collapse_on=collapse_on, order_docs=order_docs, sources=sources, versions=versions, uniques=uniques,
            record_source=record_source, search_child_records_by=None, totals=totals, custom_facets=custom_facets
        )
        stop = time.time()
        logger.debug("[STATUS] Benchmarking: Time to collect metadata for source type {}: {}s".format(
            "BigQuery" if sources.first().source_type == DataSource.BIGQUERY else "Solr",
            str((stop - start))
        ))
        filtered_attr_by_source = copy.deepcopy(attr_by_source)

        for which, _attr_by_source in {'filtered_facets': filtered_attr_by_source,
                                       'facets': attr_by_source}.items():
            facet_counts = source_metadata.get(which,{})
            if not len(facet_counts):
                filtered_attr_by_source = {}
            for source in facet_counts:
                source_name = ":".join(source.split(":")[0:2])
                facet_set = facet_counts[source]['facets']
                for dataset in data_sets:
                    if dataset.data_type in source_data_types[int(source.split(":")[-1])]:
                        set_name = dataset.get_set_name()
                        if (set_name=='origin_set') and disk_size:
                            context['stats']={}

                            if 'patient_per_collec' in facet_set:
                                context['stats']['patient_per_collec']=facet_set['patient_per_collec']
                            else:
                                context['stats']['patient_per_collec'] = 0
                            if 'study_per_collec' in facet_set:
                                context['stats']['study_per_collec']=facet_set['study_per_collec']
                            else:
                                context['stats']['study_per_collec'] = 0
                            if 'series_per_collec2' in facet_set:
                                context['stats']['series_per_collec'] = facet_set['series_per_collec2']
                            else:
                                context['stats']['series_per_collec'] = 0
                            if 'size_per_collec2' in facet_set:
                                context['stats']['size_per_collec'] = facet_set['size_per_collec2']
                            else:
                                context['stats']['size_per_collec'] = 0



                        if dataset.data_type in data_types and set_name in attr_sets:
                            attr_display_vals = Attribute_Display_Values.objects.filter(
                                attribute__id__in=attr_sets[set_name]).to_dict()
                            if dataset.data_type == DataSetType.DERIVED_DATA:
                                attr_cats = attr_sets[set_name].get_attr_cats()
                                for attr in facet_set:
                                    if attr in _attr_by_source[set_name]['attributes']:
                                        source_name = "{}:{}".format(source_name.split(":")[0], attr_cats[attr]['cat_name'])
                                        if source_name not in _attr_by_source[set_name]:
                                            _attr_by_source[set_name][source_name] = {'attributes': {}}
                                        _attr_by_source[set_name][source_name]['attributes'][attr] = \
                                            _attr_by_source[set_name]['attributes'][attr]
                                        this_attr = _attr_by_source[set_name]['attributes'][attr]['obj']
                                        values = []
                                        for val in facet_set[attr]:
                                            if val == 'min_max':
                                                _attr_by_source[set_name][source_name]['attributes'][attr][val] = \
                                                facet_set[attr][val]
                                            else:
                                                displ_val = val if this_attr.preformatted_values else attr_display_vals.get(
                                                    this_attr.id, {}).get(val, None)
                                                values.append({
                                                    'value': val,
                                                    'display_value': displ_val,
                                                    'units': this_attr.units,
                                                    'count': facet_set[attr][val] if val in facet_set[attr] else 0
                                                })
                                        if _attr_by_source[set_name][source_name]['attributes'][attr]['obj'].data_type == 'N':
                                            _attr_by_source[set_name][source_name]['attributes'][attr]['vals'] = sorted(values, key=lambda x: sortNum(x['value']))
                                            if _attr_by_source[set_name][source_name]['attributes'][attr]['vals'][0][
                                                'value'] == 'None':
                                                litem = _attr_by_source[set_name][source_name]['attributes'][attr]['vals'].pop(0)
                                                _attr_by_source[set_name][source_name]['attributes'][attr]['vals'].append(litem)
                                            pass
                                        else:
                                            _attr_by_source[set_name][source_name]['attributes'][attr]['vals'] = sorted(values, key=lambda x: x['value'])
                            else:
                                _attr_by_source[set_name]['All'] = {'attributes': _attr_by_source[set_name]['attributes']}
                                for attr in facet_set:
                                    if attr in _attr_by_source[set_name]['attributes']:
                                        this_attr = _attr_by_source[set_name]['attributes'][attr]['obj']
                                        values = []
                                        for val in facet_counts[source]['facets'][attr]:
                                            if val == 'min_max':
                                                _attr_by_source[set_name]['All']['attributes'][attr][val] = facet_set[attr][
                                                    val]
                                            else:
                                                displ_val = val if this_attr.preformatted_values else attr_display_vals.get(
                                                    this_attr.id, {}).get(val, None)
                                                values.append({
                                                    'value': val,
                                                    'display_value': displ_val,
                                                    'count': facet_set[attr][val] if val in facet_set[attr] else 0
                                                })
                                        if attr == 'bmi':
                                            sortDic = {'underweight': 0, 'normal weight': 1, 'overweight': 2, 'obese': 3,
                                                       'None': 4}
                                            _attr_by_source[set_name]['All']['attributes'][attr]['vals'] = sorted(values, key=lambda x: sortDic[x['value']])
                                        elif _attr_by_source[set_name]['All']['attributes'][attr]['obj'].data_type in [Attribute.CONTINUOUS_NUMERIC]:
                                            _attr_by_source[set_name]['All']['attributes'][attr]['vals'] = sorted(values, key= lambda x: sortNum(x['value']))
                                            if _attr_by_source[set_name]['All']['attributes'][attr]['vals'][0]['value']=='None':
                                                litem=_attr_by_source[set_name]['All']['attributes'][attr]['vals'].pop(0)
                                                _attr_by_source[set_name]['All']['attributes'][attr]['vals'].append(litem)
                                            pass
                                        else:
                                            # Because categorical numerics are a thing, always cast any compared values for sorting to string in case
                                            # they're lurking
                                            _attr_by_source[set_name]['All']['attributes'][attr]['vals'] = sorted(values, key=lambda x: str(x['value']))

        for which, _attr_by_source in {'filtered_attr_by_source': filtered_attr_by_source, 'attr_by_source': attr_by_source}.items():
            for set in _attr_by_source:
                for source in _attr_by_source[set]:
                    if source == 'attributes':
                        continue
                    if is_dicofdic:
                        for x in list(_attr_by_source[set][source]['attributes'].keys()):
                            if 'min_max' in _attr_by_source[set][source]['attributes'][x]:
                                min_max = _attr_by_source[set][source]['attributes'][x]['min_max']
                            else:
                                min_max = None
                            if (isinstance(_attr_by_source[set][source]['attributes'][x]['vals'], list) and (
                                    len(_attr_by_source[set][source]['attributes'][x]['vals']) > 0)):
                                _attr_by_source[set][source]['attributes'][x] = {y['value']: {
                                    'display_value': y['display_value'], 'count': y['count']
                                } for y in _attr_by_source[set][source]['attributes'][x]['vals']}
                            else:
                                _attr_by_source[set][source]['attributes'][x] = {}
                            if min_max is not None:
                                _attr_by_source[set][source]['attributes'][x]['min_max'] = min_max

                        if set == 'origin_set':
                            context['collections'] = {
                            a: {'count':_attr_by_source[set][source]['attributes']['collection_id'][a]['count']} for a in
                            _attr_by_source[set][source]['attributes']['collection_id']}
                            context['collections']['All'] = source_metadata['total']
                    else:
                        if set == 'origin_set':
                            collex = _attr_by_source[set][source]['attributes']['collection_id']
                            if collex['vals']:
                                context['collections'] = {
                                    a['value']: {
                                        'count': a['count'],
                                        'access': collection_info[a['value']]
                                    } for a in collex['vals'] if a['value'] in collectionsIdList
                                }
                            else:
                                context['collections'] = {a: 0 for a in collectionsIdList}
                            context['collections']['All'] = source_metadata['total']

                        _attr_by_source[set][source]['attributes'] = [{
                            'name': x,
                            'id': _attr_by_source[set][source]['attributes'][x]['obj'].id,
                            'display_name': _attr_by_source[set][source]['attributes'][x]['obj'].display_name,
                            'values': _attr_by_source[set][source]['attributes'][x]['vals'],
                            'units': _attr_by_source[set][source]['attributes'][x]['obj'].units,
                            'min_max': _attr_by_source[set][source]['attributes'][x].get('min_max', None)
                        } for x, val in sorted(_attr_by_source[set][source]['attributes'].items())]

                if not counts_only:
                    _attr_by_source[set]['docs'] = source_metadata['docs']

            for key, source_set in _attr_by_source.items():
                sources = list(source_set.keys())
                for key in sources:
                    if key == 'attributes':
                        source_set.pop(key)

        attr_by_source['total'] = source_metadata['total']
        context['set_attributes'] = attr_by_source
        context['filtered_set_attributes'] = filtered_attr_by_source
        context['filters'] = filters


        prog_attr_id = Attribute.objects.get(name='program_name').id

        programSet = {}
        collexDisplayVals = Attribute_Display_Values.objects.select_related("attribute").filter(
            attribute__id=collex_attr_id).to_dict()[collex_attr_id]

        for collection in collectionSet:
            name = collection.program.short_name if collection.program else collection.name
            if name not in programSet:
                programSet[name] = {
                    'projects': {},
                    'val': 0,
                    'prog_attr_id': prog_attr_id,
                    'collex_attr_id': collex_attr_id,
                    'display_name': collection.program.display_name if collection.program else collection.name.upper()
                }
            if collection.collection_id in context['collections']:
                name = collection.program.short_name if collection.program else collection.name
                programSet[name]['projects'][collection.collection_id] = {
                    'val': context['collections'][collection.collection_id]['count'],
                    'display': collexDisplayVals[collection.collection_id]
                }
                if 'access' in context['collections'][collection.collection_id]:
                    programSet[name]['projects'][collection.collection_id]['access'] = context['collections'][collection.collection_id]['access']
                programSet[name]['val'] += context['collections'][collection.collection_id]['count']

        if with_related:
            context['tcga_collections'] = Program.objects.get(short_name="TCGA").collection_set.all()

        context['programs'] = programSet

        derived_display_info = {
            'segmentation': {'display_name': 'Segmentation', 'name': 'segmentation'},
            'qualitative': {'display_name': 'Qualitative Analysis', 'name': 'qualitative'},
            'quantitative': {'display_name': 'Quantitative Analysis', 'name': 'quantitative'}
        }

        for key in context['set_attributes'].get('derived_set',{}).keys():
            set_name = key.split(':')[-1]
            if set_name in derived_display_info:
                context['set_attributes']['derived_set'].get(key,{}).update(derived_display_info.get(set_name,{}))

        if is_json:
            attr_by_source['programs'] = programSet
            attr_by_source['filtered_counts'] = filtered_attr_by_source
            if 'uniques' in source_metadata:
                attr_by_source['uniques'] = source_metadata['uniques']
            if 'totals' in source_metadata:
                attr_by_source['totals'] = source_metadata['totals']
                attr_by_source['totals']['file_parts_count'] = math.ceil(
                    attr_by_source['totals']['SeriesInstanceUID'] / (MAX_FILE_LIST_ENTRIES if MAX_FILE_LIST_ENTRIES > 0 else 1))
                attr_by_source['totals']['display_file_parts_count'] = min(attr_by_source['totals']['file_parts_count'], 10)
                if disk_size and 'total_instance_size' in source_metadata:
                    attr_by_source['totals']['disk_size'] = convert_disk_size(source_metadata['total_instance_size'])

                context['file_parts_count'] = attr_by_source['totals']['file_parts_count']
                context['display_file_parts_count'] = attr_by_source['totals']['display_file_parts_count']
            if 'stats' in context:
                attr_by_source['stats']=context['stats']
            return attr_by_source
        
        return context

    except Exception as e:
        logger.error("[ERROR] While attempting to load the search page:")
        logger.exception(e)

    return None


def filter_manifest(filters, sources, versions, fields, limit, offset, level="SeriesInstanceUID", with_size=False):
    try:
        custom_facets = None
        search_by = {x: "StudyInstanceUID" for x in filters} if level == "SeriesInstanceUID" else None

        if with_size:
            # build facet for instance_size aggregation
            custom_facets = {
                'instance_size': 'sum(instance_size)'
            }

        records = get_collex_metadata(
            filters, fields, limit, offset, sources=sources, versions=versions, counts_only=False,
            collapse_on=level, records_only=bool(custom_facets is None),
            sort="PatientID asc, StudyInstanceUID asc, SeriesInstanceUID asc", filtered_needed=False,
            search_child_records_by=search_by, custom_facets=custom_facets, default_facets=False
        )

        return records

    except Exception as e:
        logger.exception(e)


class Echo(object):
    """An object that implements just the write method of the file-like
    interface.
    """
    def write(self, value):
        """Write the value by returning it, instead of storing in a buffer."""
        return value


def parse_partition_to_filter(cart_partition):
    cart_filters = None
    cart_params = None
    part_ids = ["collection_id", "PatientID", "StudyInstanceUID", "SeriesInstanceUID"]
    level = None
    for index, part in enumerate(cart_partition):
        filter = {}
        ids = {}
        for idx, id in enumerate(part['id']):
            if idx < len(part_ids):
                ids[part_ids[idx]] = id
                level = part_ids[idx]
            else:
                logger.warning("[WARNING] Found extra cart partition ID in manifest job submission!")
                logger.warning("[WARNING] Extra id: {}".format(id))
        collex = ids['collection_id']
        if not cart_filters:
            cart_filters = []
        if not cart_params:
            cart_params = []
        filter['collection_id'] = [collex]
        not_filter = None

        for id in part_ids:
            if ids.get(id, None):
                filter[id] = ids[id]
        if len(part['not']):
            level = part_ids[idx+1]
            not_filter = {
                level: part['not']
            }

        sfx = "cart_{}".format(index)
        part_filter_and_param = BigQuerySupport.build_bq_filter_and_params(filter, param_suffix=sfx)
        if not_filter:
            not_part_filter_and_param = BigQuerySupport.build_bq_filter_and_params(not_filter, param_suffix=sfx)
        filter_str = "({}){}".format(part_filter_and_param['filter_string'], (" AND NOT({})".format(not_part_filter_and_param['filter_string']) if not_filter else ""))
        params = part_filter_and_param['parameters']
        not_filter and params.extend(not_part_filter_and_param['parameters'])
        cart_filters.append(filter_str)
        cart_params.extend(params)
    cart_filter_str = "({})".format(" OR ".join(cart_filters))

    return { 'filter_string': cart_filter_str, 'parameters': cart_params }


# Manifest types supported: s5cmd, idc_index, json.
<<<<<<< HEAD
def submit_manifest_job(data_version, filters, storage_loc, manifest_type, instructions, fields, from_cart=None, filtergrp_list=None, partitions=None):
=======
def submit_manifest_job(data_version, filters, storage_loc, manifest_type, instructions, fields, cart_partition=None):
    cart_filters = parse_partition_to_filter(cart_partition) if cart_partition else None
    child_records = None if cart_filters else "StudyInstanceUID"
>>>>>>> 4b064721
    service_account_info = json.load(open(settings.GOOGLE_APPLICATION_CREDENTIALS))
    audience = "https://pubsub.googleapis.com/google.pubsub.v1.Publisher"
    credentials = jwt.Credentials.from_service_account_info(
        service_account_info, audience=audience
    )
    publisher = pubsub_v1.PublisherClient(credentials=credentials)
    jobId = str(uuid4())
    data_version_display = "IDC Data Version(s): {}".format(str(data_version.get_displays(joined=True)))
    timestamp = time.time()

    header = "# Manifest generated at {} \n".format(
            datetime.datetime.fromtimestamp(timestamp).strftime('%H:%M:%S %Y/%m/%d')
        ) + "# {} \n".format(data_version_display) + "{instructions}"

    file_name = "manifest_{}.s5cmd".format(datetime.datetime.fromtimestamp(timestamp).strftime('%Y%m%d_%H%M%S'))

    reformatted_fields = [
        "CONCAT('cp s3://',{storage_loc},'/',crdc_series_uuid,'/* ./') AS series".format(storage_loc=storage_loc)]
    if manifest_type in ["json", "csv", "tsv"]:
        reformatted_fields = None

<<<<<<< HEAD
    if from_cart:
        bq_query_and_params = create_cart_sql(partitions, filtergrp_list, storage_loc)
    else:
        bq_query_and_params = get_bq_metadata(
            filters, ["crdc_series_uuid", storage_loc], data_version, fields, ["crdc_series_uuid", storage_loc],
            no_submit=True, search_child_records_by="StudyInstanceUID",
            reformatted_fields=reformatted_fields
        )
=======
    filters = filters or {}

    bq_query_and_params = get_bq_metadata(
        filters, ["crdc_series_uuid", storage_loc], data_version, fields, ["crdc_series_uuid", storage_loc],
        no_submit=True, search_child_records_by=child_records,
        reformatted_fields=reformatted_fields, cart_filters=cart_filters
    )
>>>>>>> 4b064721

    manifest_job = {
        "query": bq_query_and_params['sql_string'],
        "params": bq_query_and_params['params'],
        "jobId": jobId,
        "file_name": file_name,
        "header": header.format(instructions=instructions),
        "file_type": manifest_type
    }

    future = publisher.publish(settings.PUBSUB_USER_MANIFEST_TOPIC, json.dumps(manifest_job).encode('utf-8'))

    future.result()

    return jobId, "{}/{}".format(jobId, file_name)


# Creates a file manifest of the supplied Cohort object or filters and returns a StreamingFileResponse
def create_file_manifest(request, cohort=None):
    response = None
    try:
        filters = None
        req = request.GET or request.POST
        async_download = bool(req.get('async_download', 'true').lower() == 'true')
        manifest = None
        partitions = None
        S5CMD_BASE = "cp s3://{}/{}/* .{}"
        file_type = req.get('file_type', 's5cmd').lower()
        loc = req.get('loc_type_{}'.format(file_type), 'aws')
        storage_bucket = '%s_bucket' % loc
        instructions = ""
        from_cart = (req.get('from_cart', "False").lower() == "true")

        # Fields we need to fetch
        field_list = ["PatientID", "collection_id", "source_DOI", "StudyInstanceUID", "SeriesInstanceUID", "crdc_instance_uuid",
                      "crdc_study_uuid", "crdc_series_uuid", "idc_version", "gcs_url", "aws_url", "SOPInstanceUID"]

        static_fields = None

        # Columns requested
        selected_columns = json.loads(req.get('columns', '[]'))

        selected_columns_sorted = sorted(selected_columns, key=lambda x: field_list.index(x))
        selected_file_part = 0

        selected_header_fields = json.loads(req.get('header_fields', '[]'))

        include_header = (req.get('include_header', 'false').lower() == 'true')

        offset = 0
        if req.get('file_part'):
            selected_file_part = json.loads(req.get('file_part'))
            selected_file_part = min(selected_file_part, 9)
            offset = selected_file_part * MAX_FILE_LIST_ENTRIES

        if file_type in ['s5cmd', 'idc_index']:
            field_list = ['crdc_series_uuid', storage_bucket]
        else:
            static_map = build_static_map(cohort)
            for x in STATIC_EXPORT_FIELDS:
                if x in field_list:
                    static_fields = static_fields or {}
                    static_fields[x] = static_map[x]
                    field_list.remove(x)

        timestamp = datetime.datetime.fromtimestamp(time.time()).strftime('%Y%m%d_%H%M%S')
        file_part_str = "_Part{}".format(selected_file_part + 1) if req.get('file_part') else ""
        loc_type = ("_{}".format(loc)) if file_type in ['s5cmd', 'idc_index'] else ""
        ext = file_type if file_type != 'idc_index' else 's5cmd'
        if req.get('file_name'):
            file_name = "{}{}.{}".format(req.get('file_name'), file_part_str, ext)
        else:
            file_name = "manifest_{}{}{}.{}".format("cohort_{}_".format(str(cohort.id)) if cohort else "", timestamp, file_part_str, loc_type, ext)

        if cohort:
            sources = cohort.get_data_sources(aggregate_level="SeriesInstanceUID")
            versions = cohort.get_data_versions()
            group_filters = cohort.get_filters_as_dict()
            filters = {x['name']: x['values'] for x in group_filters[0]['filters']}
        elif from_cart:
            partitions = json.loads(req.get('partitions', '[]'))
            filtergrp_list = json.loads(req.get('filtergrp_list', '[{}]'))
            versions = json.loads(req.get('versions', '[]'))
            mxseries = int(req.get('mxseries', '0'))
            mxstudies = int(req.get('mxstudies', '0'))
        else:
            filters = json.loads(req.get('filters', '{}'))
            if not (len(filters)):
                raise Exception("No filters supplied for file manifest!")

            versions = json.loads(req.get('versions', '[]'))

            data_types = [DataSetType.IMAGE_DATA, DataSetType.ANCILLARY_DATA, DataSetType.DERIVED_DATA]
            source_type = req.get('data_source_type', DataSource.SOLR)
            versions = ImagingDataCommonsVersion.objects.filter(active=True) if not versions else ImagingDataCommonsVersion.objects.filter(version_number__in=versions)

            data_sets = DataSetType.objects.filter(data_type__in=data_types)
            sources = data_sets.get_data_sources().filter(
                source_type=source_type,
                aggregate_level__in=["SeriesInstanceUID"],
                id__in=versions.get_data_sources().filter(source_type=source_type).values_list("id", flat=True)
            ).distinct()

        if file_type in ['s5cmd', 'idc_index']:
            api_loc = "https://s3.amazonaws.com" if loc == 'aws' else "https://storage.googleapis.com"
            cmd = "# idc download <manifest file name>{}".format(os.linesep)
            install = "the idc-index (https://github.com/ImagingDataCommons/idc-index) python package:{}".format(
                os.linesep) + "# pip install --upgrade idc-index"
            if file_type in ['s5cmd', 'idc_index']:
                cmd = "# s5cmd --no-sign-request --endpoint-url {} run <manifest file name>{}".format(api_loc, os.linesep)
                install = "s5cmd (https://github.com/peak/s5cmd),"
            instructions = "# To download the files in this manifest, install {}{}".format(install, os.linesep) + \
                "# then run the following command:{}".format(os.linesep) + \
                "{}".format(cmd)

        if async_download and from_cart:
            jobId, file_name = submit_manifest_job(
                ImagingDataCommonsVersion.objects.filter(active=True), {}, storage_bucket, file_type, instructions,
                selected_columns_sorted if file_type not in ["s5cmd", "idc_index"] else None, from_cart= True, filtergrp_list =filtergrp_list,
                partitions = partitions
            )
            return JsonResponse({
                "jobId": jobId,
                "file_name": file_name
            }, status=200)


        elif async_download and (file_type not in ["bq"]):

            jobId, file_name = submit_manifest_job(
                ImagingDataCommonsVersion.objects.filter(active=True), filters, storage_bucket, file_type, instructions,
                selected_columns_sorted if file_type not in ["s5cmd", "idc_index"] else None, cart_partition=partitions
            )
            return JsonResponse({
                "jobId": jobId,
                "file_name": file_name
            }, status=200)

        if from_cart:
            items = get_cart_manifest(filtergrp_list, partitions, mxstudies, mxseries, field_list, MAX_FILE_LIST_ENTRIES)
        else:
            items = filter_manifest(filters, sources, versions, field_list, MAX_FILE_LIST_ENTRIES, offset, with_size=True)
        if 'docs' in items:
            manifest = items['docs']
        if not manifest or len(manifest) <= 0:
            if 'error' in items:
                messages.error(request, items['error']['message'])
            else:
                messages.error(
                    request,
                    "There was an error while attempting to export this manifest - please contact the administrator."
                )
                if cohort:
                    return redirect(reverse('cohort_details', kwargs={'cohort_id': cohort.id}))
                if async_download:
                    return JsonResponse({
                        'message': "There was an error while attempting to export this manifest - please contact the" +
                                   "administrator."
                    }, status=400)
                return redirect(reverse('explore_data'))

        if file_type in ['csv', 'tsv', 's5cmd', 'idc_index']:
            # CSV/TSV/s5cmd/idc_index export
            rows = ()
            if file_type in ['s5cmd', 'idc_index']:
                rows += (
                    "# To obtain these images, install {}{}".format(install, os.linesep),
                    "# then run the following command:{}".format(os.linesep),
                    "{}".format(cmd)
                )
            if include_header:
                cmt_delim = "# " if file_type in ['s5cmd', 'idc_index'] else ""
                linesep = os.linesep if file_type in ['s5cmd', 'idc_index'] else ""
                # File headers (first file part always have header)
                for header in selected_header_fields:
                    hdr = ""
                    if cohort and header == 'cohort_name':
                        hdr = "{}Manifest for cohort '{}'{}".format(cmt_delim, cohort.name, linesep)
                    elif header == 'user_email' and request.user.is_authenticated:
                        hdr = "{}User: {}{}".format(cmt_delim, request.user.email, linesep)
                    elif header == 'cohort_filters':
                        filter_str = cohort.get_filter_display_string() if cohort else BigQuerySupport.build_bq_where_clause(filters)
                        hdr = "{}Filters: {}{}".format(cmt_delim, filter_str, linesep)
                    elif header == 'timestamp':
                        hdr = "{}Date generated: {}{}".format(
                            cmt_delim, datetime.datetime.now(datetime.timezone.utc).strftime('%m/%d/%Y %H:%M %Z'),
                            linesep
                        )
                    elif header == 'total_records':
                        hdr = "{}Total records found: {}{}".format(cmt_delim, str(items['total']), linesep)
                    if file_type not in ['s5cmd', 'idc_index']:
                        hdr = [hdr]
                    rows += (hdr,)

                if items['total'] > MAX_FILE_LIST_ENTRIES:
                    hdr = "{}NOTE: Due to the limits of our system, we can only return {} manifest entries.".format(
                        cmt_delim, str(MAX_FILE_LIST_ENTRIES)
                    ) + " Your cohort's total entries exceeded this number. This part of {} entries has been ".format(
                        str(MAX_FILE_LIST_ENTRIES)
                    ) + " downloaded, sorted by PatientID, StudyID, SeriesID, and SOPInstanceUID.{}".format(linesep)

                    if file_type not in ['s5cmd', 'idc_index']:
                        hdr = [hdr]
                    rows += (hdr,)

                hdr = "{}IDC Data Version(s): {}{}".format(
                    cmt_delim,
                    "; ".join([str(x) for x in versions]),
                    linesep
                )

                if file_type not in ['s5cmd', 'idc_index']:
                    hdr = [hdr]
                rows += (hdr,)

                instance_size = convert_disk_size(items['total_instance_size'])
                hdr = "{}Total manifest size on disk: {}{}".format(cmt_delim, instance_size, linesep)

                if file_type not in ['s5cmd', 'idc_index']:
                    hdr = [hdr]
                rows += (hdr,)

                # Column headers
                if file_type not in ['s5cmd', 'idc_index']:
                    rows += (selected_columns_sorted,)

            for row in manifest:
                if file_type in ['s5cmd', 'idc_index']:
                    this_row = ""
                    for bucket in row[storage_bucket]:
                        this_row += S5CMD_BASE.format(bucket, row['crdc_series_uuid'], os.linesep)
                    content_type = "text/plain"
                else:
                    content_type = "text/csv"
                    if 'collection_id' in row:
                        row['collection_id'] = "; ".join(row['collection_id'])
                    if 'source_DOI' in row:
                        row['source_DOI'] = ", ".join(row['source_DOI'])
                    this_row = [(row[x] if x in row else static_fields[x] if x in static_fields else "") for x in
                                selected_columns_sorted]
                rows += (this_row,)

            if file_type in ['s5cmd', 'idc_index']:
                response = StreamingHttpResponse((row for row in rows), content_type=content_type)
            else:
                pseudo_buffer = Echo()
                if file_type == 'csv':
                    writer = csv.writer(pseudo_buffer)
                elif file_type == 'tsv':
                    writer = csv.writer(pseudo_buffer, delimiter='\t')
                response = StreamingHttpResponse((writer.writerow(row) for row in rows), content_type=content_type)

        elif file_type == 'json':
            # JSON export
            json_result = ""

            for row in manifest:
                if 'collection_id' in row:
                    row['collection_id'] = "; ".join(row['collection_id'])
                if 'source_DOI' in row:
                    row['source_DOI'] = ", ".join(row['source_DOI'])
                this_row = {}
                for key in selected_columns:
                    this_row[key] = row[key] if key in row else ""

                json_row = json.dumps(this_row) + "\n"
                json_result += json_row

            response = HttpResponse(json_result, content_type="text/json")

        response['Content-Disposition'] = 'attachment; filename=' + file_name
        response.set_cookie("downloadToken", req.get('downloadToken'))
    except Exception as e:
        logger.error("[ERROR] While creating an export manifest:")
        logger.exception(e)
        msg = "Encountered an error while generating this manifest - please contact the administrator."
        if async_download:
            response = JsonResponse({'message': msg}, status=400)
        else:
            messages.error(request, msg)
            response = redirect(reverse('explore_data'))
    return response


# Based on the provided settings, fetch faceted counts and/or records from the desired data source type
#
# filters: dict, {<attribute name>: [<val1>, ...]}
# fields: string of fields to include for record returns (ignored if counts_only=True)
# with_ancillary: include anillcary data types in filtering and faceted counting
# with_derived: include derived data types in filtering and faceted counting
# collapse_on: the field used to specify unique counts
# order_docs: array for ordering documents
# sources (optional): List of data sources to query; all active sources will be used if not provided
# versions (optional): List of data versions to query; all active data versions will be used if not provided
# facets: array of strings, attributes to faceted count as a list of attribute names; if not provided no faceted
#   counts will be performed
def get_collex_metadata(filters, fields, record_limit=3000, offset=0, counts_only=False, with_ancillary=True,
                        collapse_on='PatientID', order_docs=None, sources=None, versions=None, with_derived=True,
                        facets=None, records_only=False, sort=None, uniques=None, record_source=None, totals=None,
                        search_child_records_by=None, filtered_needed=True, custom_facets=None, raw_format=False,
                        default_facets=True, aux_sources=None):

    try:
        source_type = sources.first().source_type if sources else DataSource.SOLR

        if not versions:
            versions = ImagingDataCommonsVersion.objects.get(active=True).dataversion_set.all().distinct()
        if not versions.first().active and not sources:
            source_type = DataSource.BIGQUERY

        if not sources:
            data_types = [DataSetType.IMAGE_DATA,]
            with_ancillary and data_types.extend(DataSetType.ANCILLARY_DATA)
            with_derived and data_types.extend(DataSetType.DERIVED_DATA)
            data_sets = DataSetType.objects.filter(data_type__in=data_types)

            sources = data_sets.get_data_sources().filter(
                source_type=source_type, id__in=versions.get_data_sources().filter(
                source_type=source_type).values_list("id", flat=True)
            ).distinct()

        # Only active data is available in Solr, not archived
        if len(versions.filter(active=False)) and len(sources.filter(source_type=DataSource.SOLR)):
            raise Exception("[ERROR] Can't request archived data from Solr, only BigQuery.")

        start = time.time()
        logger.debug("Metadata fetch beginning:")
        if source_type == DataSource.BIGQUERY:
            results = get_metadata_bq(filters, fields, {
                'filters': sources.get_source_attrs(for_ui=True, for_faceting=False, with_set_map=False),
                'facets': sources.get_source_attrs(for_ui=True, with_set_map=False),
                'fields': sources.get_source_attrs(for_faceting=False, named_set=fields, with_set_map=False)
            }, counts_only, collapse_on, record_limit, offset, search_child_records_by=search_child_records_by)
        elif source_type == DataSource.SOLR:
            results = get_metadata_solr(
                filters, fields, sources, counts_only, collapse_on, record_limit, offset, facets, records_only, sort,
                uniques, record_source, totals, search_child_records_by=search_child_records_by,
                filtered_needed=filtered_needed, custom_facets=custom_facets, raw_format=raw_format,
                default_facets=default_facets,aux_sources=aux_sources
            )
        stop = time.time()
        logger.debug("Metadata received: {}".format(stop-start))
        if not raw_format:
            for counts in ['facets', 'filtered_facets']:
                facet_set = results.get(counts, {})
                for source in facet_set:
                    facets = facet_set[source]['facets']
                    if facets and 'BodyPartExamined' in facets:
                        if 'Kidney' in facets['BodyPartExamined']:
                            if 'KIDNEY' in facets['BodyPartExamined']:
                                facets['BodyPartExamined']['KIDNEY'] += facets['BodyPartExamined']['Kidney']
                            else:
                                facets['BodyPartExamined']['KIDNEY'] = facets['BodyPartExamined']['Kidney']
                            del facets['BodyPartExamined']['Kidney']
                    if not facets:
                        logger.debug("[STATUS] Facets not seen for {}".format(source))

        if not counts_only:
            if 'SeriesNumber' in fields:
                for res in results['docs']:
                    res['SeriesNumber'] = res['SeriesNumber'][0] if 'SeriesNumber' in res else 'None'
            if order_docs:
                results['docs'] = sorted(results['docs'], key=lambda x: tuple([x[item] for item in order_docs]))

    except Exception as e:
        logger.error("[ERROR] While fetching metadata:")
        logger.exception(e)

    return results


def get_table_data(filters,fields,table_type,sources = None, versions = None, custom_facets = None):
    source_type = sources.first().source_type if sources else DataSource.SOLR
    if not versions:
        versions = ImagingDataCommonsVersion.objects.get(active=True).dataversion_set.all().distinct()
    if not sources:
        sources = ImagingDataCommonsVersion.objects.get(active=True).get_data_sources(
            active=True,
            source_type=DataSource.SOLR,
            aggregate_level="StudyInstanceUID"
        )

    custom_facets = None
    collapse_on = 'PatientID'
    record_limit = 2000
    offset = 0
    counts_only = True

    custom_facets = {
        'uc':
            {
                'type': 'terms',
                'field': 'PatientID',
                'limit': -1,
                'missing': True,
                'facet': {'unique_count': 'unique(StudyInstanceUID)'}
             }
    }

    results = get_metadata_solr(filters, fields, sources, counts_only, collapse_on, record_limit,
                                offset=0,custom_facets=custom_facets,raw_format=False)

    return results


# Based on a solr query array, set of sources, and UI attributes, produce a Solr-compattible queryset
def create_query_set(solr_query, sources, source, all_ui_attrs, image_source, DataSetType):
    query_set = []
    joined_origin = False
    source_data_types = fetch_data_source_types(sources)

    if solr_query:
        for attr in solr_query['queries']:
            attr_name = re.sub("(_ebtwe|_ebtw|_btwe|_btw|_lte|_lt|_gte|_gt)", "", attr)
            # If an attribute from the filters isn't in the attribute listing, just warn and continue
            if attr_name in all_ui_attrs['list']:
                # If the attribute is from this source, just add the query
                if attr_name in all_ui_attrs['sources'][source.id]['list']:
                    query_set.append(solr_query['queries'][attr])
                # If it's in another source for this program, we need to join on that source
                else:
                    for ds in sources:
                        if ds.name != source.name and attr_name in all_ui_attrs['sources'][ds.id]['list']:
                            if DataSetType.IMAGE_DATA in source_data_types[source.id] or DataSetType.IMAGE_DATA in \
                                    source_data_types[ds.id]:
                                joined_origin = True
                            # DataSource join pairs are unique, so, this should only produce a single record
                            source_join = DataSourceJoin.objects.get(from_src__in=[ds.id, source.id],
                                                                     to_src__in=[ds.id, source.id])
                            joined_query = ("{!join %s}" % "from={} fromIndex={} to={}".format(
                                source_join.get_col(ds.name), ds.name, source_join.get_col(source.name)
                            )) + solr_query['queries'][attr]
                            if DataSetType.ANCILLARY_DATA in source_data_types[
                                ds.id] and not DataSetType.ANCILLARY_DATA in source_data_types[source.id]:
                                joined_query = 'has_related:"False" OR _query_:"%s"' % joined_query.replace("\"",
                                                                                                            "\\\"")
                            query_set.append(joined_query)
            else:
                logger.warning("[WARNING] Attribute {} not found in data sources {}".format(attr_name, ", ".join(
                    list(sources.values_list('name', flat=True)))))

    if not joined_origin and not DataSetType.IMAGE_DATA in source_data_types[source.id]:
        source_join = DataSourceJoin.objects.get(from_src__in=[image_source.id, source.id],
                                                 to_src__in=[image_source.id, source.id])
        query_set.append(("{!join %s}" % "from={} fromIndex={} to={}".format(
            source_join.get_col(image_source.name), image_source.name, source_join.get_col(source.name)
        )) + "*:*")

    return query_set


def parse_partition_string(partition):
    filts = ['collection_id', 'PatientID', 'StudyInstanceUID', 'SeriesInstanceUID']
    id = partition['id']
    part_str = ''
    for i in range(0,len(id)):
        part_str = part_str + '(+'+filts[i]+':("'+id[i]+'"))'
    cur_not = partition['not']
    if (len(cur_not)>0):
        cur_not = ['"' + x + '"' for x in cur_not]
        not_str = (' OR ').join(cur_not)
        part_str = part_str + ' AND NOT (' + filts[len(id)] + ':(' + not_str + '))'
    return part_str


def parse_partition_att_strings(query_sets, partition, join):
        attStrA = []
        filt2D = partition['filt']
        for i in range(0, len(filt2D)):
            filtL = filt2D[i]
            tmpA=[]
            for j in range(0,len(filtL)):
                filtindex = filtL[j]
                filtStr=''
                try:
                    filtStr = query_sets[filtindex]
                except:
                    pass
                if ((len(filtStr)>0) or (j==0)):
                    if ((j==0) and (len(filtStr)>0)):
                        tmpA.append('('+filtStr+')')
                    #cannot have this clause start with 'NOT'. SOLR cannot parse, so put an ALWAYS TRUE statment for this case
                    elif (j==0):
                        tmpA.append('(+tcia_species:("Human" OR "Canine" OR "Mouse" OR "NONE"))')
                        #pass
                    else:
                        tmpA.append('NOT ('+filtStr+')')
            attStr = ' AND '.join(tmpA)
            if join:
                attStr =attStr.replace('"','\\"')
                attStr = '_query_:"{!join to=StudyInstanceUID from=StudyInstanceUID}' + attStr + '"'

            attStrA.append(attStr)
        return attStrA


def create_cart_query_string(query_list, partitions, join):
    solrA=[]
    for i in range(len(partitions)):
        cur_part = partitions[i]
        cur_part_attr_strA = parse_partition_att_strings(query_list, cur_part, join)
        cur_part_str = parse_partition_string(cur_part)
        for j in range(len(cur_part_attr_strA)):
            if (len(cur_part_attr_strA[j])>0):
                solrA.append('(' + cur_part_str + ')(' + cur_part_attr_strA[j] + ')')
            else:
                solrA.append(cur_part_str)
    solrA = ['(' + x + ')' for x in solrA]
    solrStr = ' OR '.join(solrA)
    return solrStr

table_formats={}
table_formats["collections"] = {"id":"collection_id","fields":["collection_id"],
                                "facetfields":{"PatientID":"unique_cases", "StudyInstanceUID":"unique_studies", "SeriesInstanceUID":"unique_series"},
                                "facets":{
                                       "per_id": {"type": "terms", "field": "collection_id","limit":500,
                                                  "facet": {"unique_cases": "unique(PatientID)", "unique_studies": "unique(StudyInstanceUID)",
                                                            "unique_series":"unique(SeriesInstanceUID)"}
                                                  }
                                       },
                                   "facets_not_filt":{"per_id_nf": {"type": "terms", "field": "collection_id","limit":500,
                                                  "facet": {"nf_unique_cases": "unique(PatientID)","nf_unique_studies":"unique(StudyInstanceUID)",
                                                            "nf_unique_series":"unique(SeriesInstanceUID)"}
                                                  }, "domain":{"excludeTags":"f0"}
                                       }
                                }

table_formats["cases"]={"parentid":"collection_id","id":"PatientID","fields":["collection_id", "PatientID"],
                            "facetfields":{"StudyInstanceUID":"unique_studies", "SeriesInstanceUID":"unique_series"},

                            "facets":{
                                       "per_id": {"type": "terms", "field": "PatientID", "limit":500,
                                                  "facet": {"unique_studies": "unique(StudyInstanceUID)",
                                                            "unique_series":"unique(SeriesInstanceUID)"}

                                                  }
                                       },
                             "facets_not_filt":{
                                       "per_id_nf": {"type": "terms", "field": "PatientID", "limit":500,
                                                  "facet": {"nf_unique_studies": "unique(StudyInstanceUID)",
                                                            "nf_unique_series":"unique(SeriesInstanceUID)"}
                                                  },  "domain": {"excludeTags":"f0"}
                                       },

                            }
table_formats["studies"]={"parentid":"PatientID","id":"StudyInstanceUID","fields":["collection_id", "PatientID", "StudyInstanceUID", 'StudyDescription','Modality','StudyDate','access','crdc_series_uuid','gcs_bucket','aws_bucket'],
                            "facetfields":{"SeriesInstanceUID":"unique_series"},

                            "facets":{
                                       "per_id": {"type": "terms", "field": "StudyInstanceUID", "limit":500,
                                                  "facet": {"unique_series":"unique(SeriesInstanceUID)" }
                                                  },
                                       },
                             "facets_not_filt":{
                                       "per_id_nf": {"type": "terms", "field": "StudyInstanceUID", "limit":500,
                                                  "facet": {"nf_unique_series":"unique(SeriesInstanceUID)"}
                                                  }, "domain": {"excludeTags":"f0"}
                                       }

                            }

table_formats["series"]={"parentid":"StudyInstanceUID", "id":"SeriesInstanceUID",
                         "fields":["collection_id", "PatientID", "StudyInstanceUID", 'SeriesInstanceUID','SeriesNumber','SeriesDescription','Modality','BodyPartExamined', 'access']

                            }


cart_facets = {

             "items_in_filter_and_cart": {"type": "terms", "field": "collection_id", "limit":500,
                                          "facet": {"unique_cases_filter_and_cart":"unique(PatientID)",
                                                    "unique_studies_filter_and_cart":"unique(StudyInstanceUID)",
                                                    "unique_series_filter_and_cart": "unique(SeriesInstanceUID)"}, "domain":{"filter":""}},
              "items_in_cart": {"type": "terms", "field": "collection_id", "limit":500,
                                                 "facet": {"unique_cases_cart":"unique(PatientID)", "unique_studies_cart":"unique(StudyInstanceUID)",  "unique_series_cart": "unique(SeriesInstanceUID)"},
                                                "domain": {"excludeTags": "f0", "filter":""}}
        }


upstream_cart_facets = {

             "items_in_filter_and_cart": {"type": "terms", "field": "collection_id", "limit":500,
                                          "facet": {
                                                    "unique_series_filter_and_cart": "unique(SeriesInstanceUID)"}, "domain":{"filter":""}},
              "items_in_cart": {"type": "terms", "field": "collection_id", "limit":500,
                                                 "facet": { "unique_series_cart": "unique(SeriesInstanceUID)"},
                                                "domain": {"excludeTags": "f0", "filter":""}}
        }



def generate_solr_cart_and_filter_strings(current_filters,filtergrp_list, partitions):
    aggregate_level="StudyInstanceUID"
    versions = ImagingDataCommonsVersion.objects.filter(
        active=True
    ).get_data_versions(active=True)

    data_types = [DataSetType.IMAGE_DATA, DataSetType.ANCILLARY_DATA, DataSetType.DERIVED_DATA]
    data_sets = DataSetType.objects.filter(data_type__in=data_types)
    aux_sources = data_sets.get_data_sources().filter(
        source_type=DataSource.SOLR,
        aggregate_level__in=["case_barcode", "sample_barcode", aggregate_level],
        id__in=versions.get_data_sources().filter(source_type=DataSource.SOLR).values_list("id", flat=True)
    ).distinct()

    sources = ImagingDataCommonsVersion.objects.get(active=True).get_data_sources(
        active=True, source_type=DataSource.SOLR,
        aggregate_level=aggregate_level
    )

    image_source = sources.filter(id__in=DataSetType.objects.get(
        data_type=DataSetType.IMAGE_DATA).datasource_set.all()).first()


    all_ui_attrs = fetch_data_source_attr(
        aux_sources, {'for_ui': True, 'for_faceting': False, 'active_only': True},
        cache_as="all_ui_attr" if not sources.contains_inactive_versions() else None)

    if (current_filters is not None):
        current_solr_query = build_solr_query(
          copy.deepcopy(current_filters),
          with_tags_for_ex=False,
          search_child_records_by=None
      )
        try:
            current_filt_query_set = create_query_set(current_solr_query, aux_sources, image_source, all_ui_attrs,
                                                  image_source, DataSetType)
            current_filt_str = "".join(current_filt_query_set)
        except:
            current_filt_str = ""
    else:
        current_filt_str = None


    if (filtergrp_list is not None):
        query_list = []
        for filtergrp in filtergrp_list:
            query_set_for_filt = []
            if (len(filtergrp)>0):
                solr_query = build_solr_query(
              copy.deepcopy(filtergrp),
              with_tags_for_ex=False,
              search_child_records_by=None
                )
                query_set_for_filt = create_query_set(solr_query, aux_sources, image_source, all_ui_attrs, image_source, DataSetType)
                query_set_for_filt=['(' + filt +')' if not filt[0] == '(' else filt for filt in query_set_for_filt]
            query_list.append("".join(query_set_for_filt))

        partitions_series_lvl = []
        for part in partitions:
            if ((len(part['id']) > 3) or ((len(part['id']) == 3) and (len(part['not']) > 0))):
                npart = copy.deepcopy(part)
                npart['filt'] = [[0]]
                partitions_series_lvl.append(copy.deepcopy(npart))

        studyidsinseries = {}

        partitions_study_lvl = []
        partitions_series_lvl = []
        for part in partitions:
            npart = copy.deepcopy(part)
            if len(npart['id']) < 3:
                partitions_study_lvl.append(npart)
            elif (len(npart['id']) == 3) and (len(npart['not']) == 0):
                partitions_study_lvl.append(npart)
            elif ((len(part['id']) > 3) or ((len(part['id']) == 3) and (len(part['not']) > 0))):
                partitions_series_lvl.append(npart)
            else:
                studyid = npart['id'][2]
                if studyid in studyidsinseries:
                    npart['not'] = []
                    partitions_study_lvl.append(npart)

        cart_query_str = create_cart_query_string(query_list, partitions_study_lvl, False)
    else:
        cart_query_str = None

    if (len(partitions_series_lvl) > 0):
        cart_query_series_str = create_cart_query_string([''], partitions_series_lvl, False)
    else:
        cart_query_series_str = None

    return([current_filt_str, cart_query_str, cart_query_series_str])



def get_table_data_with_cart_data(tabletype, sortarg, sortdir, current_filters,filtergrp_list, partitions, limit, offset):
    with_cart= False
    with_nf=False


    aggregate_level = 'StudyInstanceUID'
    if (tabletype == "series"):
        aggregate_level = 'SeriesInstanceUID'

    sources = ImagingDataCommonsVersion.objects.get(active=True).get_data_sources(
        active=True, source_type=DataSource.SOLR,
        aggregate_level=aggregate_level
    )
    image_source = sources.filter(id__in=DataSetType.objects.get(
        data_type=DataSetType.IMAGE_DATA).datasource_set.all()).first()


    table_data= copy.deepcopy(table_formats[tabletype])
    field_list = table_data["fields"]

    sortingByStat = False
    sortStr = ""
    rngfilt=""
    rngids=[]
    id = table_data["id"]
    collapse_id= 'PatientID' if (id == "collection_id") else id

    num_found=0
    [current_filt_str, cart_query_str, cart_query_series_str] = generate_solr_cart_and_filter_strings(current_filters,filtergrp_list,partitions)

    if (tabletype == "collections"):
        sorted_ids = current_filters["collection_id"]

    elif ("facetfields" in table_data) and (sortarg in table_data["facetfields"]):
        # when sorting by a 'facet' field (# of cases, # of studies etc.), we need to find the set of ids selected from this field by the limit, offset params
        # in a preliminary solr call,
        # then add that set as a filter to limit the number of docs selected in the solr call used to create the table .

        #[current_filt_str, cart_query_str, cart_query_series_str] = generate_solr_cart_and_filter_strings(current_filters, filtergrp_list, partitions)
        sortingByStat = True
        sortStrStats = table_data["facetfields"][sortarg] + " " + sortdir
        sortStr = id + " asc"

        #facets = {"per_id": {"type": "terms", "field": id, "sort": sortStrStats,"offset": offset, "limit": limit,
        #                                          "facet": {"unique_study": "unique(StudyInstanceUID)",
        #                                                    "unique_series":"unique(SeriesInstanceUID)"}
        #


        if (len(current_filt_str)>0):
            fqs=[current_filt_str]
        else:
            fqs=None

        facets = copy.deepcopy(table_data["facets"])
        facets["sort"] = sortStrStats
        facets["offset"] = offset
        facets["limit"] =limit
        rng_query = query_solr(
            collection=image_source.name, fields=[id], query_string=None, fqs=fqs,
            facets=facets, sort=None, counts_only=True, collapse_on=None, offset=offset, limit=limit,
            uniques=None, with_cursor=None, stats=None, totals=None, op='AND'
        )

        sorted_ids = [x['val'] for x in rng_query['facets']['per_id']['buckets']]
        num_found = rng_query['response']['numFound']
        #rngids=rng_query["per_id"]
    else:

        sortStr = sortarg + " " + sortdir
        rng_query = query_solr(
            collection=image_source.name, fields=[id], query_string=current_filt_str, fqs=None,
            facets=None, sort=sortStr, counts_only=False, collapse_on=collapse_id, offset=offset, limit=limit,
            uniques=None, with_cursor=None, stats=None, totals=None, op='AND'
        )
        sorted_ids=[x[id] for x in rng_query['response']['docs']]
        num_found=rng_query['response']['numFound']



    rngfilt = '(+'+id+':('+ ' OR '.join(['"'+x+'"' for x in sorted_ids ]) +'))'

    if ("facets" in table_data):
        custom_facets = table_data["facets"]
    else:
        custom_facets = None

    fqset =[]
    if (cart_query_str is not None) and (len(cart_query_str)>0):
        with_cart = True
        custom_facets["items_in_filter_and_cart"] = copy.deepcopy(cart_facets["items_in_filter_and_cart"])
        custom_facets["items_in_filter_and_cart"]["field"] = id
        custom_facets["items_in_filter_and_cart"]["domain"] = {"filter": cart_query_str}

        custom_facets["items_in_cart"] = copy.deepcopy(cart_facets["items_in_cart"])
        custom_facets["items_in_cart"]["field"] = id

        if len(current_filt_str) > 0:
            fqset=["{!tag=f0}("+current_filt_str+")",rngfilt]
            custom_facets["per_id_nf"] = copy.deepcopy(table_data["facets_not_filt"]["per_id_nf"])
            with_nf= True
            custom_facets["items_in_cart"]["domain"] = {"filter": cart_query_str, "excludeTags": "f0"}
            custom_facets["per_id_nf"]["domain"] ={"excludeTags": "f0"}

        else:
            fqset=[rngfilt]
            custom_facets["items_in_cart"]["domain"] = {"filter": cart_query_str}


    else:
        if len(current_filt_str)>0:
            with_nf=True
            fqset = ["{!tag=f0}("+current_filt_str+")", rngfilt]
            custom_facets["per_id_nf"] = copy.deepcopy(table_data["facets_not_filt"]["per_id_nf"])
            custom_facets["per_id_nf"]["domain"] = {"excludeTags": "f0"}
        else:
            fqset = [rngfilt]



    solr_result = query_solr(
            collection=image_source.name, fields=field_list, query_string=None, fqs=fqset[:],
            facets=None,sort=sortStr, counts_only=False,collapse_on=collapse_id, offset=offset, limit=limit,
            uniques=None, with_cursor=None, stats=None, totals=None, op='AND'
        )

    solr_facet_result = query_solr(
        collection=image_source.name, fields=field_list, query_string=None, fqs=fqset[:],
        facets=custom_facets, sort=sortStr, counts_only=True, collapse_on=None, offset=offset, limit=limit,
        uniques=None, with_cursor=None, stats=None, totals=None, op='AND'
    )


    # use sorted_ids and solr_result to put results in tabular form
    idPosMp = {}
    table_arr=[]

    for indx in range(len(sorted_ids)):
        idPosMp[sorted_ids[indx]]= indx
        row={id:sorted_ids[indx]}
        for field in field_list:
            if not (field == id):
                row[field]=""
        if ("facetfields" in table_data):
            for facet in table_data["facetfields"]:
                row[table_data["facetfields"][facet]] = 0
            if with_nf:
                row["nf_"+table_data["facetfields"][facet]] = 0

        if (with_cart):
            row["unique_series_cart"] = 0
            row["unique_series_filter_and_cart"] = 0
            if (tabletype ==  "cases"):
                row["unique_studies_cart"] = 0
                row["unique_studies_filter_and_cart"] = 0
            elif (tabletype == "collections"):
                row["unique_cases_cart"] = 0
                row["unique_cases_filter_and_cart"] = 0
                row["unique_studies_cart"] = 0
                row["unique_studies_filter_and_cart"] = 0

        table_arr.append(row)



    data_srcs=[]
    refs=[]
    if (not tabletype == "collections"):
        attr_src = solr_result['response']['docs']
        data_srcs.append(attr_src)
        refs.append(id)
    if 'facets' in solr_facet_result:
        stat_src = solr_facet_result['facets']['per_id']['buckets']
        data_srcs.append(stat_src)
        refs.append('val')

        stat_src = solr_facet_result['facets']['per_id_nf']['buckets']
        data_srcs.append(stat_src)
        refs.append('val')


    if with_cart:
        if ("facets" in solr_facet_result) and ("items_in_cart" in solr_facet_result['facets']) and ("buckets" in solr_facet_result["facets"]["items_in_cart"]):
            data_srcs.append(solr_facet_result["facets"]["items_in_cart"]["buckets"])
            refs.append('val')

        if ("facets" in solr_facet_result) and ("items_in_filter_and_cart" in solr_facet_result['facets']) and ("buckets" in solr_facet_result["facets"]["items_in_filter_and_cart"]):
            data_srcs.append(solr_facet_result["facets"]["items_in_filter_and_cart"]["buckets"])
            refs.append('val')

    for i in range(len(data_srcs)):
        cur_src=data_srcs[i]
        if (i==0 and with_cart):
            if tabletype == "collections":
                curid = row[id]
        for attrs in cur_src:
            curid = attrs[refs[i]]
            if curid in idPosMp:
                rowid= idPosMp[curid]
                row = table_arr[rowid]
                for attr in attrs:
                    if attr in row:
                        row[attr] = attrs[attr]


    '''if (len(query_str_series_lvl) > 0):
        solr_result_series_lvl = query_solr(collection=image_source_series.name, fields=field_list,
                                                query_string=query_str_series_lvl, fqs=None,
                                                facets=custom_facets, sort=sortStr, counts_only=False, collapse_on=None,
                                                offset=0,
                                                limit=int(mxseries), uniques=None,
                                                with_cursor=None, stats=None, totals=totals, op='AND')'''

    return [num_found, table_arr]

def get_cart_data_studylvl(filtergrp_list, partitions, limit, offset, length, mxseries,results_lvl='StudyInstanceUID'):
    aggregate_level = "StudyInstanceUID"
    versions=ImagingDataCommonsVersion.objects.filter(
        active=True
    ).get_data_versions(active=True)

    data_types = [DataSetType.IMAGE_DATA, DataSetType.ANCILLARY_DATA, DataSetType.DERIVED_DATA]
    data_sets = DataSetType.objects.filter(data_type__in=data_types)
    aux_sources = data_sets.get_data_sources().filter(
        source_type=DataSource.SOLR,
        aggregate_level__in=["case_barcode", "sample_barcode", aggregate_level],
        id__in=versions.get_data_sources().filter(source_type=DataSource.SOLR).values_list("id", flat=True)
    ).distinct()

    sources = ImagingDataCommonsVersion.objects.get(active=True).get_data_sources(
        active=True, source_type=DataSource.SOLR,
        aggregate_level=aggregate_level
    )

    image_source = sources.filter(id__in=DataSetType.objects.get(
        data_type=DataSetType.IMAGE_DATA).datasource_set.all()).first()

    image_source_series = ImagingDataCommonsVersion.objects.get(active=True).get_data_sources(
        active=True, source_type=DataSource.SOLR,
        aggregate_level="SeriesInstanceUID").filter(id__in=DataSetType.objects.get(
        data_type=DataSetType.IMAGE_DATA).datasource_set.all()).first()

    all_ui_attrs = fetch_data_source_attr(
        aux_sources, {'for_ui': True, 'for_faceting': False, 'active_only': True},
        cache_as="all_ui_attr" if not sources.contains_inactive_versions() else None)

    query_list=[]
    for filtergrp in filtergrp_list:
        query_set_for_filt = []
        if (len(filtergrp)>0):
            solr_query = build_solr_query(
              copy.deepcopy(filtergrp),
              with_tags_for_ex=False,
              search_child_records_by=None
            )
            query_set_for_filt = create_query_set(solr_query, aux_sources, image_source, all_ui_attrs, image_source, DataSetType)
            query_set_for_filt=['(' + filt +')' if not filt[0] == '(' else filt for filt in query_set_for_filt]
        query_list.append("".join(query_set_for_filt))

    field_list = ['collection_id', 'PatientID', 'StudyInstanceUID', 'SeriesInstanceUID', 'Modality', 'instance_size',
                  'crdc_series_uuid', 'aws_bucket', 'gcs_bucket']
    sortStr = "collection_id asc, PatientID asc, StudyInstanceUID asc"
    totals = ['SeriesInstanceUID', 'StudyInstanceUID', 'PatientID', 'collection_id']
    custom_facets = {
        'instance_size': 'sum(instance_size)'
    }

    partitions_series_lvl = []
    for part in partitions:
        if ((len(part['id'])>3) or ((len(part['id'])==3) and (len(part['not'])>0))):
            npart = copy.deepcopy(part)
            npart['filt']=[[0]]
            partitions_series_lvl.append(copy.deepcopy(npart))

    serieslvl_found = False
    studyidsinseries = {}
    if (len(partitions_series_lvl) > 0):
        query_str_series_lvl = create_cart_query_string([''], partitions_series_lvl, False)
        if (len(query_str_series_lvl) > 0):
            solr_result_series_lvl = query_solr(
                collection=image_source_series.name, fields=field_list, query_string=query_str_series_lvl, fqs=None,
                limit=int(mxseries), facets=custom_facets, sort=sortStr, counts_only=False, collapse_on=None,
                uniques=None, with_cursor=None, stats=None, totals=totals, op='AND'
            )
            if ('response' in solr_result_series_lvl) and ('docs' in solr_result_series_lvl['response']):
                serieslvl_found = True
                for row in solr_result_series_lvl['response']['docs']:
                    studyidsinseries[row['StudyInstanceUID']] = 1

    partitions_study_lvl=[]
    for part in partitions:
        npart = copy.deepcopy(part)
        if len(npart['id']) < 3:
          partitions_study_lvl.append(npart)
        elif (len(npart['id']) == 3) and (len(npart['not']) == 0):
          partitions_study_lvl.append(npart)
        else:
          studyid = npart['id'][2]
          if studyid in studyidsinseries:
              npart['not']=[]
              partitions_study_lvl.append(npart)

    query_str = create_cart_query_string(query_list, partitions_study_lvl, False)
    if len(query_str) > 0:
        solr_result = query_solr(
            collection=image_source.name, fields=field_list, query_string=query_str, fqs=None, facets=custom_facets,
            sort=sortStr, counts_only=False, collapse_on=None, uniques=None, with_cursor=None, stats=None,
            totals=['SeriesInstanceUID'], op='AND', limit=int(mxseries)
        )
        solr_result['response']['total'] = solr_result['facets']['total_SeriesInstanceUID']
        solr_result['response']['total_instance_size'] = solr_result['facets']['instance_size']
    else:
        solr_result = {}
        solr_result['response'] = {}
        solr_result['response']['docs'] = []
        solr_result['response']['total_instance_size'] = 0

    if serieslvl_found and (len(solr_result_series_lvl['response']['docs'])>0):
        ind = 0
        rowDic={}
        rowsWithSeries=[]
        for row in solr_result['response']['docs']:
            rowDic[row['StudyInstanceUID']] = ind
            ind = ind+1
        for row in solr_result_series_lvl['response']['docs']:
            studyid = row['StudyInstanceUID']
            seriesid = row['SeriesInstanceUID']
            if ('crdc_series_uuid' in row):
                crdcid = row['crdc_series_uuid']
            # Studies which are not found in the main query but present in a series are from single-series additions
            # following a study removal
            if studyid not in rowDic:
                rowDic[studyid] = ind
                ind = ind+1
                solr_result['response']['docs'].append(row)
                if not isinstance(row['crdc_series_uuid'], list):
                    row['crdc_series_uuid'] = [row['crdc_series_uuid']]
            studyind = rowDic[studyid]
            studyrow = solr_result['response']['docs'][studyind]
            if not 'val' in studyrow:
                studyrow['val'] = []
                rowsWithSeries.append(studyind)
            if not('crdcval' in studyrow) and ('crdc_series_uuid' in row):
                studyrow['crdcval'] = []
            studyrow['val'].append(seriesid)
            if ('crdc_series_uuid' in row):
                studyrow['crdcval'].append(crdcid)
        for idx in rowsWithSeries:
            solr_result['response']['docs'][idx]['val'].sort()

    for row in solr_result['response']['docs']:
        row['cnt'] = len(row['SeriesInstanceUID'])
        if 'val' in row:
            row['selcnt'] = len(row['val'])
        else:
            row['selcnt'] = row['cnt']
        if results_lvl=='StudyInstanceUID':
            del (row['SeriesInstanceUID'])
    return solr_result['response']


def get_cart_data(filtergrp_list, partitions, field_list, limit, offset):
    aggregate_level = "SeriesInstanceUID"

    versions=ImagingDataCommonsVersion.objects.filter(
        active=True
    ).get_data_versions(active=True)

    data_types = [DataSetType.IMAGE_DATA, DataSetType.ANCILLARY_DATA, DataSetType.DERIVED_DATA]
    data_sets = DataSetType.objects.filter(data_type__in=data_types)
    aux_sources = data_sets.get_data_sources().filter(
        source_type=DataSource.SOLR,
        aggregate_level__in=["case_barcode", "sample_barcode", aggregate_level],
        id__in=versions.get_data_sources().filter(source_type=DataSource.SOLR).values_list("id", flat=True)
    ).distinct()

    sources = ImagingDataCommonsVersion.objects.get(active=True).get_data_sources(
        active=True, source_type=DataSource.SOLR,
        aggregate_level=aggregate_level
    )

    image_source = sources.filter(id__in=DataSetType.objects.get(
        data_type=DataSetType.IMAGE_DATA).datasource_set.all()).first()

    all_ui_attrs = fetch_data_source_attr(
        aux_sources, {'for_ui': True, 'for_faceting': False, 'active_only': True},
        cache_as="all_ui_attr" if not sources.contains_inactive_versions() else None)

    query_list=[]
    for filtergrp in filtergrp_list:
        query_set_for_filt = []
        if (len(filtergrp)>0):
            solr_query = build_solr_query(
              copy.deepcopy(filtergrp),
              with_tags_for_ex=False,
              search_child_records_by=None
            )
            query_set_for_filt = create_query_set(solr_query, aux_sources, image_source, all_ui_attrs, image_source, DataSetType)
        query_string_for_filt = "".join(query_set_for_filt)

        query_list.append(query_string_for_filt)

    query_str = create_cart_query_string(query_list, partitions, False)

    solr_result = query_solr(collection=image_source.name, fields=field_list, query_string=query_str, fqs=None,
                facets=None,sort=None, counts_only=False,collapse_on='SeriesInstanceUID', offset=offset, limit=limit, uniques=None,
                with_cursor=None, stats=None, totals=None, op='AND')

    return solr_result['response']

<<<<<<< HEAD
def filtergrp_to_sql(filtergrp_lst):
    filtersA=[]
    used_params={}
    data_version = ImagingDataCommonsVersion.objects.filter(active=True)
    storage_loc="aws_bucket"
    reformatted_fields =['CONCAT(\'cp s3://\',aws_bucket,\'/\',crdc_series_uuid,\'/* ./\') AS series']
    for filters in filtergrp_lst:
        param_name_change= []
        filtersql = get_bq_metadata(
            filters, ["crdc_series_uuid", storage_loc], data_version, None, ["crdc_series_uuid", storage_loc],
            no_submit=True, search_child_records_by="StudyInstanceUID",
          reformatted_fields=reformatted_fields
        )
        # final cart sql may involve several filters. Need to avoid collisions in parameter sets
        for param_list in filtersql['params']:
            for param in param_list:
                param_name=param['name']
                if param_name in used_params:
                    param_try=param_name
                    safe_name_found = False
                    mtch = re.search(r'_\d+$', param_name)
                    if mtch == None:
                        break
                    numtry = int(param_name[mtch.regs[0][0]+1:])
                    while not safe_name_found:
                        param_try = param_name[:mtch.regs[0][0]+1] + str(numtry)
                        if not param_try in used_params:
                            param['name']= param_try
                            used_params[param_try]=1
                            safe_name_found = True
                            break
                        numtry = numtry + 1
                    if ('intersect_clause' in filtersql):
                        filtersql['intersect_clause'] = filtersql['intersect_clause'].replace(param_name, param_try)
                    if ('query_filters' in filtersql):
                        for filtindex in range(len(filtersql['query_filters'])):
                            filtersql['query_filters'][filtindex] = filtersql['query_filters'][filtindex].replace(param_name, param_try)
                else:
                    used_params[param_name]=1
        filtersA.append(filtersql)
    return filtersA

def partitionsql(partitions, tbl_name, tbl_alias):
    ret=[]
    cols=["collection_id", "PatientID", "StudyInstanceUID", "SeriesInstanceUID"]
    for part in partitions:
        whereArr=[]
        ind=0
        for id in part["id"]:
            wherestmt= cols[ind]+"='"+id+"'"
            whereArr.append(wherestmt)
            ind=ind+1
        if ('not' in part) and (len(part['not'])>0):
            partnot_quotes= ["'" + x + "'" for x in part['not']]
            wherestmt = "NOT "+cols[len(part["id"])]+" in (" + (",").join(partnot_quotes) + ")"
            whereArr.append(wherestmt)
        wheresql = "SELECT StudyInstanceUID FROM `"+ tbl_name + "` " + tbl_alias + " WHERE "+(" AND ").join(whereArr) +" GROUP BY StudyInstanceUID "
        ret.append(wheresql)
    return ret

def create_cart_sql(partitions, filtergrp_lst, storage_loc, lvl="series"):
    data_version=ImagingDataCommonsVersion.objects.filter(active=True)
    #data_version = DataVersion.objects.filter(active=True)

    if len(data_version.filter(active=False)) <= 0:
        sources = data_version.get_data_sources(active=True, source_type=DataSource.BIGQUERY).filter().distinct()
    else:
        sources = data_version.get_data_sources(current=True, source_type=DataSource.BIGQUERY).filter().distinct()

    attr_data = sources.get_source_attrs(with_set_map=False, for_faceting=False)
    bq_source = _build_attr_by_source(['collection_id'], data_version, DataSource.BIGQUERY, attr_data)
    tbl_key = list(bq_source['sources'].keys())[0]
    tbl_name = bq_source['sources'][tbl_key]['name']
    tbl_alias = bq_source['sources'][tbl_key]['alias']


    partition_sql = partitionsql(partitions, tbl_name, tbl_alias)
    filtergrpsqls=filtergrp_to_sql(filtergrp_lst)

    partition_filtlist_combo_sqlA=[]
    part_index=0
    partitions_withA = []
    for part in partition_sql:
        partitions_with = "part_"+str(part_index)+" as ("+part+")"
        partitions_withA.append(partitions_with)
        part_index=part_index+1

    filtersql_withA=[]
    filt_index=0
    params = []
    for filtergrp in filtergrpsqls:
        if ('params' in filtergrp):
            params = params + filtergrp['params']
        index=0
        filtergrp_clause=""
        filtergrpsql_with=""
        if (len(filtergrp['intersect_clause'])>0):
          filtergrp_clause = filtergrp['intersect_clause']
        elif (len(filtergrp['query_filters'])>0):
          filtergrp_clause="SELECT StudyInstanceUID FROM `" + tbl_name + "` " + tbl_alias + " WHERE "+" AND ".join(filtergrp['query_filters']) + " GROUP BY StudyInstanceUID"
        if (len(filtergrp_clause))>0:
            filtergrpsql_with= "filtersql_" + str(filt_index) + " as (" +filtergrp_clause + ")"
        filtersql_withA.append(filtergrpsql_with)
        filt_index=filt_index+1

    part_index = 0
    for part in partitions:
        part_sql = "(SELECT StudyInstanceUID FROM part_"+str(part_index)+")"
        for filterlists in part['filt']:
            not_clauses = []
            not_sql=''
            filter_union_sql = ""
            filt_index = 0
            for filtid in filterlists:
                if len(filtersql_withA[filtid])>0:
                    if (filt_index==0):
                        filter_union_sql="(SELECT StudyInstanceUID FROM filtersql_"+str(filtid)+")"
                    else:
                        not_clauses.append(filtid)
                filt_index=filt_index+1

            if (len(not_clauses)==1):
               not_sql = "(SELECT StudyInstanceUID FROM filtersql_"+str(not_clauses[0])+")"
            elif (len(not_clauses)>1):
               not_sqls= ["(SELECT StudyInstanceUID FROM filtersql_"+str(x)+")" for x in not_clauses]
               not_sql= "("+" UNION ".join(not_sqls) +")"


            if (len(filter_union_sql)==0) and (len(not_sql)==0):
                partition_filtlist_combo_sql=part_sql
            elif (len(filter_union_sql)>0) and (len(not_sql)==0):
                partition_filtlist_combo_sql = part_sql + " INTERSECT DISTINCT " + filter_union_sql
            elif (len(filter_union_sql) == 0) and (len(not_sql) > 0):
                partition_filtlist_combo_sql = part_sql + " EXCEPT DISTINCT " + not_sql
            else:
                partition_filtlist_combo_sql = part_sql + " INTERSECT DISTINCT (" + filter_union_sql + " EXCEPT " + not_sql + ")"
            partition_filtlist_combo_sqlA.append("(" + partition_filtlist_combo_sql + ")")

        part_index = part_index+1

        cart_sql= "WITH "+ ",".join(partitions_withA)
        if (len(filtersql_withA)>0):
            filtersql_with = ",".join([x for x in filtersql_withA if (len(x)>0)])
            if (len(filtersql_with)>0):
                cart_sql=cart_sql+", "+filtersql_with
        if (lvl== "study"):
            cart_sql= cart_sql + " SELECT StudyInstanceUID FROM ("+ " UNION DISTINCT ".join(partition_filtlist_combo_sqlA) + ")"
        else:
            cart_sql = cart_sql + " SELECT CONCAT('cp s3://',"+storage_loc+",'/',crdc_series_uuid,'/* ./') AS series FROM `" + tbl_name +"` " + tbl_alias + " WHERE StudyInstanceUID IN (" + " UNION DISTINCT ".join(partition_filtlist_combo_sqlA) + ") GROUP BY series"

    return {'sql_string': cart_sql, 'params':params}



=======
>>>>>>> 4b064721

def get_cart_manifest(filtergrp_list, partitions, mxstudies, mxseries, field_list, MAX_FILE_LIST_ENTRIES):
    manifest ={}
    manifest['docs'] =[]
    solr_result = get_cart_data_studylvl(filtergrp_list, partitions, MAX_FILE_LIST_ENTRIES, 0, mxstudies, MAX_FILE_LIST_ENTRIES, results_lvl = 'SeriesInstanceUID')

<<<<<<< HEAD
    if 'total' in solr_result:
=======
    if 'total_SeriesInstanceUID' in solr_result:
        manifest['total'] = solr_result['total_SeriesInstanceUID']
    elif 'total' in solr_result:
>>>>>>> 4b064721
        manifest['total'] = solr_result['total']

    if ('total_instance_size' in  solr_result):
        manifest['total_instance_size'] = solr_result['total_instance_size']

    for row in solr_result['docs']:
        crdc_series_arr = row['crdc_series_uuid']
        for id in crdc_series_arr:
            manifest_row={}
            manifest_row['crdc_series_uuid'] = id
            for field in field_list:
                if not (field == 'crdc_series_uuid'):
                    manifest_row[field] =  row[field]
            manifest['docs'].append(manifest_row)
    return manifest


# Use solr to fetch faceted counts and/or records
def get_metadata_solr(filters, fields, sources, counts_only, collapse_on, record_limit, offset=0, attr_facets=None,
                      records_only=False, sort=None, uniques=None, record_source=None, totals=None, cursor=None,
                      search_child_records_by=None, filtered_needed=True, custom_facets=None, sort_field=None,
                      raw_format=False, default_facets=True, aux_sources=None):

    filters = filters or {}
    results = {'docs': None, 'facets': {}}

    if filters:
        results['filtered_facets'] = {}

    source_versions = sources.get_source_versions()

    attrs_for_faceting = None
    if not records_only and (default_facets or attr_facets):
        attrs_for_faceting = fetch_data_source_attr(
            sources, {'for_ui': True, 'named_set': attr_facets, 'active_only': True},
            cache_as="ui_facet_set" if not sources.contains_inactive_versions() and not attr_facets else None
        )

    all_ui_attrs =[]
    if aux_sources is None:
      all_ui_attrs = fetch_data_source_attr(
          sources, {'for_ui': True, 'for_faceting': False, 'active_only': True},
          cache_as="all_ui_attr" if not sources.contains_inactive_versions() else None)
    else:
        all_ui_attrs = fetch_data_source_attr(
            aux_sources, {'for_ui': True, 'for_faceting': False, 'active_only': True},
            cache_as="all_ui_attr" if not sources.contains_inactive_versions() else None)

    source_data_types = fetch_data_source_types(sources)

    image_source = sources.filter(id__in=DataSetType.objects.get(
        data_type=DataSetType.IMAGE_DATA).datasource_set.all()).first()

    # Eventually this will need to go per program
    for source in sources:
        # Uniques and totals are only read from Image Data sources; set the actual field names to None for
        # other set types
        curUniques = uniques if DataSetType.IMAGE_DATA in source_data_types[source.id] else None
        curTotals = totals if DataSetType.IMAGE_DATA in source_data_types[source.id] else None
        start = time.time()
        solr_query = build_solr_query(
            copy.deepcopy(filters),
            with_tags_for_ex=True,
            search_child_records_by=search_child_records_by
        ) if filters else None
        solr_facets = None
        solr_facets_filtered = None
        solr_stats_filtered = None
        solr_stats = None
        if not records_only:
            if attrs_for_faceting:
                if not filters:
                    solr_facets = fetch_solr_facets({'attrs': attrs_for_faceting['sources'][source.id]['attrs'],
                                                    'filter_tags': None, 'unique': source.count_col},
                                                    'facet_main_{}'.format(source.id))
                    solr_stats = fetch_solr_stats({'filter_tags': None,
                                                   'attrs': attrs_for_faceting['sources'][source.id]['attrs']},
                                                   'stats_main_{}'.format(source.id))
                else:
                    solr_facets = fetch_solr_facets({'attrs': attrs_for_faceting['sources'][source.id]['attrs'],
                                                     'filter_tags': solr_query['filter_tags'] if solr_query else None,
                                                     'unique': source.count_col})
                    solr_stats = fetch_solr_stats({'filter_tags': solr_query['filter_tags'] if solr_query else None,
                                                   'attrs': attrs_for_faceting['sources'][source.id]['attrs']})

                stop = time.time()
                logger.debug("[STATUS] Time to build Solr facets: {}s".format(stop-start))
                if filters and attrs_for_faceting and filtered_needed:
                    solr_facets_filtered = fetch_solr_facets(
                        {'attrs': attrs_for_faceting['sources'][source.id]['attrs'], 'unique': source.count_col}
                    )
                    solr_stats_filtered = fetch_solr_stats({'attrs': attrs_for_faceting['sources'][source.id]['attrs']})

            # For the moment custom facets are only valid on IMAGE_DATA set types
            if custom_facets is not None and DataSetType.IMAGE_DATA in source_data_types[source.id]:
                if solr_facets is None:
                    solr_facets = {}
                solr_facets.update(custom_facets)
#                solr_facets = custom_facets <-- This looks like a bug???
                if filtered_needed and filters:
                    if solr_facets_filtered is None:
                        solr_facets_filtered = {}
                    solr_facets_filtered.update(custom_facets)

        if aux_sources is None:
            query_set = create_query_set(solr_query, sources, source, all_ui_attrs, image_source, DataSetType)
        else:
            query_set = create_query_set(solr_query, aux_sources, source, all_ui_attrs, image_source, DataSetType)

        stop = time.time()
        logger.debug("[STATUS] Time to build Solr submission: {}s".format(str(stop-start)))

        if not records_only:
            # Get facet counts
            solr_result = query_solr_and_format_result({
                'collection': source.name,
                'facets': solr_facets,
                'fqs': query_set,
                'query_string': None,
                'limit': record_limit,
                'counts_only': True,
                'fields': None,
                'uniques': curUniques,
                'stats': solr_stats,
                'totals': curTotals,
                'sort': sort,
            }, raw_format=raw_format)

            solr_count_filtered_result = None
            if solr_facets_filtered:
                solr_count_filtered_result = query_solr_and_format_result({
                    'collection': source.name,
                    'facets': solr_facets_filtered,
                    'fqs': query_set,
                    'query_string': None,
                    'limit': record_limit,
                    'sort': sort_field,
                    'counts_only': True,
                    'fields': None,
                    'stats': solr_stats_filtered,
                    'totals': curTotals
                }, raw_format=raw_format)

            stop = time.time()
            logger.info("[BENCHMARKING] Total time to examine source {} and query: {}".format(
                source.name, str(stop-start))
            )

            if DataSetType.IMAGE_DATA in source_data_types[source.id]:
                if 'numFound' in solr_result:
                    results['total'] = solr_result['numFound']
                    if 'uniques' in solr_result:
                        results['uniques'] = solr_result['uniques']
                if 'total_instance_size' in solr_result:
                    results['total_instance_size'] = solr_result['total_instance_size']

            if raw_format:
                results['facets'] = solr_result['facets']
            else:
                results['facets']["{}:{}:{}".format(source.name, ";".join(
                    source_versions[source.id].values_list("name", flat=True)
                ), source.id)] = {'facets': solr_result.get('facets',None)}

            if solr_count_filtered_result:
                results['filtered_facets']["{}:{}:{}".format(source.name, ";".join(
                    source_versions[source.id].values_list("name", flat=True)
                ), source.id)] = {'facets': solr_count_filtered_result['facets']}

            totals_source = solr_count_filtered_result or solr_result
            if 'totals' in totals_source:
                results['totals'] = totals_source['totals']

        if DataSetType.IMAGE_DATA in source_data_types[source.id] and not counts_only:
            # Get the records
            solr_result = query_solr_and_format_result({
                'collection': source.name if not record_source else record_source.name,
                'fields': list(fields),
                'fqs': query_set,
                'query_string': None,
                'collapse_on': collapse_on,
                'counts_only': counts_only,
                'sort': sort,
                'limit': record_limit,
                'offset': offset if not cursor else 0,
                'with_cursor': cursor
            })

            results['docs'] = solr_result['docs']
            if records_only:
                results['total'] = solr_result['numFound']

    return results


# Use BigQuery to fetch the faceted counts and/or records
def get_metadata_bq(filters, fields, sources_and_attrs, counts_only, collapse_on, record_limit, offset,
                    search_child_records_by=None):
    results = {'docs': None, 'facets': {}}

    try:
        res = get_bq_facet_counts(filters, None, None, sources_and_attrs)
        results['facets'] = res['facets']
        results['total'] = res['facets']['total']

        if not counts_only:
            docs = get_bq_metadata(filters, fields, None, sources_and_attrs, [collapse_on], record_limit, offset,
                                   search_child_records_by=search_child_records_by)
            doc_result_schema = {i: x['name'] for i,x in enumerate(docs['schema']['fields'])}

            results['docs'] = [{
                doc_result_schema[i]: y['v'] for i,y in enumerate(x['f'])
            } for x in docs['results'] ]

    except Exception as e:
        logger.error("[ERROR] During BQ facet and doc fetching:")
        logger.exception(e)
    return results


####################
# BigQuery Methods
####################
#
# Faceted counting for an arbitrary set of filters and facets.
# filters and facets can be provided as lists of names (in which case _build_attr_by_source is used to convert them
# into Attribute objects) or as part of the sources_and_attrs construct, which is a dictionary of objects with the same
# structure as the dict output by _build_attr_by_source.
#
# Queries are structured with the 'image' data type sources as the first table, and all 'ancillary' (i.e. non-image)
# tables as JOINs into the first table. Faceted counts are done on a per attribute basis (though could be restructed
# into a single call). Filters are handled by BigQuery API parameterization, and disabled for faceted bucket counts
# based on their presence in a secondary WHERE clause field which resolves to 'true' if that filter's attribute is the
# attribute currently being counted
def get_bq_facet_counts(filters, facets, data_versions, sources_and_attrs=None):
    filter_attr_by_bq = {}
    facet_attr_by_bq = {}

    counted_total = False
    total = 0

    query_base = """
        #standardSQL
        SELECT {count_clause}
        FROM {table_clause} 
        {join_clause}
        {where_clause}
        GROUP BY {facet}
    """

    count_clause_base = "{sel_count_col}, COUNT(DISTINCT {count_col}) AS count"

    join_clause_base = """
        JOIN `{join_to_table}` {join_to_alias}
        ON {join_to_alias}.{join_to_id} = {join_from_alias}.{join_from_id}
    """

    image_tables = {}

    if not sources_and_attrs:
        if not data_versions or not facets:
            raise Exception("Can't determine facet attributes without facets and versions.")
        filter_attr_by_bq = _build_attr_by_source(list(filters.keys()), data_versions, DataSource.BIGQUERY)
        facet_attr_by_bq = _build_attr_by_source(facets, data_versions, DataSource.BIGQUERY)
    else:
        filter_attr_by_bq = sources_and_attrs['filters']
        facet_attr_by_bq = sources_and_attrs['facets']

    for attr_set in [filter_attr_by_bq, facet_attr_by_bq]:
        for source in attr_set['sources']:
            if attr_set['sources'][source]['data_type'] == DataSetType.IMAGE_DATA:
                image_tables[source] = 1

    table_info = {
        x: {
            'name': y['sources'][x]['name'],
            'alias': y['sources'][x]['name'].split(".")[-1].lower().replace("-", "_"),
            'id': y['sources'][x]['id'],
            'type': y['sources'][x]['data_type'],
            'set': y['sources'][x]['set_type'],
            'count_col': y['sources'][x]['count_col']
        } for y in [facet_attr_by_bq, filter_attr_by_bq] for x in y['sources']
    }

    filter_clauses = {}

    count_jobs = {}
    params = []
    param_sfx = 0

    results = {'facets': {
        'origin_set': {},
        'related_set': {}
    }}

    facet_map = {}

    # We join image tables to corresponding ancillary tables
    for image_table in image_tables:
        tables_in_query = []
        joins = []
        query_filters = []
        if image_table in filter_attr_by_bq['sources']:
            filter_set = {x: filters[x] for x in filters if x in filter_attr_by_bq['sources'][image_table]['list']}
            if len(filter_set):
                filter_clauses[image_table] = BigQuerySupport.build_bq_filter_and_params(
                    filter_set, param_suffix=str(param_sfx), field_prefix=table_info[image_table]['alias'],
                    case_insens=True, with_count_toggle=True, type_schema={'sample_type': 'STRING'}
                )
                param_sfx += 1
                query_filters.append(filter_clauses[image_table]['filter_string'])
                params.append(filter_clauses[image_table]['parameters'])
        tables_in_query.append(image_table)
        for filter_bqtable in filter_attr_by_bq['sources']:
            if filter_bqtable not in image_tables and filter_bqtable not in tables_in_query:
                filter_set = {x: filters[x] for x in filters if x in filter_attr_by_bq['sources'][filter_bqtable]['list']}
                if len(filter_set):
                    filter_clauses[filter_bqtable] = BigQuerySupport.build_bq_filter_and_params(
                        filter_set, param_suffix=str(param_sfx), field_prefix=table_info[filter_bqtable]['alias'],
                        case_insens=True, with_count_toggle=True, type_schema={'sample_type': 'STRING'}
                    )
                    param_sfx += 1

                    source_join = DataSourceJoin.objects.get(
                        from_src__in=[table_info[filter_bqtable]['id'], table_info[image_table]['id']],
                        to_src__in=[table_info[filter_bqtable]['id'], table_info[image_table]['id']]
                    )
                    join_type = ""
                    if table_info[filter_bqtable]['set'] == DataSetType.RELATED_SET:
                        join_type = "LEFT "
                        filter_clauses[filter_bqtable]['filter_string'] = "({} OR {}.{} IS NULL)".format(
                            filter_clauses[filter_bqtable]['filter_string'],
                            table_info[filter_bqtable]['alias'],
                            table_info[filter_bqtable]['count_col']
                        )
                        
                    joins.append(join_clause_base.format(
                        join_type=join_type,
                        join_to_table=table_info[filter_bqtable]['name'],
                        join_to_alias=table_info[filter_bqtable]['alias'],
                        join_to_id=source_join.get_col(table_info[filter_bqtable]['name']),
                        join_from_alias=table_info[image_table]['alias'],
                        join_from_id=source_join.get_col(table_info[image_table]['name'])
                    ))
                    params.append(filter_clauses[filter_bqtable]['parameters'])
                    query_filters.append(filter_clauses[filter_bqtable]['filter_string'])
                    tables_in_query.append(filter_bqtable)
        # Submit jobs, toggling the 'don't filter' var for each facet
        for facet_table in facet_attr_by_bq['sources']:
            for attr_facet in facet_attr_by_bq['sources'][facet_table]['attrs']:
                facet_joins = copy.deepcopy(joins)
                source_join = None
                if facet_table not in image_tables and facet_table not in tables_in_query:
                    source_join = DataSourceJoin.objects.get(
                        from_src__in=[table_info[facet_table]['id'], table_info[image_table]['id']],
                        to_src__in=[table_info[facet_table]['id'], table_info[image_table]['id']]
                    )
                    facet_joins.append(join_clause_base.format(
                        join_from_alias=table_info[image_table]['alias'],
                        join_from_id=source_join.get_col(table_info[image_table]['name']),
                        join_to_alias=table_info[facet_table]['alias'],
                        join_to_table=table_info[facet_table]['name'],
                        join_to_id=source_join.get_col(table_info[facet_table]['name']),
                    ))
                facet = attr_facet.name
                source_set = table_info[facet_table]['set']
                if source_set not in results['facets']:
                    results['facets'][source_set] = { facet_table: {'facets': {}}}
                if facet_table not in results['facets'][source_set]:
                    results['facets'][source_set][facet_table] = {'facets': {}}
                results['facets'][source_set][facet_table]['facets'][facet] = {}
                facet_map[facet] = {'set': source_set, 'source': facet_table}
                filtering_this_facet = facet_table in filter_clauses and facet in filter_clauses[facet_table]['attr_params']
                count_jobs[facet] = {}
                sel_count_col = None
                if attr_facet.data_type == Attribute.CONTINUOUS_NUMERIC:
                    sel_count_col = _get_bq_range_case_clause(
                        attr_facet,
                        table_info[facet_table]['name'],
                        table_info[facet_table]['alias'],
                        source_join.get_col(table_info[facet_table]['name'])
                    )
                else:
                    sel_count_col = "{}.{} AS {}".format(table_info[facet_table]['alias'], facet, facet)
                count_clause = count_clause_base.format(
                    sel_count_col=sel_count_col, count_col="{}.{}".format(
                        table_info[image_table]['alias'], table_info[image_table]['count_col'],))
                count_query = query_base.format(
                    facet=facet,
                    table_clause="`{}` {}".format(table_info[image_table]['name'], table_info[image_table]['alias']),
                    count_clause=count_clause,
                    where_clause="{}".format("WHERE {}".format(" AND ".join(query_filters)) if len(query_filters) else ""),
                    join_clause=""" """.join(facet_joins)
                )
                # Toggle 'don't filter'
                if filtering_this_facet:
                    for param in filter_clauses[facet_table]['attr_params'][facet]:
                        filter_clauses[facet_table]['count_params'][param]['parameterValue']['value'] = 'not_filtering'
                count_jobs[facet]['job'] = BigQuerySupport.insert_query_job(count_query, params if len(params) else None)
                count_jobs[facet]['done'] = False
                # Toggle 'don't filter'
                if filtering_this_facet:
                    for param in filter_clauses[facet_table]['attr_params'][facet]:
                        filter_clauses[facet_table]['count_params'][param]['parameterValue']['value'] = 'filtering'
        # Poll the jobs until they're done, or we've timed out
        not_done = True
        still_checking = True
        num_retries = 0
        while still_checking and not_done:
            not_done = False
            for facet in count_jobs:
                if not count_jobs[facet]['done']:
                    count_jobs[facet]['done'] = BigQuerySupport.check_job_is_done(count_jobs[facet]['job'])
                    if not count_jobs[facet]['done']:
                        not_done = True
            sleep(1)
            num_retries += 1
            still_checking = (num_retries < BQ_ATTEMPT_MAX)

        if not_done:
            logger.error("[ERROR] Timed out while trying to count case/sample totals in BQ")
        else:
            for facet in count_jobs:
                bq_results = BigQuerySupport.get_job_results(count_jobs[facet]['job']['jobReference'])
                for row in bq_results:
                    val = row['f'][0]['v'] if row['f'][0]['v'] is not None else "None"
                    count = row['f'][1]['v']
                    results['facets'][facet_map[facet]['set']][facet_map[facet]['source']]['facets'][facet][val] = int(count)
                    if not counted_total:
                        total += int(count)
                counted_total = True

        results['facets']['total'] = total

    return results


# Fetch the related metadata from BigQuery
# filters: dict filter set
# fields: list of columns to return, string format only
# data_versions: QuerySet<DataVersion> of the data versions(s) to search
# static_fields: Dict of field names and values for a fixed column
# returns: 
#   no_submit is False: { 'results': <BigQuery API v2 result set>, 'schema': <TableSchema Obj> }
#   no_submit is True: { 'sql_string': <BigQuery API v2 compatible SQL Standard SQL parameterized query>,
#     'params': <BigQuery API v2 compatible parameter set> }
def get_bq_metadata(filters, fields, data_version, sources_and_attrs=None, group_by=None, limit=0, 
                    offset=0, order_by=None, order_asc=True, paginated=False, no_submit=False,
                    search_child_records_by=None, static_fields=None, reformatted_fields=None, with_v2_api=False,
                    cart_filters=None):

    cart_clause = " AND ({})".format(cart_filters['filter_string']) if cart_filters else ""
    if not data_version and not sources_and_attrs:
        data_version = DataVersion.objects.filter(active=True)

    ranged_numerics = Attribute.get_ranged_attrs()

    build_bq_flt_and_params = build_bq_filter_and_params_ if with_v2_api else BigQuerySupport.build_bq_filter_and_params

    filter_attr_by_bq = {}
    field_attr_by_bq = {}
    child_record_search_field = ""

    query_base = """
        SELECT {field_clause}
        FROM {table_clause} 
        {join_clause}
        WHERE TRUE {where_clause}
        {cart_clause}
        {intersect_clause}
        {group_clause}
        {order_clause}
        {limit_clause}
        {offset_clause}
    """

    if search_child_records_by:
        query_base = """
            SELECT {field_clause}
            FROM {table_clause} 
            {join_clause}
            WHERE {search_by} IN (
                SELECT {search_by}
                FROM {table_clause} 
                {join_clause}
                WHERE TRUE {where_clause}
                {cart_clause}
                {intersect_clause}
                GROUP BY {search_by}    
            )
            {group_clause}
            {order_clause}
            {limit_clause}
            {offset_clause}
        """

    intersect_base = """
        SELECT {search_by}
        FROM {table_clause} 
        {join_clause}
        WHERE TRUE {where_clause}
        {cart_clause}
        GROUP BY {search_by}  
    """

    join_type = ""

    join_clause_base = """
        {join_type}JOIN `{filter_table}` {filter_alias}
        ON {field_alias}.{field_join_id} = {filter_alias}.{filter_join_id}
    """

    image_tables = {}
    filter_clauses = {}
    field_clauses = {}

    if len(data_version.filter(active=False)) <= 0:
        sources = data_version.get_data_sources(active=True, source_type=DataSource.BIGQUERY).filter().distinct()
    else:
        sources = data_version.get_data_sources(current=True, source_type=DataSource.BIGQUERY).filter().distinct()

    attr_data = sources.get_source_attrs(with_set_map=False, for_faceting=False)

    # Drop any requested fields not found in these source attribute sets
    fields = [x for x in fields if x in attr_data['list']]

    if not group_by:
        group_by = fields
    else:
        if type(group_by) is not list:
            group_by = [group_by]
        group_by.extend(fields)
        group_by = set(group_by)

    if not sources_and_attrs:
        filter_attr_by_bq = _build_attr_by_source(list(filters.keys()), data_version, DataSource.BIGQUERY, attr_data)
        field_attr_by_bq = _build_attr_by_source(fields, data_version, DataSource.BIGQUERY, attr_data)
    else:
        filter_attr_by_bq = sources_and_attrs['filters']
        field_attr_by_bq = sources_and_attrs['fields']

    for attr_set in [filter_attr_by_bq, field_attr_by_bq]:
        for source in attr_set['sources']:
            if attr_set['sources'][source]['data_type'] == DataSetType.IMAGE_DATA:
                image_tables[source] = 1

    # If search_child_records_by isn't None--meaning we want all members of a study or series
    # rather than just the instances--our query is a set of intersections to ensure we find the right
    # series or study
    may_need_intersect = search_child_records_by and bool(len(filters.keys()) > 1)

    table_info = {
        x: {
            'name': y['sources'][x]['name'],
            'alias': y['sources'][x]['name'].split(".")[-1].lower().replace("-", "_"),
            'id': y['sources'][x]['id'],
            'type': y['sources'][x]['data_type'],
            'set': y['sources'][x]['set_type'],
            'count_col': y['sources'][x]['count_col']
        } for y in [field_attr_by_bq, filter_attr_by_bq] for x in y['sources']
    }

    for bqtable in field_attr_by_bq['sources']:
        field_clauses[bqtable] = ",".join(
            ["{}.{}".format(table_info[bqtable]['alias'], x) for x in field_attr_by_bq['sources'][bqtable]['list']]
        )

    for_union = []
    intersect_statements = []
    params = []
    param_sfx = 0

    if order_by:
        new_order = []
        for order in order_by:
            for id, source in attr_data['sources'].items():
                if order in source['list']:
                    order_table = source['name']
                    new_order.append("{}.{}".format(table_info[order_table]['alias'], order))
                    break
        order_by = new_order

    # Two main reasons you'll get an exception here:
    # the wrong version is being used
    # there are no attributes in the data source
    # Check those before wasting ANY time debugging
    if group_by:
        new_groups = []
        for grouping in group_by:
            group_table = None
            if sources_and_attrs:
                source_set = list(sources_and_attrs['filters']['sources'].keys())
                source_set.extend(list(sources_and_attrs['fields']['sources'].keys()))
                group_table = Attribute.objects.get(active=True, name=grouping).data_sources.all().filter(
                    id__in=set(source_set)
                ).distinct().first()
            else:
                for id, source in attr_data['sources'].items():
                    if grouping in source['list']:
                        group_table = source['name']
                        break
            if not group_table:
                logger.warning("[WARNING] Fields `{}` not found in any datasource! It will be dropped.".format(grouping))
            else:
                new_groups.append("{}.{}".format(table_info[group_table]['alias'], grouping))
        group_by = new_groups

    # We join image tables to corresponding ancillary tables, and union between image tables
    for image_table in image_tables:
        tables_in_query = []
        joins = []
        query_filters = []
        non_related_filters = {}
        fields = [field_clauses[image_table]] if image_table in field_clauses else []
        if search_child_records_by:
            child_record_search_field = search_child_records_by
        if image_table in filter_attr_by_bq['sources']:
            filter_set = {x: filters[x] for x in filters if x in filter_attr_by_bq['sources'][image_table]['list']}
            non_related_filters = filter_set
            if len(filter_set):
                if may_need_intersect and len(filter_set.keys()) > 1:
                    for filter in filter_set:
                        if type(filter_set[filter]) is dict and filter_set[filter]['op'] == 'AND':
                            for val in filter_set[filter]['values']:
                                bq_filter = BigQuerySupport.build_bq_where_clause(
                                    {filter: [val]}, field_prefix=table_info[image_table]['alias'],
                                    case_insens=True, type_schema=TYPE_SCHEMA, continuous_numerics=ranged_numerics
                                )
                                intersect_statements.append(intersect_base.format(
                                    search_by=child_record_search_field,
                                    table_clause="`{}` {}".format(
                                        table_info[image_table]['name'], table_info[image_table]['alias']
                                    ),
                                    join_clause="",
                                    where_clause=" AND ({})".format(bq_filter),
                                    cart_clause=cart_clause
                                ))
                                param_sfx += 1
                                params.extend(bq_filter['parameters'])
                        else:
                            bq_filter = build_bq_flt_and_params(
                                {filter: filter_set[filter]}, param_suffix=str(param_sfx),
                                field_prefix=table_info[image_table]['alias'],
                                case_insens=True, type_schema=TYPE_SCHEMA, continuous_numerics=ranged_numerics
                            )
                            intersect_statements.append(intersect_base.format(
                                search_by=child_record_search_field,
                                table_clause="`{}` {}".format(
                                    table_info[image_table]['name'], table_info[image_table]['alias']
                                ),
                                join_clause="",
                                where_clause=" AND ({})".format(bq_filter['filter_string']),
                                cart_clause=cart_clause
                            ))
                            params.extend(bq_filter['parameters'])
                else:
                    filter_clauses[image_table] = build_bq_flt_and_params(
                        filter_set, param_suffix=str(param_sfx), field_prefix=table_info[image_table]['alias'],
                        case_insens=True, type_schema=TYPE_SCHEMA, continuous_numerics=ranged_numerics
                    )
                param_sfx += 1
                # If we weren't running on intersected sets, append them here as simple filters
                if filter_clauses.get(image_table, None):
                    query_filters.append(filter_clauses[image_table]['filter_string'])
                    params.extend(filter_clauses[image_table]['parameters'])
        tables_in_query.append(image_table)
        for filter_bqtable in filter_attr_by_bq['sources']:
            if filter_bqtable not in image_tables and filter_bqtable not in tables_in_query:
                if filter_bqtable in field_clauses and len(field_clauses[filter_bqtable]):
                    fields.append(field_clauses[filter_bqtable])
                filter_set = {x: filters[x] for x in filters if x in filter_attr_by_bq['sources'][filter_bqtable]['list']}
                if len(filter_set):
                    filter_clauses[filter_bqtable] = build_bq_flt_and_params(
                        filter_set, param_suffix=str(param_sfx), field_prefix=table_info[filter_bqtable]['alias'],
                        case_insens=True, type_schema=TYPE_SCHEMA, continuous_numerics=ranged_numerics
                    )
                    param_sfx += 1

                    source_join = DataSourceJoin.objects.get(
                        from_src__in=[table_info[filter_bqtable]['id'],table_info[image_table]['id']],
                        to_src__in=[table_info[filter_bqtable]['id'],table_info[image_table]['id']]
                    )

                    join_type = ""
                    if table_info[filter_bqtable]['set'] == DataSetType.RELATED_SET:
                        join_type = "LEFT "
                        filter_clauses[filter_bqtable]['filter_string'] = "({} OR {}.{} IS NULL)".format(
                            filter_clauses[filter_bqtable]['filter_string'],
                            table_info[filter_bqtable]['alias'],
                            table_info[filter_bqtable]['count_col']
                        )

                    joins.append(join_clause_base.format(
                        join_type=join_type,
                        filter_alias=table_info[filter_bqtable]['alias'],
                        filter_table=table_info[filter_bqtable]['name'],
                        filter_join_id=source_join.get_col(filter_bqtable),
                        field_alias=table_info[image_table]['alias'],
                        field_join_id=source_join.get_col(image_table)
                    ))
                    params.extend(filter_clauses[filter_bqtable]['parameters'])
                    query_filters.append(filter_clauses[filter_bqtable]['filter_string'])
                    tables_in_query.append(filter_bqtable)

        # Any remaining field clauses not pulled are for tables not being filtered and which aren't the image table,
        # so we add them last
        for field_bqtable in field_attr_by_bq['sources']:
            if field_bqtable not in image_tables and field_bqtable not in tables_in_query:
                if field_bqtable in field_clauses and len(field_clauses[field_bqtable]):
                    fields.append(field_clauses[field_bqtable])
                source_join = DataSourceJoin.objects.get(
                    from_src__in=[table_info[field_bqtable]['id'], table_info[image_table]['id']],
                    to_src__in=[table_info[field_bqtable]['id'], table_info[image_table]['id']]
                )
                joins.append(join_clause_base.format(
                    join_type=join_type,
                    field_alias=table_info[image_table]['alias'],
                    field_join_id=source_join.get_col(table_info[image_table]['name']),
                    filter_alias=table_info[field_bqtable]['alias'],
                    filter_table=table_info[field_bqtable]['name'],
                    filter_join_id=source_join.get_col(table_info[field_bqtable]['name'])
                ))

        intersect_clause = ""
        if len(intersect_statements):
            intersect_clause = """
                INTERSECT DISTINCT
            """.join(intersect_statements)

        if static_fields:
            fields.extend(['"{}" AS {}'.format(static_fields[x],x) for x in static_fields])
        if reformatted_fields:
            fields = reformatted_fields
        for_union.append(query_base.format(
            field_clause= ",".join(fields),
            table_clause="`{}` {}".format(table_info[image_table]['name'], table_info[image_table]['alias']),
            join_clause=""" """.join(joins),
            where_clause=(" AND ({})".format((" AND ".join(query_filters) if len(query_filters) else "") if len(filters) else "")) if len(filters) else "",
            intersect_clause="{}".format("" if not len(intersect_statements) else "{}{}".format(
                " AND " if len(non_related_filters) and len(query_filters) else "", "{} IN ({})".format(
                    child_record_search_field, intersect_clause
            ))),
            order_clause="{}".format("ORDER BY {}".format(", ".join([
                "{} {}".format(x, "ASC" if order_asc else "DESC") for x in order_by
            ])) if order_by and len(order_by) else ""),
            group_clause="{}".format("GROUP BY {}".format(", ".join(group_by)) if group_by and len(group_by) else ""),
            limit_clause="{}".format("LIMIT {}".format(str(limit)) if limit > 0 else ""),
            offset_clause="{}".format("OFFSET {}".format(str(offset)) if offset > 0 else ""),
            search_by=child_record_search_field,
            cart_clause=cart_clause
        ))

    full_query_str = """
            #standardSQL
    """ + """UNION DISTINCT""".join(for_union)

    settings.DEBUG and logger.debug("[STATUS] get_bq_metadata: {}".format(full_query_str))
    if cart_clause:
        params.extend(cart_filters['parameters'])

    if no_submit:
        results = {"sql_string": full_query_str, "params": params, "intersect_clause": intersect_clause, "query_filters": query_filters}
    else:
        results = BigQuerySupport.execute_query_and_fetch_results(full_query_str, params, paginated=paginated)

    return results


# For faceted counting of continuous numeric fields, ranges must be constructed so the faceted counts are properly
# bucketed. This method makes use of the Attribute_Ranges ORM object, and requires this be set for an attribute
# in order to build a range clause.
#
# Attributes must be passed in as a proper Attribute ORM object
def _get_bq_range_case_clause(attr, table, alias, count_on, include_nulls=True):
    ranges = Attribute_Ranges.objects.filter(attribute=attr)
    ranges_case = []

    for attr_range in ranges:
        if attr_range.gap == "0":
            # This is a single range, no iteration to be done
            if attr_range.first == "*":
                ranges_case.append(
                    "WHEN {}.{} < {} THEN '{}'".format(alias, attr.name, str(attr_range.last), attr_range.label))
            elif attr_range.last == "*":
                ranges_case.append(
                    "WHEN {}.{} > {} THEN '{}'".format(alias, attr.name, str(attr_range.first), attr_range.label))
            else:
                ranges_case.append(
                    "WHEN {}.{} BETWEEN {} AND {} THEN '{}'".format(alias, attr.name, str(attr_range.first),
                                                                   str(attr_range.last), attr_range.label))
        else:
            # Iterated range
            cast = int if attr_range.type == Attribute_Ranges.INT else float
            gap = cast(attr_range.gap)
            last = cast(attr_range.last)
            lower = cast(attr_range.first)
            upper = cast(attr_range.first) + gap

            if attr_range.unbounded:
                upper = lower
                lower = "*"

            while lower == "*" or lower < last:
                if lower == "*":
                    ranges_case.append(
                        "WHEN {}.{} < {} THEN {}".format(alias, attr.name, str(upper), "'* TO {}'".format(str(upper))))
                else:
                    ranges_case.append(
                        "WHEN {}.{} BETWEEN {} AND {} THEN {}".format(
                            alias, attr.name, str(lower), str(upper), "'{} TO {}'".format(str(lower),str(upper)))
                    )
                lower = upper
                upper = lower + gap

            # If we stopped *at* the end, we need to add one last bucket.
            if attr_range.unbounded:
                ranges_case.append(
                    "WHEN {}.{} > {} THEN {}".format(
                        alias, attr.name, str(attr_range.last), "'{} TO *'".format(str(attr_range.last)))
                )

    if include_nulls:
        ranges_case.append(
            "WHEN {}.{} IS NULL THEN 'none'".format(alias, attr.name))

    case_clause = "(CASE {} END) AS {}".format(" ".join(ranges_case), attr.name)

    return case_clause


def get_bq_string(filters, fields, data_version, sources_and_attrs=None, group_by=None, limit=0, offset=0,
                    order_by=None, order_asc=True, search_child_records_by=None):

    if not data_version and not sources_and_attrs:
        data_version = ImagingDataCommonsVersion.objects.filter(active=True)

    ranged_numerics = Attribute.get_ranged_attrs()

    if not group_by:
        group_by = fields
    else:
        if type(group_by) is not list:
            group_by = [group_by]
        group_by.extend(fields)
        group_by = set(group_by)

    child_record_search_field = ""

    query_base = """
        SELECT {field_clause}
        FROM {table_clause} 
        {join_clause}
        {where_clause}
        {intersect_clause}
        {group_clause}
        {order_clause}
        {limit_clause}
        {offset_clause}
    """

    if search_child_records_by:
        query_base = """
            SELECT {field_clause}
            FROM {table_clause} 
            {join_clause}
            WHERE {search_by} IN (
                SELECT {search_by}
                FROM {table_clause} 
                {join_clause}
                {where_clause}
                {intersect_clause}
                GROUP BY {search_by}    
            )
            {group_clause}
            {order_clause}
            {limit_clause}
            {offset_clause}
        """

    intersect_base = """
        SELECT {search_by}
        FROM {table_clause} 
        {join_clause}
        {where_clause}
        GROUP BY {search_by}  
    """

    join_type = ""

    join_clause_base = """
        {join_type}JOIN `{filter_table}` {filter_alias}
        ON {field_alias}.{field_join_id} = {filter_alias}.{filter_join_id}
    """

    image_tables = {}
    filter_clauses = {}
    field_clauses = {}
    active_attr_only = True

    if len(data_version.filter(active=False)) <= 0:
        sources = data_version.get_data_sources(active=True, source_type=DataSource.BIGQUERY).filter().distinct()
    else:
        sources = data_version.get_data_sources(current=True, source_type=DataSource.BIGQUERY).filter().distinct()
        active_attr_only = False

    attr_data = sources.get_source_attrs(with_set_map=False, for_faceting=False, active_only=active_attr_only)

    if not sources_and_attrs:
        filter_attr_by_bq = _build_attr_by_source(list(filters.keys()), data_version, DataSource.BIGQUERY, attr_data)
        field_attr_by_bq = _build_attr_by_source(fields, data_version, DataSource.BIGQUERY, attr_data)
    else:
        filter_attr_by_bq = sources_and_attrs['filters']
        field_attr_by_bq = sources_and_attrs['fields']

    for attr_set in [filter_attr_by_bq, field_attr_by_bq]:
        for source in attr_set['sources']:
            if attr_set['sources'][source]['data_type'] == DataSetType.IMAGE_DATA:
                image_tables[source] = 1

    # If search_child_records_by isn't None--meaning we want all members of a study or series
    # rather than just the instances--our query is a set of intersections to ensure we find the right
    # series or study
    may_need_intersect = search_child_records_by and bool(len(filters.keys()) > 1)

    table_info = {
        x: {
            'name': y['sources'][x]['name'],
            'alias': y['sources'][x]['name'].split(".")[-1].lower().replace("-", "_"),
            'id': y['sources'][x]['id'],
            'type': y['sources'][x]['data_type'],
            'set': y['sources'][x]['set_type'],
            'count_col': y['sources'][x]['count_col']
        } for y in [field_attr_by_bq, filter_attr_by_bq] for x in y['sources']
    }

    for bqtable in field_attr_by_bq['sources']:
        field_clauses[bqtable] = ",".join(
            ["{}.{}".format(table_info[bqtable]['alias'], x) for x in field_attr_by_bq['sources'][bqtable]['list']]
        )

    for_union = []
    intersect_statements = []

    if order_by:
        new_order = []
        for order in order_by:
            for id, source in attr_data['sources'].items():
                if order in source['list']:
                    order_table = source['name']
                    new_order.append("{}.{}".format(table_info[order_table]['alias'], order))
                    break
        order_by = new_order

    # Failures to find grouping tables typically means the wrong version is being polled for the data sources.
    # Make sure the right version is being used!
    if group_by:
        new_groups = []
        for grouping in group_by:
            group_table = None
            if sources_and_attrs:
                source_set = list(sources_and_attrs['filters']['sources'].keys())
                source_set.extend(list(sources_and_attrs['fields']['sources'].keys()))
                group_table = Attribute.objects.get(active=True, name=grouping).data_sources.all().filter(
                    id__in=set(source_set)
                ).distinct().first()
            else:
                for id, source in attr_data['sources'].items():
                    if grouping in source['list']:
                        group_table = source['name']
                        break
            new_groups.append("{}.{}".format(table_info[group_table]['alias'], grouping))

        group_by = new_groups

    # We join image tables to corresponding ancillary tables, and union between image tables
    for image_table in image_tables:
        tables_in_query = []
        joins = []
        query_filters = []
        non_related_filters = {}
        fields = [field_clauses[image_table]] if image_table in field_clauses else []
        if search_child_records_by:
            child_record_search_fields = [y for x, y in field_attr_by_bq['sources'][image_table]['attr_objs'].get_attr_set_types().get_child_record_searches().items() if y is not None]
            child_record_search_field = list(set(child_record_search_fields))[0]
        if image_table in filter_attr_by_bq['sources']:
            filter_set = {x: filters[x] for x in filters if x in filter_attr_by_bq['sources'][image_table]['list']}
            non_related_filters = filter_set
            if len(filter_set):
                if may_need_intersect and len(filter_set.keys()) > 1:
                    for filter in filter_set:
                        # AND'd filters need to be intersected as well
                        if type(filter_set[filter]) is dict and filter_set[filter]['op'] == 'AND':
                            for val in filter_set[filter]['values']:
                                bq_filter = BigQuerySupport.build_bq_where_clause(
                                    {filter: [val]}, field_prefix=table_info[image_table]['alias'],
                                    case_insens=True, type_schema=TYPE_SCHEMA, continuous_numerics=ranged_numerics
                                )
                                intersect_statements.append(intersect_base.format(
                                    search_by=child_record_search_field,
                                    table_clause="`{}` {}".format(
                                        table_info[image_table]['name'], table_info[image_table]['alias']
                                    ),
                                    join_clause="",
                                    where_clause="WHERE {}".format(bq_filter)
                                ))
                        else:
                            bq_filter = BigQuerySupport.build_bq_where_clause(
                                {filter: filter_set[filter]}, field_prefix=table_info[image_table]['alias'],
                                case_insens=True, type_schema=TYPE_SCHEMA, continuous_numerics=ranged_numerics
                            )
                            intersect_statements.append(intersect_base.format(
                                search_by=child_record_search_field,
                                table_clause="`{}` {}".format(
                                    table_info[image_table]['name'], table_info[image_table]['alias']
                                ),
                                join_clause="",
                                where_clause="WHERE {}".format(bq_filter)
                            ))
                else:
                    filter_clauses[image_table] = BigQuerySupport.build_bq_where_clause(
                        filter_set, field_prefix=table_info[image_table]['alias'],
                        case_insens=True, type_schema=TYPE_SCHEMA, continuous_numerics=ranged_numerics
                    )
                # If we weren't running on intersected sets, append them here as simple filters
                if filter_clauses.get(image_table, None):
                    query_filters.append(filter_clauses[image_table])
        tables_in_query.append(image_table)
        for filter_bqtable in filter_attr_by_bq['sources']:
            if filter_bqtable not in image_tables and filter_bqtable not in tables_in_query:
                if filter_bqtable in field_clauses and len(field_clauses[filter_bqtable]):
                    fields.append(field_clauses[filter_bqtable])
                filter_set = {x: filters[x] for x in filters if x in filter_attr_by_bq['sources'][filter_bqtable]['list']}
                if len(filter_set):
                    filter_clauses[filter_bqtable] = BigQuerySupport.build_bq_where_clause(
                        filter_set, field_prefix=table_info[filter_bqtable]['alias'],
                        case_insens=True, type_schema=TYPE_SCHEMA, continuous_numerics=ranged_numerics
                    )

                    source_join = DataSourceJoin.objects.get(
                        from_src__in=[table_info[filter_bqtable]['id'],table_info[image_table]['id']],
                        to_src__in=[table_info[filter_bqtable]['id'],table_info[image_table]['id']]
                    )

                    join_type = ""
                    if table_info[filter_bqtable]['set'] == DataSetType.RELATED_SET:
                        join_type = "LEFT "
                        filter_clauses[filter_bqtable] = "({} OR {}.{} IS NULL)".format(
                            filter_clauses[filter_bqtable],
                            table_info[filter_bqtable]['alias'],
                            table_info[filter_bqtable]['count_col']
                        )

                    joins.append(join_clause_base.format(
                        join_type=join_type,
                        filter_alias=table_info[filter_bqtable]['alias'],
                        filter_table=table_info[filter_bqtable]['name'],
                        filter_join_id=source_join.get_col(filter_bqtable),
                        field_alias=table_info[image_table]['alias'],
                        field_join_id=source_join.get_col(image_table)
                    ))
                    query_filters.append(filter_clauses[filter_bqtable])
                    tables_in_query.append(filter_bqtable)

        # Any remaining field clauses not pulled are for tables not being filtered and which aren't the image table,
        # so we add them last
        for field_bqtable in field_attr_by_bq['sources']:
            if field_bqtable not in image_tables and field_bqtable not in tables_in_query:
                if field_bqtable in field_clauses and len(field_clauses[field_bqtable]):
                    fields.append(field_clauses[field_bqtable])
                source_join = DataSourceJoin.objects.get(
                    from_src__in=[table_info[field_bqtable]['id'], table_info[image_table]['id']],
                    to_src__in=[table_info[field_bqtable]['id'], table_info[image_table]['id']]
                )
                joins.append(join_clause_base.format(
                    join_type=join_type,
                    field_alias=table_info[image_table]['alias'],
                    field_join_id=source_join.get_col(table_info[image_table]['name']),
                    filter_alias=table_info[field_bqtable]['alias'],
                    filter_table=table_info[field_bqtable]['name'],
                    filter_join_id=source_join.get_col(table_info[field_bqtable]['name'])
                ))

        intersect_clause = ""
        if len(intersect_statements):
            intersect_clause = """
                INTERSECT DISTINCT
            """.join(intersect_statements)

        for_union.append(query_base.format(
            field_clause= ",".join(fields),
            table_clause="`{}` {}".format(table_info[image_table]['name'], table_info[image_table]['alias']),
            join_clause=""" """.join(joins),
            where_clause="{}".format("WHERE {}".format(" AND ".join(query_filters) if len(query_filters) else "") if len(filters) else ""),
            intersect_clause="{}".format("" if not len(intersect_statements) else "{}{}".format(
                " AND " if len(non_related_filters) and len(query_filters) else "", "{} IN ({})".format(
                    child_record_search_field, intersect_clause
                ))),
            order_clause="{}".format("ORDER BY {}".format(", ".join([
                "{} {}".format(x, "ASC" if order_asc else "DESC") for x in order_by
            ])) if order_by and len(order_by) else ""),
            group_clause="{}".format("GROUP BY {}".format(", ".join(group_by)) if group_by and len(group_by) else ""),
            limit_clause="{}".format("LIMIT {}".format(str(limit)) if limit > 0 else ""),
            offset_clause="{}".format("OFFSET {}".format(str(offset)) if offset > 0 else ""),
            search_by=child_record_search_field
        ))

    full_query_str = """
            #standardSQL
    """ + """UNION DISTINCT""".join(for_union)

    return full_query_str<|MERGE_RESOLUTION|>--- conflicted
+++ resolved
@@ -647,13 +647,8 @@
 
 
 # Manifest types supported: s5cmd, idc_index, json.
-<<<<<<< HEAD
 def submit_manifest_job(data_version, filters, storage_loc, manifest_type, instructions, fields, from_cart=None, filtergrp_list=None, partitions=None):
-=======
-def submit_manifest_job(data_version, filters, storage_loc, manifest_type, instructions, fields, cart_partition=None):
-    cart_filters = parse_partition_to_filter(cart_partition) if cart_partition else None
-    child_records = None if cart_filters else "StudyInstanceUID"
->>>>>>> 4b064721
+
     service_account_info = json.load(open(settings.GOOGLE_APPLICATION_CREDENTIALS))
     audience = "https://pubsub.googleapis.com/google.pubsub.v1.Publisher"
     credentials = jwt.Credentials.from_service_account_info(
@@ -675,16 +670,7 @@
     if manifest_type in ["json", "csv", "tsv"]:
         reformatted_fields = None
 
-<<<<<<< HEAD
-    if from_cart:
-        bq_query_and_params = create_cart_sql(partitions, filtergrp_list, storage_loc)
-    else:
-        bq_query_and_params = get_bq_metadata(
-            filters, ["crdc_series_uuid", storage_loc], data_version, fields, ["crdc_series_uuid", storage_loc],
-            no_submit=True, search_child_records_by="StudyInstanceUID",
-            reformatted_fields=reformatted_fields
-        )
-=======
+
     filters = filters or {}
 
     bq_query_and_params = get_bq_metadata(
@@ -692,7 +678,7 @@
         no_submit=True, search_child_records_by=child_records,
         reformatted_fields=reformatted_fields, cart_filters=cart_filters
     )
->>>>>>> 4b064721
+
 
     manifest_job = {
         "query": bq_query_and_params['sql_string'],
@@ -1789,7 +1775,7 @@
 
     return solr_result['response']
 
-<<<<<<< HEAD
+
 def filtergrp_to_sql(filtergrp_lst):
     filtersA=[]
     used_params={}
@@ -1944,21 +1930,18 @@
 
 
 
-=======
->>>>>>> 4b064721
+
 
 def get_cart_manifest(filtergrp_list, partitions, mxstudies, mxseries, field_list, MAX_FILE_LIST_ENTRIES):
     manifest ={}
     manifest['docs'] =[]
     solr_result = get_cart_data_studylvl(filtergrp_list, partitions, MAX_FILE_LIST_ENTRIES, 0, mxstudies, MAX_FILE_LIST_ENTRIES, results_lvl = 'SeriesInstanceUID')
 
-<<<<<<< HEAD
-    if 'total' in solr_result:
-=======
+
     if 'total_SeriesInstanceUID' in solr_result:
         manifest['total'] = solr_result['total_SeriesInstanceUID']
     elif 'total' in solr_result:
->>>>>>> 4b064721
+
         manifest['total'] = solr_result['total']
 
     if ('total_instance_size' in  solr_result):
