#
# Copyright 2015-2020, Institute for Systems Biology
#
# Licensed under the Apache License, Version 2.0 (the "License");
# you may not use this file except in compliance with the License.
# You may obtain a copy of the License at
#
#    http://www.apache.org/licenses/LICENSE-2.0
#
# Unless required by applicable law or agreed to in writing, software
# distributed under the License is distributed on an "AS IS" BASIS,
# WITHOUT WARRANTIES OR CONDITIONS OF ANY KIND, either express or implied.
# See the License for the specific language governing permissions and
# limitations under the License.
#

import logging
import time
import datetime
import copy
import csv
import re
import os
from time import sleep
from idc_collections.models import Collection, Attribute_Tooltips, DataSource, Attribute, \
    Attribute_Display_Values, Program, DataVersion, DataSourceJoin, DataSetType, Attribute_Set_Type, \
    ImagingDataCommonsVersion

from solr_helpers import *
from google_helpers.bigquery.bq_support import BigQuerySupport
from google_helpers.bigquery.export_support import BigQueryExportFileList
import hashlib
from django.conf import settings
import math

from django.contrib import messages
from django.http import StreamingHttpResponse, HttpResponse, JsonResponse

BQ_ATTEMPT_MAX = 10
MAX_FILE_LIST_ENTRIES = settings.MAX_FILE_LIST_REQUEST

logger = logging.getLogger('main_logger')

BMI_MAPPING = {
    'underweight': [0, 18.5],
    'normal weight': [18.5,25],
    'overweight': [25,30],
    'obese': 30
}

# a cached  of comprehensive information mapping attributes to data sources:
#
# {
#  '<source_IDs_asc_joined_by_colon>' : {
#    'list': [<String>, ...],
#    'ids': [<Integer>, ...],
#    'sources': {
#       <data source database ID>: {
#          'list': [<String>, ...],
#          'attrs': [<Attribute>, ...],
#          'id': <Integer>,
#          'name': <String>,
#          'data_sets': [<DataSetType>, ...],
#          'count_col': <Integer>
#       }
#     }
#   }
# }
DATA_SOURCE_ATTR = {}
DATA_SOURCE_TYPES = {}
SOLR_FACETS = {}

TYPE_SCHEMA = {
    'sample_type': 'STRING',
    'SOPInstanceUID': 'STRING',
    'SeriesInstanceUID': 'STRING',
    'StudyInstanceUID': 'STRING',
    'SOPClassUID': 'STRING'
}

STATIC_EXPORT_FIELDS = [ "idc_version" ]


def convert_disk_size(size):
    size_val = ['', 'K','M','G','T','P']
    init_size = size
    val_count = 0
    while init_size > 1024:
        val_count += 1
        init_size = init_size/1024

    init_size = round(init_size,2)
    return "{} {}B".format(init_size,size_val[val_count])


def build_static_map(cohort_obj):
    static_map = {}
    IDC_version = cohort_obj.get_idc_data_version() if cohort_obj else ImagingDataCommonsVersion.objects.filter(active=True)

    for x in STATIC_EXPORT_FIELDS:
        if x == 'idc_version':
            # Verbose style
            # static_map[x] = "; ".join([str(x) for x in cohort_obj.get_idc_data_version()])
            # Numeric style
            static_map[x] = "; ".join([str(x) for x in IDC_version.values_list("version_number",flat=True)])
    return static_map


def fetch_data_source_attr(sources, fetch_settings, cache_as=None):
    source_set = None

    if cache_as:
        cache_name = "{}_{}".format(cache_as, ":".join([str(x) for x in list(sources.order_by('-id').values_list('id',flat=True))]))
        if cache_name not in DATA_SOURCE_ATTR:
            logger.debug("[STATUS] Cache of {} not found, pulling.".format(cache_name))
            DATA_SOURCE_ATTR[cache_name] = sources.get_source_attrs(**fetch_settings)
        source_set = DATA_SOURCE_ATTR[cache_name]
    else:
        logger.debug("[STATUS] Cache not requested for: {}".format(sources))
        source_set = sources.get_source_attrs(**fetch_settings)

    return source_set


def fetch_data_source_types(sources):
    source_ids = [str(x) for x in sources.order_by('id').values_list('id',flat=True)]
    source_set = ":".join(source_ids)

    if source_set not in DATA_SOURCE_TYPES:
        DATA_SOURCE_TYPES[source_set] = sources.get_source_data_types()

    return DATA_SOURCE_TYPES[source_set]


def fetch_solr_facets(fetch_settings, cache_as=None):
    facet_set = None

    if cache_as:
        if cache_as not in SOLR_FACETS:
            SOLR_FACETS[cache_as] = build_solr_facets(**fetch_settings)
        facet_set = SOLR_FACETS[cache_as]
    else:
        facet_set = build_solr_facets(**fetch_settings)

    return facet_set


def fetch_solr_stats(fetch_settings,cache_as=None):
    stat_set = None

    if cache_as:
        if cache_as not in SOLR_FACETS:
            SOLR_FACETS[cache_as] = build_solr_stats(**fetch_settings)
        stat_set = SOLR_FACETS[cache_as]
    else:
        stat_set = build_solr_stats(**fetch_settings)

    return stat_set


# Helper method which, given a list of attribute names, a set of data version objects,
# and a data source type, will produce a list of the Attribute ORM objects. Primarily
# for use with the API, which will accept filter sets from users, who won't be able to
# provide Attribute keys
#
# The returned dict is keyed by source names (as source names must be unique in BigQuery and Solr), with the following
# structure:
# {
#     <source name>: {
#         'id': ID of this Solr collection or BQ table,
#         'alias': <alias for table in BQ queries; required for BQ, unneeded for Solr>,
#         'list': <list of attributes by name>,
#         'attrs': <list of attributes as ORM objects>,
#         'data_type': <data type of the this source, per its version>
#     }
# }
def _build_attr_by_source(attrs, data_version, source_type=DataSource.BIGQUERY, attr_data=None, cache_as=None,
                          active=None, only_active_attr=False):
    
    if cache_as and cache_as in DATA_SOURCE_ATTR:
        attr_by_src = DATA_SOURCE_ATTR[cache_as] 
    else:
        attr_by_src = {'sources': {}}
    
        if not attr_data:
            sources = data_version.get_data_sources(source_type=source_type, active=active)
            attr_data = sources.get_source_attrs(with_set_map=False, for_faceting=False, active_only=only_active_attr)
            
        for attr in attrs:
            stripped_attr = attr if (not '_' in attr) else \
                attr if not attr.rsplit('_', 1)[1] in ['gt', 'gte','ebtwe','ebtw','btwe', 'btw', 'lte', 'lt', 'eq'] else \
                    attr.rsplit('_', 1)[0]
    
            for id, source in attr_data['sources'].items():
                if stripped_attr in source['list']:
                    source_name = source['name']
                    if source_name not in attr_by_src["sources"]:
                        attr_by_src["sources"][source_name] = {
                            'name': source_name,
                            'id': source['id'],
                            'alias': source_name.split(".")[-1].lower().replace("-", "_"),
                            'list': [attr],
                            'attrs': [stripped_attr],
                            'attr_objs': source['attrs'],
                            'data_type': source['data_sets'].first().data_type,
                            'set_type':  source['data_sets'].first().set_type,
                            'count_col': source['count_col']
                        }
                    else:
                        attr_by_src["sources"][source_name]['list'].append(attr)
                        attr_by_src["sources"][source_name]['attrs'].append(stripped_attr)
        if cache_as:
            DATA_SOURCE_ATTR[cache_as] = attr_by_src

    return attr_by_src


def sortNum(x):
    if x == 'None':
        return float(-1)
    else:
        strt = x.split(' ')[0];
        if strt =='*':
            return float(0)
        else:
            return float(strt)


# Build data exploration context/response
def build_explorer_context(is_dicofdic, source, versions, filters, fields, order_docs, counts_only, with_related,
                           with_derived, collapse_on, is_json, uniques=None, totals=None, disk_size=False):
    attr_by_source = {}
    attr_sets = {}
    context = {}
    facet_aggregates = ["StudyInstanceUID", "case_barcode", "sample_barcode"]
    collex_attr_id = Attribute.objects.get(name='collection_id').id

    try:
        if not is_json:
            context['collection_tooltips'] = Attribute_Tooltips.objects.all().get_tooltips(collex_attr_id)
            context['analysis_results_tooltips'] = Attribute_Tooltips.objects.all().get_tooltips(
                Attribute.objects.get(name='analysis_results_id').id
            )

        collectionSet = Collection.objects.select_related('program').filter(
            active=True, collection_type=Collection.ORIGINAL_COLLEX, access="Public"
        )
        collection_info = {a.collection_id: a.access for a in collectionSet}
        collectionsIdList = collectionSet.values_list('collection_id',flat=True)

        versions = versions or DataVersion.objects.filter(active=True)

        data_types = [DataSetType.IMAGE_DATA,]
        with_related and data_types.extend(DataSetType.ANCILLARY_DATA)
        with_derived and data_types.extend(DataSetType.DERIVED_DATA)
        data_sets = DataSetType.objects.filter(data_type__in=data_types)
        sources = data_sets.get_data_sources().filter(
            source_type=source,
            aggregate_level__in=facet_aggregates,
            id__in=versions.get_data_sources().filter(source_type=source).values_list("id", flat=True)
        ).distinct()
        record_source = None
        if collapse_on not in facet_aggregates:
            record_source = data_sets.get_data_sources().filter(
                source_type=source,
                aggregate_level=collapse_on,
                id__in=versions.get_data_sources().filter(source_type=source).values_list("id", flat=True)
            ).distinct().first()

        source_attrs = fetch_data_source_attr(sources, {'for_ui': True, 'with_set_map': True, 'active_only': True}, cache_as="ui_faceting_set_map")

        source_data_types = fetch_data_source_types(sources)

        for source in sources:
            is_origin = DataSetType.IMAGE_DATA in source_data_types[source.id]
            # If a field list wasn't provided, work from a default set
            if is_origin and not len(fields):
                fields = source.get_attr(for_faceting=False).filter(default_ui_display=True).values_list('name',
                                                                                                         flat=True)

            for dataset in data_sets:
                if dataset.data_type in source_data_types[source.id]:
                    set_type = dataset.get_set_name()
                    if set_type not in attr_by_source:
                        attr_by_source[set_type] = {}
                    attrs = source_attrs['sources'][source.id]['attr_sets'][dataset.id]
                    if 'attributes' not in attr_by_source[set_type]:
                        attr_by_source[set_type]['attributes'] = {}
                        attr_sets[set_type] = attrs
                    else:
                        attr_sets[set_type] = attr_sets[set_type] | attrs

                    attr_by_source[set_type]['attributes'].update(
                        {attr.name: {'source': source.id, 'obj': attr, 'vals': None, 'id': attr.id} for attr in attrs}
                    )
        custom_facets = None

        disk_size=True
        if disk_size:
            custom_facets = {
                'instance_size': 'sum(instance_size)',
                'patient_per_collec':{'type': 'terms', 'field': 'collection_id', 'limit': -1, 'missing': True,'facet': {'unique_count': 'unique(PatientID)'}},
                'study_per_collec': {'type': 'terms', 'field': 'collection_id', 'limit': -1, 'missing': True,
                                       'facet': {'unique_count': 'unique(StudyInstanceUID)'}},
                'series_per_collec2': {'type': 'terms', 'field': 'collection_id', 'limit': -1, 'missing': True,
                                     'facet': {'unique_count': 'unique(SeriesInstanceUID)'}},
                'size_per_collec2': {'type': 'terms', 'field': 'collection_id', 'limit': 3000, 'facet': {'instance_size': 'sum(instance_size)'}},
                'size_per_pat': {'type': 'terms', 'field': 'PatientID', 'limit': 3000, 'facet': {'instance_size': 'sum(instance_size)'}}


            }

        start = time.time()
        source_metadata = get_collex_metadata(
            filters, fields, record_limit=3000, offset=0, counts_only=counts_only, with_ancillary=with_related,
            collapse_on=collapse_on, order_docs=order_docs, sources=sources, versions=versions, uniques=uniques,
            record_source=record_source, search_child_records_by=None, totals=totals, custom_facets=custom_facets
        )
        stop = time.time()
        logger.debug("[STATUS] Benchmarking: Time to collect metadata for source type {}: {}s".format(
            "BigQuery" if sources.first().source_type == DataSource.BIGQUERY else "Solr",
            str((stop - start))
        ))
        filtered_attr_by_source = copy.deepcopy(attr_by_source)

        for which, _attr_by_source in {'filtered_facets': filtered_attr_by_source,
                                       'facets': attr_by_source}.items():
            facet_counts = source_metadata.get(which,{})
            if not len(facet_counts):
                filtered_attr_by_source = {}
            for source in facet_counts:
                source_name = ":".join(source.split(":")[0:2])
                facet_set = facet_counts[source]['facets']
                for dataset in data_sets:
                    if dataset.data_type in source_data_types[int(source.split(":")[-1])]:
                        set_name = dataset.get_set_name()
                        if (set_name=='origin_set') and disk_size:
                            context['stats']={}
<<<<<<< HEAD
                            context['stats']['patient_per_collec']=facet_set['patient_per_collec']
                            context['stats']['study_per_collec'] = facet_set['study_per_collec']
                            context['stats']['series_per_collec'] = facet_set['series_per_collec2']
                            context['stats']['size_per_collec'] = facet_set['size_per_collec2']
=======
                            if 'patient_per_collec' in facet_set:
                                context['stats']['patient_per_collec']=facet_set['patient_per_collec']
                            else:
                                context['stats']['patient_per_collec'] = 0
                            if 'study_per_collec' in facet_set:
                                context['stats']['study_per_collec']=facet_set['study_per_collec']
                            else:
                                context['stats']['study_per_collec'] = 0
                            if 'series_per_collec2' in facet_set:
                                context['stats']['series_per_collec'] = facet_set['series_per_collec2']
                            else:
                                context['stats']['series_per_collec'] = 0
                            if 'size_per_collec2' in facet_set:
                                context['stats']['size_per_collec'] = facet_set['size_per_collec2']
                            else:
                                context['stats']['size_per_collec'] = 0

>>>>>>> a57ce5da

                        if dataset.data_type in data_types and set_name in attr_sets:
                            attr_display_vals = Attribute_Display_Values.objects.filter(
                                attribute__id__in=attr_sets[set_name]).to_dict()
                            if dataset.data_type == DataSetType.DERIVED_DATA:
                                attr_cats = attr_sets[set_name].get_attr_cats()
                                for attr in facet_set:
                                    if attr in _attr_by_source[set_name]['attributes']:
                                        source_name = "{}:{}".format(source_name.split(":")[0], attr_cats[attr]['cat_name'])
                                        if source_name not in _attr_by_source[set_name]:
                                            _attr_by_source[set_name][source_name] = {'attributes': {}}
                                        _attr_by_source[set_name][source_name]['attributes'][attr] = \
                                            _attr_by_source[set_name]['attributes'][attr]
                                        this_attr = _attr_by_source[set_name]['attributes'][attr]['obj']
                                        values = []
                                        for val in facet_set[attr]:
                                            if val == 'min_max':
                                                _attr_by_source[set_name][source_name]['attributes'][attr][val] = \
                                                facet_set[attr][val]
                                            else:
                                                displ_val = val if this_attr.preformatted_values else attr_display_vals.get(
                                                    this_attr.id, {}).get(val, None)
                                                values.append({
                                                    'value': val,
                                                    'display_value': displ_val,
                                                    'units': this_attr.units,
                                                    'count': facet_set[attr][val] if val in facet_set[attr] else 0
                                                })
                                        if _attr_by_source[set_name][source_name]['attributes'][attr]['obj'].data_type == 'N':
                                            _attr_by_source[set_name][source_name]['attributes'][attr]['vals'] = sorted(values, key=lambda x: sortNum(x['value']))
                                            if _attr_by_source[set_name][source_name]['attributes'][attr]['vals'][0][
                                                'value'] == 'None':
                                                litem = _attr_by_source[set_name][source_name]['attributes'][attr]['vals'].pop(0)
                                                _attr_by_source[set_name][source_name]['attributes'][attr]['vals'].append(litem)
                                            pass
                                        else:
                                            _attr_by_source[set_name][source_name]['attributes'][attr]['vals'] = sorted(values, key=lambda x: x['value'])
                            else:
                                _attr_by_source[set_name]['All'] = {'attributes': _attr_by_source[set_name]['attributes']}
                                for attr in facet_set:
                                    if attr in _attr_by_source[set_name]['attributes']:
                                        this_attr = _attr_by_source[set_name]['attributes'][attr]['obj']
                                        values = []
                                        for val in facet_counts[source]['facets'][attr]:
                                            if val == 'min_max':
                                                _attr_by_source[set_name]['All']['attributes'][attr][val] = facet_set[attr][
                                                    val]
                                            else:
                                                displ_val = val if this_attr.preformatted_values else attr_display_vals.get(
                                                    this_attr.id, {}).get(val, None)
                                                values.append({
                                                    'value': val,
                                                    'display_value': displ_val,
                                                    'count': facet_set[attr][val] if val in facet_set[attr] else 0
                                                })
                                        if attr == 'bmi':
                                            sortDic = {'underweight': 0, 'normal weight': 1, 'overweight': 2, 'obese': 3,
                                                       'None': 4}
                                            _attr_by_source[set_name]['All']['attributes'][attr]['vals'] = sorted(values, key=lambda x: sortDic[x['value']])
                                        elif _attr_by_source[set_name]['All']['attributes'][attr]['obj'].data_type in [Attribute.CONTINUOUS_NUMERIC]:
                                            _attr_by_source[set_name]['All']['attributes'][attr]['vals'] = sorted(values, key= lambda x: sortNum(x['value']))
                                            if _attr_by_source[set_name]['All']['attributes'][attr]['vals'][0]['value']=='None':
                                                litem=_attr_by_source[set_name]['All']['attributes'][attr]['vals'].pop(0)
                                                _attr_by_source[set_name]['All']['attributes'][attr]['vals'].append(litem)
                                            pass
                                        else:
                                            # Because categorical numerics are a thing, always cast any compared values for sorting to string in case
                                            # they're lurking
                                            _attr_by_source[set_name]['All']['attributes'][attr]['vals'] = sorted(values, key=lambda x: str(x['value']))

        for which, _attr_by_source in {'filtered_attr_by_source': filtered_attr_by_source, 'attr_by_source': attr_by_source}.items():
            for set in _attr_by_source:
                for source in _attr_by_source[set]:
                    if source == 'attributes':
                        continue
                    if is_dicofdic:
                        for x in list(_attr_by_source[set][source]['attributes'].keys()):
                            if 'min_max' in _attr_by_source[set][source]['attributes'][x]:
                                min_max = _attr_by_source[set][source]['attributes'][x]['min_max']
                            else:
                                min_max = None
                            if (isinstance(_attr_by_source[set][source]['attributes'][x]['vals'], list) and (
                                    len(_attr_by_source[set][source]['attributes'][x]['vals']) > 0)):
                                _attr_by_source[set][source]['attributes'][x] = {y['value']: {
                                    'display_value': y['display_value'], 'count': y['count']
                                } for y in _attr_by_source[set][source]['attributes'][x]['vals']}
                            else:
                                _attr_by_source[set][source]['attributes'][x] = {}
                            if min_max is not None:
                                _attr_by_source[set][source]['attributes'][x]['min_max'] = min_max

                        if set == 'origin_set':
                            context['collections'] = {
                            a: {'count':_attr_by_source[set][source]['attributes']['collection_id'][a]['count']} for a in
                            _attr_by_source[set][source]['attributes']['collection_id']}
                            context['collections']['All'] = source_metadata['total']
                    else:
                        if set == 'origin_set':
                            collex = _attr_by_source[set][source]['attributes']['collection_id']
                            if collex['vals']:
                                context['collections'] = {
                                    a['value']: {
                                        'count': a['count'],
                                        'access': collection_info[a['value']]
                                    } for a in collex['vals'] if a['value'] in collectionsIdList
                                }
                            else:
                                context['collections'] = {a: 0 for a in collectionsIdList}
                            context['collections']['All'] = source_metadata['total']

                        _attr_by_source[set][source]['attributes'] = [{
                            'name': x,
                            'id': _attr_by_source[set][source]['attributes'][x]['obj'].id,
                            'display_name': _attr_by_source[set][source]['attributes'][x]['obj'].display_name,
                            'values': _attr_by_source[set][source]['attributes'][x]['vals'],
                            'units': _attr_by_source[set][source]['attributes'][x]['obj'].units,
                            'min_max': _attr_by_source[set][source]['attributes'][x].get('min_max', None)
                        } for x, val in sorted(_attr_by_source[set][source]['attributes'].items())]

                if not counts_only:
                    _attr_by_source[set]['docs'] = source_metadata['docs']

            for key, source_set in _attr_by_source.items():
                sources = list(source_set.keys())
                for key in sources:
                    if key == 'attributes':
                        source_set.pop(key)

        attr_by_source['total'] = source_metadata['total']
        context['set_attributes'] = attr_by_source
        context['filtered_set_attributes'] = filtered_attr_by_source
        context['filters'] = filters


        prog_attr_id = Attribute.objects.get(name='program_name').id

        programSet = {}
        collexDisplayVals = Attribute_Display_Values.objects.select_related("attribute").filter(
            attribute__id=collex_attr_id).to_dict()[collex_attr_id]

        for collection in collectionSet:
            name = collection.program.short_name if collection.program else collection.name
            if name not in programSet:
                programSet[name] = {
                    'projects': {},
                    'val': 0,
                    'prog_attr_id': prog_attr_id,
                    'collex_attr_id': collex_attr_id,
                    'display_name': collection.program.display_name if collection.program else collection.name.upper()
                }
            if collection.collection_id in context['collections']:
                name = collection.program.short_name if collection.program else collection.name
                programSet[name]['projects'][collection.collection_id] = {
                    'val': context['collections'][collection.collection_id]['count'],
                    'display': collexDisplayVals[collection.collection_id]
                }
                if 'access' in context['collections'][collection.collection_id]:
                    programSet[name]['projects'][collection.collection_id]['access'] = context['collections'][collection.collection_id]['access']
                programSet[name]['val'] += context['collections'][collection.collection_id]['count']

        if with_related:
            context['tcga_collections'] = Program.objects.get(short_name="TCGA").collection_set.all()

        context['programs'] = programSet

        derived_display_info = {
            'segmentation': {'display_name': 'Segmentation', 'name': 'segmentation'},
            'qualitative': {'display_name': 'Qualitative Analysis', 'name': 'qualitative'},
            'quantitative': {'display_name': 'Quantitative Analysis', 'name': 'quantitative'}
        }

        for key in context['set_attributes'].get('derived_set',{}).keys():
            set_name = key.split(':')[-1]
            if set_name in derived_display_info:
                context['set_attributes']['derived_set'].get(key,{}).update(derived_display_info.get(set_name,{}))

        if is_json:
            attr_by_source['programs'] = programSet
            attr_by_source['filtered_counts'] = filtered_attr_by_source
            if 'uniques' in source_metadata:
                attr_by_source['uniques'] = source_metadata['uniques']
            if 'totals' in source_metadata:
                attr_by_source['totals'] = source_metadata['totals']
                attr_by_source['totals']['file_parts_count'] = math.ceil(
                    attr_by_source['totals']['SeriesInstanceUID'] / (MAX_FILE_LIST_ENTRIES if MAX_FILE_LIST_ENTRIES > 0 else 1))
                attr_by_source['totals']['display_file_parts_count'] = min(attr_by_source['totals']['file_parts_count'], 10)
                if disk_size and 'total_instance_size' in source_metadata:
                    attr_by_source['totals']['disk_size'] = convert_disk_size(source_metadata['total_instance_size'])

                context['file_parts_count'] = attr_by_source['totals']['file_parts_count']
                context['display_file_parts_count'] = attr_by_source['totals']['display_file_parts_count']
            if 'stats' in context:
                attr_by_source['stats']=context['stats']
            return attr_by_source
        
        return context

    except Exception as e:
        logger.error("[ERROR] While attempting to load the search page:")
        logger.exception(e)

    return None


def filter_manifest(filters, sources, versions, fields, limit, offset, level="SeriesInstanceUID", with_size=False):
    try:
        custom_facets = None
        search_by = {x: "StudyInstanceUID" for x in filters} if level == "SeriesInstanceUID" else None

        if with_size:
            # build facet for instance_size aggregation
            custom_facets = {
                'instance_size': 'sum(instance_size)'
            }

        records = get_collex_metadata(
            filters, fields, limit, offset, sources=sources, versions=versions, counts_only=False,
            collapse_on=level, records_only=bool(custom_facets is None),
            sort="PatientID asc, StudyInstanceUID asc, SeriesInstanceUID asc", filtered_needed=False,
            search_child_records_by=search_by, custom_facets=custom_facets, default_facets=False
        )

        return records

    except Exception as e:
        logger.exception(e)


class Echo(object):
    """An object that implements just the write method of the file-like
    interface.
    """
    def write(self, value):
        """Write the value by returning it, instead of storing in a buffer."""
        return value


# Creates a file manifest of the supplied Cohort object or filters and returns a StreamingFileResponse
def create_file_manifest(request, cohort=None):
    req = request.GET or request.POST
    manifest = None
    S5CMD_BASE = "cp s3://{}/{}/* .{}"
    loc = req.get('loc_type', 'aws')
    storage_bucket = '%s_bucket' % loc
    file_type = req.get('file_type', 'csv').lower()
    versions = None

    from_cart = (req.get('from_cart', "False").lower() == "true")
    partitions = []
    filtergrp_list = []

    # Fields we need to fetch
    field_list = ["PatientID", "collection_id", "source_DOI", "StudyInstanceUID", "SeriesInstanceUID",
                  "crdc_study_uuid", "crdc_series_uuid", "idc_version"]

    static_fields = None

    # Fields we're actually returning in the file (the rest are for constructing the GCS path)
    selected_columns = json.loads(req.get('columns', '[]'))

    selected_columns_sorted = sorted(selected_columns, key=lambda x: field_list.index(x))
    selected_file_part = 0

    selected_header_fields = json.loads(req.get('header_fields', '[]'))

    include_header = (req.get('include_header', 'false').lower() == 'true')

    offset = 0
    if req.get('file_part'):
        selected_file_part = json.loads(req.get('file_part'))
        selected_file_part = min(selected_file_part, 9)
        offset = selected_file_part * MAX_FILE_LIST_ENTRIES

    if file_type == 's5cmd':
        field_list = ['crdc_series_uuid', storage_bucket]
    else:
        static_map = build_static_map(cohort)
        for x in STATIC_EXPORT_FIELDS:
            if x in field_list:
                static_fields = static_fields or {}
                static_fields[x] = static_map[x]
                field_list.remove(x)

    timestamp = datetime.datetime.fromtimestamp(time.time()).strftime('%Y%m%d_%H%M%S')
    file_part_str = "_Part{}".format(selected_file_part + 1) if req.get('file_part') else ""
    loc_type = ("_{}".format(loc)) if file_type == 's5cmd' else ""
    if req.get('file_name'):
        file_name = "{}{}.{}".format(req.get('file_name'), file_part_str, file_type)
    else:
        file_name = "manifest_{}{}{}.{}".format("cohort_{}_".format(str(cohort.id)) if cohort else "", timestamp, file_part_str, loc_type, file_type)

    if cohort:
        sources = cohort.get_data_sources(aggregate_level="SeriesInstanceUID")
        versions = cohort.get_data_versions()
        group_filters = cohort.get_filters_as_dict()
        filters = {x['name']: x['values'] for x in group_filters[0]['filters']}

    elif from_cart:
        partitions = json.loads(req.get('partitions', '[]'))
        filtergrp_list = json.loads(req.get('filtergrp_list', '[]'))
        versions = json.loads(req.get('versions', '[]'))

    else:
        filters = json.loads(req.get('filters', '{}'))
        if not (len(filters)):
            raise Exception("No filters supplied for file manifest!")

        versions = json.loads(req.get('versions', '[]'))

        data_types = [DataSetType.IMAGE_DATA, DataSetType.ANCILLARY_DATA, DataSetType.DERIVED_DATA]
        source_type = req.get('data_source_type', DataSource.SOLR)
        versions = ImagingDataCommonsVersion.objects.filter(active=True) if not versions else ImagingDataCommonsVersion.objects.filter(version_number__in=versions)

        data_sets = DataSetType.objects.filter(data_type__in=data_types)
        sources = data_sets.get_data_sources().filter(
            source_type=source_type,
            aggregate_level__in=["SeriesInstanceUID"],
            id__in=versions.get_data_sources().filter(source_type=source_type).values_list("id", flat=True)
        ).distinct()

    items =[]
    if from_cart:
        items = get_cart_data(filtergrp_list, partitions, field_list,MAX_FILE_LIST_ENTRIES, offset)
    else:
        items = filter_manifest(filters, sources, versions, field_list, MAX_FILE_LIST_ENTRIES, offset, with_size=True)

    if 'docs' in items:
        manifest = items['docs']
    else:
        if 'error' in items:
            messages.error(request, items['error']['message'])
        else:
            messages.error(
                request,
                "There was an error while attempting to export this manifest - please contact the administrator."
            )
            if cohort:
                return redirect(reverse('cohort_details', kwargs={'cohort_id': cohort.id}))
            return JsonResponse({'msg': "There was an error while attempting to export this manifest - " +
                                 "please contact the administrator."}, response=400)

    if len(manifest) > 0:
        if file_type in ['csv', 'tsv', 's5cmd']:
            # CSV/TSV/s5cmd export
            rows = ()
            if file_type == 's5cmd':
                api_loc = "https://s3.amazonaws.com" if loc == 'aws' else "https://storage.googleapis.com"
                rows += (
                    "# To download the files in this manifest, first install s5cmd (https://github.com/peak/s5cmd),{}".format(
                        os.linesep),
                    "# then run the following command:{}".format(os.linesep),
                    "# s5cmd --no-sign-request --endpoint-url {} run {}{}".format(api_loc, file_name, os.linesep)
                )

            if include_header:
                cmt_delim = "# " if file_type == 's5cmd' else ""
                linesep = os.linesep if file_type == 's5cmd' else ""
                # File headers (first file part always have header)
                for header in selected_header_fields:
                    hdr = ""
                    if cohort and header == 'cohort_name':
                        hdr = "{}Manifest for cohort '{}'{}".format(cmt_delim, cohort.name, linesep)
                    elif header == 'user_email' and request.user.is_authenticated:
                        hdr = "{}User: {}{}".format(cmt_delim, request.user.email, linesep)
                    elif not(from_cart) and (header == 'cohort_filters'):
                        filter_str = cohort.get_filter_display_string() if cohort else BigQuerySupport.build_bq_where_clause(filters)
                        hdr = "{}Filters: {}{}".format(cmt_delim, filter_str, linesep)
                    elif header == 'timestamp':
                        hdr = "{}Date generated: {}{}".format(
                            cmt_delim, datetime.datetime.now(datetime.timezone.utc).strftime('%m/%d/%Y %H:%M %Z'),
                            linesep
                        )
                    elif header == 'total_records':
                        hdr = "{}Total records found: {}{}".format(cmt_delim, str(items['total']), linesep)

                    if file_type != 's5cmd':
                        hdr = [hdr]
                    rows += (hdr,)

                if items['total'] > MAX_FILE_LIST_ENTRIES:
                    hdr = "{}NOTE: Due to the limits of our system, we can only return {} manifest entries.".format(
                        cmt_delim, str(MAX_FILE_LIST_ENTRIES)
                    ) + " Your cohort's total entries exceeded this number. This part of {} entries has been ".format(
                        str(MAX_FILE_LIST_ENTRIES)
                    ) + " downloaded, sorted by PatientID, StudyID, SeriesID, and SOPInstanceUID.{}".format(linesep)

                    if file_type != 's5cmd':
                        hdr = [hdr]
                    rows += (hdr,)

                hdr = "{}IDC Data Version(s): {}{}".format(
                    cmt_delim,
                    "; ".join([str(x) for x in versions]),
                    linesep
                )

                if file_type != 's5cmd':
                    hdr = [hdr]
                rows += (hdr,)

                instance_size = convert_disk_size(items['total_instance_size'])
                hdr = "{}Total manifest size on disk: {}{}".format(cmt_delim, instance_size, linesep)

                if file_type != 's5cmd':
                    hdr = [hdr]
                rows += (hdr,)

                # Column headers
                if file_type != 's5cmd':
                    rows += (selected_columns_sorted,)

            for row in manifest:
                if file_type == 's5cmd':
                    this_row = ""
                    for bucket in row[storage_bucket]:
                        this_row += S5CMD_BASE.format(bucket, row['crdc_series_uuid'], os.linesep)
                    content_type = "text/plain"
                else:
                    content_type = "text/csv"
                    if 'collection_id' in row:
                        row['collection_id'] = "; ".join(row['collection_id'])
                    if 'source_DOI' in row:
                        row['source_DOI'] = ", ".join(row['source_DOI'])
                    this_row = [(row[x] if x in row else static_fields[x] if x in static_fields else "") for x in
                                selected_columns_sorted]
                rows += (this_row,)

            if file_type == 's5cmd':
                response = StreamingHttpResponse((row for row in rows), content_type=content_type)
            else:
                pseudo_buffer = Echo()
                if file_type == 'csv':
                    writer = csv.writer(pseudo_buffer)
                elif file_type == 'tsv':
                    writer = csv.writer(pseudo_buffer, delimiter='\t')
                response = StreamingHttpResponse((writer.writerow(row) for row in rows), content_type=content_type)

        elif file_type == 'json':
            # JSON export
            json_result = ""

            for row in manifest:
                if 'collection_id' in row:
                    row['collection_id'] = "; ".join(row['collection_id'])
                if 'source_DOI' in row:
                    row['source_DOI'] = ", ".join(row['source_DOI'])
                this_row = {}
                for key in selected_columns:
                    this_row[key] = row[key] if key in row else ""

                json_row = json.dumps(this_row) + "\n"
                json_result += json_row

            response = HttpResponse(json_result, content_type="text/json")

        response['Content-Disposition'] = 'attachment; filename=' + file_name
        response.set_cookie("downloadToken", req.get('downloadToken'))

        return response


# Based on the provided settings, fetch faceted counts and/or records from the desired data source type
#
# filters: dict, {<attribute name>: [<val1>, ...]}
# fields: string of fields to include for record returns (ignored if counts_only=True)
# with_ancillary: include anillcary data types in filtering and faceted counting
# with_derived: include derived data types in filtering and faceted counting
# collapse_on: the field used to specify unique counts
# order_docs: array for ordering documents
# sources (optional): List of data sources to query; all active sources will be used if not provided
# versions (optional): List of data versions to query; all active data versions will be used if not provided
# facets: array of strings, attributes to faceted count as a list of attribute names; if not provided no faceted
#   counts will be performed
def get_collex_metadata(filters, fields, record_limit=3000, offset=0, counts_only=False, with_ancillary=True,
                        collapse_on='PatientID', order_docs=None, sources=None, versions=None, with_derived=True,
                        facets=None, records_only=False, sort=None, uniques=None, record_source=None, totals=None,
                        search_child_records_by=None, filtered_needed=True, custom_facets=None, raw_format=False,
                        default_facets=True, aux_sources=None):

    try:
        source_type = sources.first().source_type if sources else DataSource.SOLR

        if not versions:
            versions = ImagingDataCommonsVersion.objects.get(active=True).dataversion_set.all().distinct()
        if not versions.first().active and not sources:
            source_type = DataSource.BIGQUERY

        if not sources:
            data_types = [DataSetType.IMAGE_DATA,]
            with_ancillary and data_types.extend(DataSetType.ANCILLARY_DATA)
            with_derived and data_types.extend(DataSetType.DERIVED_DATA)
            data_sets = DataSetType.objects.filter(data_type__in=data_types)

            sources = data_sets.get_data_sources().filter(
                source_type=source_type, id__in=versions.get_data_sources().filter(
                source_type=source_type).values_list("id", flat=True)
            ).distinct()

        # Only active data is available in Solr, not archived
        if len(versions.filter(active=False)) and len(sources.filter(source_type=DataSource.SOLR)):
            raise Exception("[ERROR] Can't request archived data from Solr, only BigQuery.")

        start = time.time()
        logger.debug("Metadata fetch beginning:")
        if source_type == DataSource.BIGQUERY:
            results = get_metadata_bq(filters, fields, {
                'filters': sources.get_source_attrs(for_ui=True, for_faceting=False, with_set_map=False),
                'facets': sources.get_source_attrs(for_ui=True, with_set_map=False),
                'fields': sources.get_source_attrs(for_faceting=False, named_set=fields, with_set_map=False)
            }, counts_only, collapse_on, record_limit, offset, search_child_records_by=search_child_records_by)
        elif source_type == DataSource.SOLR:
            results = get_metadata_solr(
                filters, fields, sources, counts_only, collapse_on, record_limit, offset, facets, records_only, sort,
                uniques, record_source, totals, search_child_records_by=search_child_records_by,
                filtered_needed=filtered_needed, custom_facets=custom_facets, raw_format=raw_format,
                default_facets=default_facets,aux_sources=aux_sources
            )
        stop = time.time()
        logger.debug("Metadata received: {}".format(stop-start))
        if not raw_format:
            for counts in ['facets', 'filtered_facets']:
                facet_set = results.get(counts, {})
                for source in facet_set:
                    facets = facet_set[source]['facets']
                    if facets and 'BodyPartExamined' in facets:
                        if 'Kidney' in facets['BodyPartExamined']:
                            if 'KIDNEY' in facets['BodyPartExamined']:
                                facets['BodyPartExamined']['KIDNEY'] += facets['BodyPartExamined']['Kidney']
                            else:
                                facets['BodyPartExamined']['KIDNEY'] = facets['BodyPartExamined']['Kidney']
                            del facets['BodyPartExamined']['Kidney']
                    if not facets:
                        logger.debug("[STATUS] Facets not seen for {}".format(source))

        if not counts_only:
            if 'SeriesNumber' in fields:
                for res in results['docs']:
                    res['SeriesNumber'] = res['SeriesNumber'][0] if 'SeriesNumber' in res else 'None'
            if order_docs:
                results['docs'] = sorted(results['docs'], key=lambda x: tuple([x[item] for item in order_docs]))

    except Exception as e:
        logger.error("[ERROR] While fetching metadata:")
        logger.exception(e)

    return results


def get_table_data(filters,fields,table_type,sources = None, versions = None, custom_facets = None):
    source_type = sources.first().source_type if sources else DataSource.SOLR
    if not versions:
        versions = ImagingDataCommonsVersion.objects.get(active=True).dataversion_set.all().distinct()
    if not sources:
        sources = ImagingDataCommonsVersion.objects.get(active=True).get_data_sources(
            active=True,
            source_type=DataSource.SOLR,
            aggregate_level="StudyInstanceUID"
        )

    custom_facets = None
    collapse_on = 'PatientID'
    record_limit = 2000
    offset = 0
    counts_only = True

    custom_facets = {
        'uc':
            {
                'type': 'terms',
                'field': 'PatientID',
                'limit': -1,
                'missing': True,
                'facet': {'unique_count': 'unique(StudyInstanceUID)'}
             }
    }

    results = get_metadata_solr(filters, fields, sources, counts_only, collapse_on, record_limit,
                                offset=0,custom_facets=custom_facets,raw_format=False)

    return results


# Based on a solr query array, set of sources, and UI attributes, produce a Solr-compattible queryset
def create_query_set(solr_query, sources, source, all_ui_attrs, image_source, DataSetType):
    query_set = []
    joined_origin = False
    source_data_types = fetch_data_source_types(sources)

    if solr_query:
        for attr in solr_query['queries']:
            attr_name = re.sub("(_ebtwe|_ebtw|_btwe|_btw|_lte|_lt|_gte|_gt)", "", attr)
            # If an attribute from the filters isn't in the attribute listing, just warn and continue
            if attr_name in all_ui_attrs['list']:
                # If the attribute is from this source, just add the query
                if attr_name in all_ui_attrs['sources'][source.id]['list']:
                    query_set.append(solr_query['queries'][attr])
                # If it's in another source for this program, we need to join on that source
                else:
                    for ds in sources:
                        if ds.name != source.name and attr_name in all_ui_attrs['sources'][ds.id]['list']:
                            if DataSetType.IMAGE_DATA in source_data_types[source.id] or DataSetType.IMAGE_DATA in \
                                    source_data_types[ds.id]:
                                joined_origin = True
                            # DataSource join pairs are unique, so, this should only produce a single record
                            source_join = DataSourceJoin.objects.get(from_src__in=[ds.id, source.id],
                                                                     to_src__in=[ds.id, source.id])
                            joined_query = ("{!join %s}" % "from={} fromIndex={} to={}".format(
                                source_join.get_col(ds.name), ds.name, source_join.get_col(source.name)
                            )) + solr_query['queries'][attr]
                            if DataSetType.ANCILLARY_DATA in source_data_types[
                                ds.id] and not DataSetType.ANCILLARY_DATA in source_data_types[source.id]:
                                joined_query = 'has_related:"False" OR _query_:"%s"' % joined_query.replace("\"",
                                                                                                            "\\\"")
                            query_set.append(joined_query)
            else:
                logger.warning("[WARNING] Attribute {} not found in data sources {}".format(attr_name, ", ".join(
                    list(sources.values_list('name', flat=True)))))

    if not joined_origin and not DataSetType.IMAGE_DATA in source_data_types[source.id]:
        source_join = DataSourceJoin.objects.get(from_src__in=[image_source.id, source.id],
                                                 to_src__in=[image_source.id, source.id])
        query_set.append(("{!join %s}" % "from={} fromIndex={} to={}".format(
            source_join.get_col(image_source.name), image_source.name, source_join.get_col(source.name)
        )) + "*:*")

    return query_set



def parse_partition_string(partition):
    filts = ['collection_id', 'PatientID', 'StudyInstanceUID','SeriesInstanceUID']
    id = partition['id']
    part_str = ''
    for i in range(0,len(id)):
        part_str = part_str + '(+'+filts[i]+':("'+id[i]+'"))'
    cur_not = partition['not']
    if (len(cur_not)>0):
        cur_not = ['"' + x + '"' for x in cur_not]
        not_str = (' OR ').join(cur_not)
        part_str = part_str + ' AND NOT (' + filts[len(id)] + ':(' + not_str + '))'
    return part_str


def parse_partition_att_strings(query_sets, partition):
        attStrA =[]
        filt2D = partition['filt'];
        for i in range(0, len(filt2D)):
            filtL = filt2D[i]
            tmpA=[]
            for j in range(0,len(filtL)):
                filtindex = filtL[j]
                filtStr=''
                try:
                    filtStr = query_sets[filtindex]
                except:
                    pass
                if (len(filtStr)>0):
                    if (j==0):
                        tmpA.append('('+filtStr+')')
                    else:
                        tmpA.append('NOT ('+filtStr+')')
            attStrA.append(' AND '.join(tmpA))
        return attStrA

def create_cart_query_string(query_list, partitions):
    solrStr=''
    solrA=[]
    for i in range(len(partitions)):
        cur_part = partitions[i]
        cur_part_attr_strA = parse_partition_att_strings(query_list, cur_part)
        cur_part_str = parse_partition_string(cur_part)
        for j in range(len(cur_part_attr_strA)):
            if (len(cur_part_attr_strA[j])>0):
                solrA.append('(' + cur_part_str + ')(' + cur_part_attr_strA[j] + ')')
            else:
                solrA.append(cur_part_str)
    solrA = ['(' + x + ')' for x in solrA]
    solrStr = ' OR '.join(solrA)
    return solrStr


def get_cart_data(filtergrp_list, partitions,field_list, limit, offset):

    aggregate_level = "SeriesInstanceUID"
    '''versions = ImagingDataCommonsVersion.objects.filter(
        version_number__in=versions
    ).get_data_versions(active=True) if len(versions) else ImagingDataCommonsVersion.objects.filter(
        active=True
    ).get_data_versions(active=True)'''

    versions=ImagingDataCommonsVersion.objects.filter(
        active=True
    ).get_data_versions(active=True)

    data_types = [DataSetType.IMAGE_DATA, DataSetType.ANCILLARY_DATA, DataSetType.DERIVED_DATA]
    data_sets = DataSetType.objects.filter(data_type__in=data_types)
    aux_sources = data_sets.get_data_sources().filter(
        source_type=DataSource.SOLR,
        aggregate_level__in=["case_barcode", "sample_barcode", aggregate_level],
        id__in=versions.get_data_sources().filter(source_type=DataSource.SOLR).values_list("id", flat=True)
    ).distinct()

    sources = ImagingDataCommonsVersion.objects.get(active=True).get_data_sources(
        active=True, source_type=DataSource.SOLR,
        aggregate_level=aggregate_level
    )

    image_source = sources.filter(id__in=DataSetType.objects.get(
        data_type=DataSetType.IMAGE_DATA).datasource_set.all()).first()

    all_ui_attrs = fetch_data_source_attr(
        aux_sources, {'for_ui': True, 'for_faceting': False, 'active_only': True},
        cache_as="all_ui_attr" if not sources.contains_inactive_versions() else None)

    #fields = ['collection_id', 'PatientID', 'SeriesInstanceUID', 'crdc_series_uuid','gcs_bucket','aws_bucket']

    query_list=[]
    for filtergrp in filtergrp_list:
        query_set_for_filt = []
        if (len(filtergrp)>0):
            solr_query = build_solr_query(
              copy.deepcopy(filtergrp),
              with_tags_for_ex=False,
              search_child_records_by=None
            )
            query_set_for_filt = create_query_set(solr_query, aux_sources, image_source, all_ui_attrs, image_source, DataSetType)
        query_list.append("".join(query_set_for_filt))
    query_str = create_cart_query_string(query_list, partitions)
    custom_facets = {
        'instance_size': 'sum(instance_size)'
    }
    solr_result = query_solr(collection=image_source.name, fields=field_list, query_string=query_str, fqs=None,
                facets=custom_facets,sort="PatientID asc, StudyInstanceUID asc, SeriesInstanceUID asc", counts_only=False,collapse_on=None, offset=offset, limit=limit, uniques=None,
                with_cursor=None, stats=None, totals=['SeriesInstanceUID'], op='AND')

    solr_result['response']['total'] = solr_result['facets']['total_SeriesInstanceUID']
    solr_result['response']['total_instance_size'] = solr_result['facets']['instance_size']
    return solr_result['response']



# Use solr to fetch faceted counts and/or records
def get_metadata_solr(filters, fields, sources, counts_only, collapse_on, record_limit, offset=0, attr_facets=None,
                      records_only=False, sort=None, uniques=None, record_source=None, totals=None, cursor=None,
                      search_child_records_by=None, filtered_needed=True, custom_facets=None, sort_field=None,
                      raw_format=False, default_facets=True, aux_sources=None):

    filters = filters or {}
    results = {'docs': None, 'facets': {}}

    if filters:
        results['filtered_facets'] = {}

    source_versions = sources.get_source_versions()

    attrs_for_faceting = None
    if not records_only and (default_facets or attr_facets):
        attrs_for_faceting = fetch_data_source_attr(
            sources, {'for_ui': True, 'named_set': attr_facets, 'active_only': True},
            cache_as="ui_facet_set" if not sources.contains_inactive_versions() and not attr_facets else None
        )

    all_ui_attrs =[]
    if aux_sources is None:
      all_ui_attrs = fetch_data_source_attr(
          sources, {'for_ui': True, 'for_faceting': False, 'active_only': True},
          cache_as="all_ui_attr" if not sources.contains_inactive_versions() else None)
    else:
        all_ui_attrs = fetch_data_source_attr(
            aux_sources, {'for_ui': True, 'for_faceting': False, 'active_only': True},
            cache_as="all_ui_attr" if not sources.contains_inactive_versions() else None)

    source_data_types = fetch_data_source_types(sources)

    image_source = sources.filter(id__in=DataSetType.objects.get(
        data_type=DataSetType.IMAGE_DATA).datasource_set.all()).first()

    # Eventually this will need to go per program
    for source in sources:
        # Uniques and totals are only read from Image Data sources; set the actual field names to None for
        # other set types
        curUniques = uniques if DataSetType.IMAGE_DATA in source_data_types[source.id] else None
        curTotals = totals if DataSetType.IMAGE_DATA in source_data_types[source.id] else None
        start = time.time()
        solr_query = build_solr_query(
            copy.deepcopy(filters),
            with_tags_for_ex=True,
            search_child_records_by=search_child_records_by
        ) if filters else None
        solr_facets = None
        solr_facets_filtered = None
        solr_stats_filtered = None
        solr_stats = None
        if not records_only:
            if attrs_for_faceting:
                if not filters:
                    solr_facets = fetch_solr_facets({'attrs': attrs_for_faceting['sources'][source.id]['attrs'],
                                                    'filter_tags': None, 'unique': source.count_col},
                                                    'facet_main_{}'.format(source.id))
                    solr_stats = fetch_solr_stats({'filter_tags': None,
                                                   'attrs': attrs_for_faceting['sources'][source.id]['attrs']},
                                                   'stats_main_{}'.format(source.id))
                else:
                    solr_facets = fetch_solr_facets({'attrs': attrs_for_faceting['sources'][source.id]['attrs'],
                                                     'filter_tags': solr_query['filter_tags'] if solr_query else None,
                                                     'unique': source.count_col})
                    solr_stats = fetch_solr_stats({'filter_tags': solr_query['filter_tags'] if solr_query else None,
                                                   'attrs': attrs_for_faceting['sources'][source.id]['attrs']})

                stop = time.time()
                logger.debug("[STATUS] Time to build Solr facets: {}s".format(stop-start))
                if filters and attrs_for_faceting and filtered_needed:
                    solr_facets_filtered = fetch_solr_facets(
                        {'attrs': attrs_for_faceting['sources'][source.id]['attrs'], 'unique': source.count_col}
                    )
                    solr_stats_filtered = fetch_solr_stats({'attrs': attrs_for_faceting['sources'][source.id]['attrs']})

            # For the moment custom facets are only valid on IMAGE_DATA set types
            if custom_facets is not None and DataSetType.IMAGE_DATA in source_data_types[source.id]:
                if solr_facets is None:
                    solr_facets = {}
                solr_facets.update(custom_facets)
#                solr_facets = custom_facets <-- This looks like a bug???
                if filtered_needed and filters:
                    if solr_facets_filtered is None:
                        solr_facets_filtered = {}
                    solr_facets_filtered.update(custom_facets)

        if aux_sources is None:
            query_set = create_query_set(solr_query, sources, source, all_ui_attrs, image_source, DataSetType)
        else:
            query_set = create_query_set(solr_query, aux_sources, source, all_ui_attrs, image_source, DataSetType)

        stop = time.time()
        logger.debug("[STATUS] Time to build Solr submission: {}s".format(str(stop-start)))

        if not records_only:
            # Get facet counts
            solr_result = query_solr_and_format_result({
                'collection': source.name,
                'facets': solr_facets,
                'fqs': query_set,
                'query_string': None,
                'limit': record_limit,
                'counts_only': True,
                'fields': None,
                'uniques': curUniques,
                'stats': solr_stats,
                'totals': curTotals,
                'sort': sort,
            }, raw_format=raw_format)

            solr_count_filtered_result = None
            if solr_facets_filtered:
                solr_count_filtered_result = query_solr_and_format_result({
                    'collection': source.name,
                    'facets': solr_facets_filtered,
                    'fqs': query_set,
                    'query_string': None,
                    'limit': record_limit,
                    'sort': sort_field,
                    'counts_only': True,
                    'fields': None,
                    'stats': solr_stats_filtered,
                    'totals': curTotals
                }, raw_format=raw_format)

            stop = time.time()
            logger.info("[BENCHMARKING] Total time to examine source {} and query: {}".format(
                source.name, str(stop-start))
            )

            if DataSetType.IMAGE_DATA in source_data_types[source.id]:
                if 'numFound' in solr_result:
                    results['total'] = solr_result['numFound']
                    if 'uniques' in solr_result:
                        results['uniques'] = solr_result['uniques']
                if 'total_instance_size' in solr_result:
                    results['total_instance_size'] = solr_result['total_instance_size']

            if raw_format:
                results['facets'] = solr_result['facets']
            else:
                results['facets']["{}:{}:{}".format(source.name, ";".join(
                    source_versions[source.id].values_list("name", flat=True)
                ), source.id)] = {'facets': solr_result.get('facets',None)}

            if solr_count_filtered_result:
                results['filtered_facets']["{}:{}:{}".format(source.name, ";".join(
                    source_versions[source.id].values_list("name", flat=True)
                ), source.id)] = {'facets': solr_count_filtered_result['facets']}

            totals_source = solr_count_filtered_result or solr_result
            if 'totals' in totals_source:
                results['totals'] = totals_source['totals']

        if DataSetType.IMAGE_DATA in source_data_types[source.id] and not counts_only:
            # Get the records
            solr_result = query_solr_and_format_result({
                'collection': source.name if not record_source else record_source.name,
                'fields': list(fields),
                'fqs': query_set,
                'query_string': None,
                'collapse_on': collapse_on,
                'counts_only': counts_only,
                'sort': sort,
                'limit': record_limit,
                'offset': offset if not cursor else 0,
                'with_cursor': cursor
            })

            results['docs'] = solr_result['docs']
            if records_only:
                results['total'] = solr_result['numFound']

    return results


# Use BigQuery to fetch the faceted counts and/or records
def get_metadata_bq(filters, fields, sources_and_attrs, counts_only, collapse_on, record_limit, offset,
                    search_child_records_by=None):
    results = {'docs': None, 'facets': {}}

    try:
        res = get_bq_facet_counts(filters, None, None, sources_and_attrs)
        results['facets'] = res['facets']
        results['total'] = res['facets']['total']

        if not counts_only:
            docs = get_bq_metadata(filters, fields, None, sources_and_attrs, [collapse_on], record_limit, offset,
                                   search_child_records_by=search_child_records_by)
            doc_result_schema = {i: x['name'] for i,x in enumerate(docs['schema']['fields'])}

            results['docs'] = [{
                doc_result_schema[i]: y['v'] for i,y in enumerate(x['f'])
            } for x in docs['results'] ]

    except Exception as e:
        logger.error("[ERROR] During BQ facet and doc fetching:")
        logger.exception(e)
    return results


####################
# BigQuery Methods
####################
#
# Faceted counting for an arbitrary set of filters and facets.
# filters and facets can be provided as lists of names (in which case _build_attr_by_source is used to convert them
# into Attribute objects) or as part of the sources_and_attrs construct, which is a dictionary of objects with the same
# structure as the dict output by _build_attr_by_source.
#
# Queries are structured with the 'image' data type sources as the first table, and all 'ancillary' (i.e. non-image)
# tables as JOINs into the first table. Faceted counts are done on a per attribute basis (though could be restructed
# into a single call). Filters are handled by BigQuery API parameterization, and disabled for faceted bucket counts
# based on their presence in a secondary WHERE clause field which resolves to 'true' if that filter's attribute is the
# attribute currently being counted
def get_bq_facet_counts(filters, facets, data_versions, sources_and_attrs=None):
    filter_attr_by_bq = {}
    facet_attr_by_bq = {}

    counted_total = False
    total = 0

    query_base = """
        #standardSQL
        SELECT {count_clause}
        FROM {table_clause} 
        {join_clause}
        {where_clause}
        GROUP BY {facet}
    """

    count_clause_base = "{sel_count_col}, COUNT(DISTINCT {count_col}) AS count"

    join_clause_base = """
        JOIN `{join_to_table}` {join_to_alias}
        ON {join_to_alias}.{join_to_id} = {join_from_alias}.{join_from_id}
    """

    image_tables = {}

    if not sources_and_attrs:
        if not data_versions or not facets:
            raise Exception("Can't determine facet attributes without facets and versions.")
        filter_attr_by_bq = _build_attr_by_source(list(filters.keys()), data_versions, DataSource.BIGQUERY)
        facet_attr_by_bq = _build_attr_by_source(facets, data_versions, DataSource.BIGQUERY)
    else:
        filter_attr_by_bq = sources_and_attrs['filters']
        facet_attr_by_bq = sources_and_attrs['facets']

    for attr_set in [filter_attr_by_bq, facet_attr_by_bq]:
        for source in attr_set['sources']:
            if attr_set['sources'][source]['data_type'] == DataSetType.IMAGE_DATA:
                image_tables[source] = 1

    table_info = {
        x: {
            'name': y['sources'][x]['name'],
            'alias': y['sources'][x]['name'].split(".")[-1].lower().replace("-", "_"),
            'id': y['sources'][x]['id'],
            'type': y['sources'][x]['data_type'],
            'set': y['sources'][x]['set_type'],
            'count_col': y['sources'][x]['count_col']
        } for y in [facet_attr_by_bq, filter_attr_by_bq] for x in y['sources']
    }

    filter_clauses = {}

    count_jobs = {}
    params = []
    param_sfx = 0

    results = {'facets': {
        'origin_set': {},
        'related_set': {}
    }}

    facet_map = {}

    # We join image tables to corresponding ancillary tables
    for image_table in image_tables:
        tables_in_query = []
        joins = []
        query_filters = []
        if image_table in filter_attr_by_bq['sources']:
            filter_set = {x: filters[x] for x in filters if x in filter_attr_by_bq['sources'][image_table]['list']}
            if len(filter_set):
                filter_clauses[image_table] = BigQuerySupport.build_bq_filter_and_params(
                    filter_set, param_suffix=str(param_sfx), field_prefix=table_info[image_table]['alias'],
                    case_insens=True, with_count_toggle=True, type_schema={'sample_type': 'STRING'}
                )
                param_sfx += 1
                query_filters.append(filter_clauses[image_table]['filter_string'])
                params.append(filter_clauses[image_table]['parameters'])
        tables_in_query.append(image_table)
        for filter_bqtable in filter_attr_by_bq['sources']:
            if filter_bqtable not in image_tables and filter_bqtable not in tables_in_query:
                filter_set = {x: filters[x] for x in filters if x in filter_attr_by_bq['sources'][filter_bqtable]['list']}
                if len(filter_set):
                    filter_clauses[filter_bqtable] = BigQuerySupport.build_bq_filter_and_params(
                        filter_set, param_suffix=str(param_sfx), field_prefix=table_info[filter_bqtable]['alias'],
                        case_insens=True, with_count_toggle=True, type_schema={'sample_type': 'STRING'}
                    )
                    param_sfx += 1

                    source_join = DataSourceJoin.objects.get(
                        from_src__in=[table_info[filter_bqtable]['id'], table_info[image_table]['id']],
                        to_src__in=[table_info[filter_bqtable]['id'], table_info[image_table]['id']]
                    )
                    join_type = ""
                    if table_info[filter_bqtable]['set'] == DataSetType.RELATED_SET:
                        join_type = "LEFT "
                        filter_clauses[filter_bqtable]['filter_string'] = "({} OR {}.{} IS NULL)".format(
                            filter_clauses[filter_bqtable]['filter_string'],
                            table_info[filter_bqtable]['alias'],
                            table_info[filter_bqtable]['count_col']
                        )
                        
                    joins.append(join_clause_base.format(
                        join_type=join_type,
                        join_to_table=table_info[filter_bqtable]['name'],
                        join_to_alias=table_info[filter_bqtable]['alias'],
                        join_to_id=source_join.get_col(table_info[filter_bqtable]['name']),
                        join_from_alias=table_info[image_table]['alias'],
                        join_from_id=source_join.get_col(table_info[image_table]['name'])
                    ))
                    params.append(filter_clauses[filter_bqtable]['parameters'])
                    query_filters.append(filter_clauses[filter_bqtable]['filter_string'])
                    tables_in_query.append(filter_bqtable)
        # Submit jobs, toggling the 'don't filter' var for each facet
        for facet_table in facet_attr_by_bq['sources']:
            for attr_facet in facet_attr_by_bq['sources'][facet_table]['attrs']:
                facet_joins = copy.deepcopy(joins)
                source_join = None
                if facet_table not in image_tables and facet_table not in tables_in_query:
                    source_join = DataSourceJoin.objects.get(
                        from_src__in=[table_info[facet_table]['id'], table_info[image_table]['id']],
                        to_src__in=[table_info[facet_table]['id'], table_info[image_table]['id']]
                    )
                    facet_joins.append(join_clause_base.format(
                        join_from_alias=table_info[image_table]['alias'],
                        join_from_id=source_join.get_col(table_info[image_table]['name']),
                        join_to_alias=table_info[facet_table]['alias'],
                        join_to_table=table_info[facet_table]['name'],
                        join_to_id=source_join.get_col(table_info[facet_table]['name']),
                    ))
                facet = attr_facet.name
                source_set = table_info[facet_table]['set']
                if source_set not in results['facets']:
                    results['facets'][source_set] = { facet_table: {'facets': {}}}
                if facet_table not in results['facets'][source_set]:
                    results['facets'][source_set][facet_table] = {'facets': {}}
                results['facets'][source_set][facet_table]['facets'][facet] = {}
                facet_map[facet] = {'set': source_set, 'source': facet_table}
                filtering_this_facet = facet_table in filter_clauses and facet in filter_clauses[facet_table]['attr_params']
                count_jobs[facet] = {}
                sel_count_col = None
                if attr_facet.data_type == Attribute.CONTINUOUS_NUMERIC:
                    sel_count_col = _get_bq_range_case_clause(
                        attr_facet,
                        table_info[facet_table]['name'],
                        table_info[facet_table]['alias'],
                        source_join.get_col(table_info[facet_table]['name'])
                    )
                else:
                    sel_count_col = "{}.{} AS {}".format(table_info[facet_table]['alias'], facet, facet)
                count_clause = count_clause_base.format(
                    sel_count_col=sel_count_col, count_col="{}.{}".format(
                        table_info[image_table]['alias'], table_info[image_table]['count_col'],))
                count_query = query_base.format(
                    facet=facet,
                    table_clause="`{}` {}".format(table_info[image_table]['name'], table_info[image_table]['alias']),
                    count_clause=count_clause,
                    where_clause="{}".format("WHERE {}".format(" AND ".join(query_filters)) if len(query_filters) else ""),
                    join_clause=""" """.join(facet_joins)
                )
                # Toggle 'don't filter'
                if filtering_this_facet:
                    for param in filter_clauses[facet_table]['attr_params'][facet]:
                        filter_clauses[facet_table]['count_params'][param]['parameterValue']['value'] = 'not_filtering'
                count_jobs[facet]['job'] = BigQuerySupport.insert_query_job(count_query, params if len(params) else None)
                count_jobs[facet]['done'] = False
                # Toggle 'don't filter'
                if filtering_this_facet:
                    for param in filter_clauses[facet_table]['attr_params'][facet]:
                        filter_clauses[facet_table]['count_params'][param]['parameterValue']['value'] = 'filtering'
        # Poll the jobs until they're done, or we've timed out
        not_done = True
        still_checking = True
        num_retries = 0
        while still_checking and not_done:
            not_done = False
            for facet in count_jobs:
                if not count_jobs[facet]['done']:
                    count_jobs[facet]['done'] = BigQuerySupport.check_job_is_done(count_jobs[facet]['job'])
                    if not count_jobs[facet]['done']:
                        not_done = True
            sleep(1)
            num_retries += 1
            still_checking = (num_retries < BQ_ATTEMPT_MAX)

        if not_done:
            logger.error("[ERROR] Timed out while trying to count case/sample totals in BQ")
        else:
            for facet in count_jobs:
                bq_results = BigQuerySupport.get_job_results(count_jobs[facet]['job']['jobReference'])
                for row in bq_results:
                    val = row['f'][0]['v'] if row['f'][0]['v'] is not None else "None"
                    count = row['f'][1]['v']
                    results['facets'][facet_map[facet]['set']][facet_map[facet]['source']]['facets'][facet][val] = int(count)
                    if not counted_total:
                        total += int(count)
                counted_total = True

        results['facets']['total'] = total

    return results


# Fetch the related metadata from BigQuery
# filters: dict filter set
# fields: list of columns to return, string format only
# data_versions: QuerySet<DataVersion> of the data versions(s) to search
# static_fields: Dict of field names and values for a fixed column
# returns: 
#   no_submit is False: { 'results': <BigQuery API v2 result set>, 'schema': <TableSchema Obj> }
#   no_submit is True: { 'sql_string': <BigQuery API v2 compatible SQL Standard SQL parameterized query>,
#     'params': <BigQuery API v2 compatible parameter set> }
def get_bq_metadata(filters, fields, data_version, sources_and_attrs=None, group_by=None, limit=0, 
                    offset=0, order_by=None, order_asc=True, paginated=False, no_submit=False,
                    search_child_records_by=None, static_fields=None):

    if not data_version and not sources_and_attrs:
        data_version = DataVersion.objects.filter(active=True)

    ranged_numerics = Attribute.get_ranged_attrs()

    filter_attr_by_bq = {}
    field_attr_by_bq = {}
    child_record_search_field = ""

    query_base = """
        SELECT {field_clause}
        FROM {table_clause} 
        {join_clause}
        {where_clause}
        {intersect_clause}
        {group_clause}
        {order_clause}
        {limit_clause}
        {offset_clause}
    """

    if search_child_records_by:
        query_base = """
            SELECT {field_clause}
            FROM {table_clause} 
            {join_clause}
            WHERE {search_by} IN (
                SELECT {search_by}
                FROM {table_clause} 
                {join_clause}
                {where_clause}
                {intersect_clause}
                GROUP BY {search_by}    
            )
            {group_clause}
            {order_clause}
            {limit_clause}
            {offset_clause}
        """

    intersect_base = """
        SELECT {search_by}
        FROM {table_clause} 
        {join_clause}
        {where_clause}
        GROUP BY {search_by}  
    """

    join_type = ""

    join_clause_base = """
        {join_type}JOIN `{filter_table}` {filter_alias}
        ON {field_alias}.{field_join_id} = {filter_alias}.{filter_join_id}
    """

    image_tables = {}
    filter_clauses = {}
    field_clauses = {}

    if len(data_version.filter(active=False)) <= 0:
        sources = data_version.get_data_sources(active=True, source_type=DataSource.BIGQUERY).filter().distinct()
    else:
        sources = data_version.get_data_sources(current=True, source_type=DataSource.BIGQUERY).filter().distinct()

    attr_data = sources.get_source_attrs(with_set_map=False, for_faceting=False)

    # Drop any requested fields not found in these source attribute sets
    fields = [x for x in fields if x in attr_data['list']]

    if not group_by:
        group_by = fields
    else:
        if type(group_by) is not list:
            group_by = [group_by]
        group_by.extend(fields)
        group_by = set(group_by)

    if not sources_and_attrs:
        filter_attr_by_bq = _build_attr_by_source(list(filters.keys()), data_version, DataSource.BIGQUERY, attr_data)
        field_attr_by_bq = _build_attr_by_source(fields, data_version, DataSource.BIGQUERY, attr_data)
    else:
        filter_attr_by_bq = sources_and_attrs['filters']
        field_attr_by_bq = sources_and_attrs['fields']

    for attr_set in [filter_attr_by_bq, field_attr_by_bq]:
        for source in attr_set['sources']:
            if attr_set['sources'][source]['data_type'] == DataSetType.IMAGE_DATA:
                image_tables[source] = 1

    # If search_child_records_by isn't None--meaning we want all members of a study or series
    # rather than just the instances--our query is a set of intersections to ensure we find the right
    # series or study
    may_need_intersect = search_child_records_by and bool(len(filters.keys()) > 1)

    table_info = {
        x: {
            'name': y['sources'][x]['name'],
            'alias': y['sources'][x]['name'].split(".")[-1].lower().replace("-", "_"),
            'id': y['sources'][x]['id'],
            'type': y['sources'][x]['data_type'],
            'set': y['sources'][x]['set_type'],
            'count_col': y['sources'][x]['count_col']
        } for y in [field_attr_by_bq, filter_attr_by_bq] for x in y['sources']
    }

    for bqtable in field_attr_by_bq['sources']:
        field_clauses[bqtable] = ",".join(
            ["{}.{}".format(table_info[bqtable]['alias'], x) for x in field_attr_by_bq['sources'][bqtable]['list']]
        )

    for_union = []
    intersect_statements = []
    params = []
    param_sfx = 0

    if order_by:
        new_order = []
        for order in order_by:
            for id, source in attr_data['sources'].items():
                if order in source['list']:
                    order_table = source['name']
                    new_order.append("{}.{}".format(table_info[order_table]['alias'], order))
                    break
        order_by = new_order

    # Two main reasons you'll get an exception here:
    # the wrong version is being used
    # there are no attributes in the data source
    # Check those before wasting ANY time debugging
    if group_by:
        new_groups = []
        for grouping in group_by:
            group_table = None
            if sources_and_attrs:
                source_set = list(sources_and_attrs['filters']['sources'].keys())
                source_set.extend(list(sources_and_attrs['fields']['sources'].keys()))
                group_table = Attribute.objects.get(active=True, name=grouping).data_sources.all().filter(
                    id__in=set(source_set)
                ).distinct().first()
            else:
                for id, source in attr_data['sources'].items():
                    if grouping in source['list']:
                        group_table = source['name']
                        break
            if not group_table:
                logger.warning("[WARNING] Fields `{}` not found in any datasource! It will be dropped.".format(grouping))
            else:
                new_groups.append("{}.{}".format(table_info[group_table]['alias'], grouping))
        group_by = new_groups

    # We join image tables to corresponding ancillary tables, and union between image tables
    for image_table in image_tables:
        tables_in_query = []
        joins = []
        query_filters = []
        non_related_filters = {}
        fields = [field_clauses[image_table]] if image_table in field_clauses else []
        if search_child_records_by:
            child_record_search_fields = [y for x, y in field_attr_by_bq['sources'][image_table]['attr_objs'].get_attr_set_types().get_child_record_searches().items() if y is not None]
            child_record_search_field = list(set(child_record_search_fields))[0]
        if image_table in filter_attr_by_bq['sources']:
            filter_set = {x: filters[x] for x in filters if x in filter_attr_by_bq['sources'][image_table]['list']}
            non_related_filters = filter_set
            if len(filter_set):
                if may_need_intersect and len(filter_set.keys()) > 1:
                    for filter in filter_set:
                        if type(filter_set[filter]) is dict and filter_set[filter]['op'] == 'AND':
                            for val in filter_set[filter]['values']:
                                bq_filter = BigQuerySupport.build_bq_where_clause(
                                    {filter: [val]}, field_prefix=table_info[image_table]['alias'],
                                    case_insens=True, type_schema=TYPE_SCHEMA, continuous_numerics=ranged_numerics
                                )
                                intersect_statements.append(intersect_base.format(
                                    search_by=child_record_search_field,
                                    table_clause="`{}` {}".format(
                                        table_info[image_table]['name'], table_info[image_table]['alias']
                                    ),
                                    join_clause="",
                                    where_clause="WHERE {}".format(bq_filter)
                                ))
                                param_sfx += 1
                                params.append(bq_filter['parameters'])
                        else:
                            bq_filter = BigQuerySupport.build_bq_filter_and_params(
                                {filter: filter_set[filter]}, param_suffix=str(param_sfx),
                                field_prefix=table_info[image_table]['alias'],
                                case_insens=True, type_schema=TYPE_SCHEMA, continuous_numerics=ranged_numerics
                            )
                            intersect_statements.append(intersect_base.format(
                                search_by=child_record_search_field,
                                table_clause="`{}` {}".format(
                                    table_info[image_table]['name'], table_info[image_table]['alias']
                                ),
                                join_clause="",
                                where_clause="WHERE {}".format(bq_filter['filter_string'])
                            ))
                            params.append(bq_filter['parameters'])
                else:
                    filter_clauses[image_table] = BigQuerySupport.build_bq_filter_and_params(
                        filter_set, param_suffix=str(param_sfx), field_prefix=table_info[image_table]['alias'],
                        case_insens=True, type_schema=TYPE_SCHEMA, continuous_numerics=ranged_numerics
                    )
                param_sfx += 1
                # If we weren't running on intersected sets, append them here as simple filters
                if filter_clauses.get(image_table, None):
                    query_filters.append(filter_clauses[image_table]['filter_string'])
                    params.append(filter_clauses[image_table]['parameters'])
        tables_in_query.append(image_table)
        for filter_bqtable in filter_attr_by_bq['sources']:
            if filter_bqtable not in image_tables and filter_bqtable not in tables_in_query:
                if filter_bqtable in field_clauses and len(field_clauses[filter_bqtable]):
                    fields.append(field_clauses[filter_bqtable])
                filter_set = {x: filters[x] for x in filters if x in filter_attr_by_bq['sources'][filter_bqtable]['list']}
                if len(filter_set):
                    filter_clauses[filter_bqtable] = BigQuerySupport.build_bq_filter_and_params(
                        filter_set, param_suffix=str(param_sfx), field_prefix=table_info[filter_bqtable]['alias'],
                        case_insens=True, type_schema=TYPE_SCHEMA, continuous_numerics=ranged_numerics
                    )
                    param_sfx += 1

                    source_join = DataSourceJoin.objects.get(
                        from_src__in=[table_info[filter_bqtable]['id'],table_info[image_table]['id']],
                        to_src__in=[table_info[filter_bqtable]['id'],table_info[image_table]['id']]
                    )

                    join_type = ""
                    if table_info[filter_bqtable]['set'] == DataSetType.RELATED_SET:
                        join_type = "LEFT "
                        filter_clauses[filter_bqtable]['filter_string'] = "({} OR {}.{} IS NULL)".format(
                            filter_clauses[filter_bqtable]['filter_string'],
                            table_info[filter_bqtable]['alias'],
                            table_info[filter_bqtable]['count_col']
                        )

                    joins.append(join_clause_base.format(
                        join_type=join_type,
                        filter_alias=table_info[filter_bqtable]['alias'],
                        filter_table=table_info[filter_bqtable]['name'],
                        filter_join_id=source_join.get_col(filter_bqtable),
                        field_alias=table_info[image_table]['alias'],
                        field_join_id=source_join.get_col(image_table)
                    ))
                    params.append(filter_clauses[filter_bqtable]['parameters'])
                    query_filters.append(filter_clauses[filter_bqtable]['filter_string'])
                    tables_in_query.append(filter_bqtable)

        # Any remaining field clauses not pulled are for tables not being filtered and which aren't the image table,
        # so we add them last
        for field_bqtable in field_attr_by_bq['sources']:
            if field_bqtable not in image_tables and field_bqtable not in tables_in_query:
                if field_bqtable in field_clauses and len(field_clauses[field_bqtable]):
                    fields.append(field_clauses[field_bqtable])
                source_join = DataSourceJoin.objects.get(
                    from_src__in=[table_info[field_bqtable]['id'], table_info[image_table]['id']],
                    to_src__in=[table_info[field_bqtable]['id'], table_info[image_table]['id']]
                )
                joins.append(join_clause_base.format(
                    join_type=join_type,
                    field_alias=table_info[image_table]['alias'],
                    field_join_id=source_join.get_col(table_info[image_table]['name']),
                    filter_alias=table_info[field_bqtable]['alias'],
                    filter_table=table_info[field_bqtable]['name'],
                    filter_join_id=source_join.get_col(table_info[field_bqtable]['name'])
                ))

        intersect_clause = ""
        if len(intersect_statements):
            intersect_clause = """
                INTERSECT DISTINCT
            """.join(intersect_statements)

        if static_fields:
            fields.extend(['"{}" AS {}'.format(static_fields[x],x) for x in static_fields])
        for_union.append(query_base.format(
            field_clause= ",".join(fields),
            table_clause="`{}` {}".format(table_info[image_table]['name'], table_info[image_table]['alias']),
            join_clause=""" """.join(joins),
            where_clause="{}".format("WHERE {}".format(" AND ".join(query_filters) if len(query_filters) else "") if len(filters) else ""),
            intersect_clause="{}".format("" if not len(intersect_statements) else "{}{}".format(
                " AND " if len(non_related_filters) and len(query_filters) else "", "{} IN ({})".format(
                    child_record_search_field, intersect_clause
            ))),
            order_clause="{}".format("ORDER BY {}".format(", ".join([
                "{} {}".format(x, "ASC" if order_asc else "DESC") for x in order_by
            ])) if order_by and len(order_by) else ""),
            group_clause="{}".format("GROUP BY {}".format(", ".join(group_by)) if group_by and len(group_by) else ""),
            limit_clause="{}".format("LIMIT {}".format(str(limit)) if limit > 0 else ""),
            offset_clause="{}".format("OFFSET {}".format(str(offset)) if offset > 0 else ""),
            search_by=child_record_search_field
        ))

    full_query_str = """
            #standardSQL
    """ + """UNION DISTINCT""".join(for_union)

    settings.DEBUG and logger.debug("[STATUS] get_bq_metadata: {}".format(full_query_str))

    if no_submit:
        results = {"sql_string": full_query_str, "params": params}
    else:
        results = BigQuerySupport.execute_query_and_fetch_results(full_query_str, params, paginated=paginated)

    return results


# For faceted counting of continuous numeric fields, ranges must be constructed so the faceted counts are properly
# bucketed. This method makes use of the Attribute_Ranges ORM object, and requires this be set for an attribute
# in order to build a range clause.
#
# Attributes must be passed in as a proper Attribute ORM object
def _get_bq_range_case_clause(attr, table, alias, count_on, include_nulls=True):
    ranges = Attribute_Ranges.objects.filter(attribute=attr)
    ranges_case = []

    for attr_range in ranges:
        if attr_range.gap == "0":
            # This is a single range, no iteration to be done
            if attr_range.first == "*":
                ranges_case.append(
                    "WHEN {}.{} < {} THEN '{}'".format(alias, attr.name, str(attr_range.last), attr_range.label))
            elif attr_range.last == "*":
                ranges_case.append(
                    "WHEN {}.{} > {} THEN '{}'".format(alias, attr.name, str(attr_range.first), attr_range.label))
            else:
                ranges_case.append(
                    "WHEN {}.{} BETWEEN {} AND {} THEN '{}'".format(alias, attr.name, str(attr_range.first),
                                                                   str(attr_range.last), attr_range.label))
        else:
            # Iterated range
            cast = int if attr_range.type == Attribute_Ranges.INT else float
            gap = cast(attr_range.gap)
            last = cast(attr_range.last)
            lower = cast(attr_range.first)
            upper = cast(attr_range.first) + gap

            if attr_range.unbounded:
                upper = lower
                lower = "*"

            while lower == "*" or lower < last:
                if lower == "*":
                    ranges_case.append(
                        "WHEN {}.{} < {} THEN {}".format(alias, attr.name, str(upper), "'* TO {}'".format(str(upper))))
                else:
                    ranges_case.append(
                        "WHEN {}.{} BETWEEN {} AND {} THEN {}".format(
                            alias, attr.name, str(lower), str(upper), "'{} TO {}'".format(str(lower),str(upper)))
                    )
                lower = upper
                upper = lower + gap

            # If we stopped *at* the end, we need to add one last bucket.
            if attr_range.unbounded:
                ranges_case.append(
                    "WHEN {}.{} > {} THEN {}".format(
                        alias, attr.name, str(attr_range.last), "'{} TO *'".format(str(attr_range.last)))
                )

    if include_nulls:
        ranges_case.append(
            "WHEN {}.{} IS NULL THEN 'none'".format(alias, attr.name))

    case_clause = "(CASE {} END) AS {}".format(" ".join(ranges_case), attr.name)

    return case_clause


def get_bq_string(filters, fields, data_version, sources_and_attrs=None, group_by=None, limit=0, offset=0,
                    order_by=None, order_asc=True, search_child_records_by=None):

    if not data_version and not sources_and_attrs:
        data_version = ImagingDataCommonsVersion.objects.filter(active=True)

    ranged_numerics = Attribute.get_ranged_attrs()

    if not group_by:
        group_by = fields
    else:
        if type(group_by) is not list:
            group_by = [group_by]
        group_by.extend(fields)
        group_by = set(group_by)

    child_record_search_field = ""

    query_base = """
        SELECT {field_clause}
        FROM {table_clause} 
        {join_clause}
        {where_clause}
        {intersect_clause}
        {group_clause}
        {order_clause}
        {limit_clause}
        {offset_clause}
    """

    if search_child_records_by:
        query_base = """
            SELECT {field_clause}
            FROM {table_clause} 
            {join_clause}
            WHERE {search_by} IN (
                SELECT {search_by}
                FROM {table_clause} 
                {join_clause}
                {where_clause}
                {intersect_clause}
                GROUP BY {search_by}    
            )
            {group_clause}
            {order_clause}
            {limit_clause}
            {offset_clause}
        """

    intersect_base = """
        SELECT {search_by}
        FROM {table_clause} 
        {join_clause}
        {where_clause}
        GROUP BY {search_by}  
    """

    join_type = ""

    join_clause_base = """
        {join_type}JOIN `{filter_table}` {filter_alias}
        ON {field_alias}.{field_join_id} = {filter_alias}.{filter_join_id}
    """

    image_tables = {}
    filter_clauses = {}
    field_clauses = {}
    active_attr_only = True

    if len(data_version.filter(active=False)) <= 0:
        sources = data_version.get_data_sources(active=True, source_type=DataSource.BIGQUERY).filter().distinct()
    else:
        sources = data_version.get_data_sources(current=True, source_type=DataSource.BIGQUERY).filter().distinct()
        active_attr_only = False

    attr_data = sources.get_source_attrs(with_set_map=False, for_faceting=False, active_only=active_attr_only)

    if not sources_and_attrs:
        filter_attr_by_bq = _build_attr_by_source(list(filters.keys()), data_version, DataSource.BIGQUERY, attr_data)
        field_attr_by_bq = _build_attr_by_source(fields, data_version, DataSource.BIGQUERY, attr_data)
    else:
        filter_attr_by_bq = sources_and_attrs['filters']
        field_attr_by_bq = sources_and_attrs['fields']

    for attr_set in [filter_attr_by_bq, field_attr_by_bq]:
        for source in attr_set['sources']:
            if attr_set['sources'][source]['data_type'] == DataSetType.IMAGE_DATA:
                image_tables[source] = 1

    # If search_child_records_by isn't None--meaning we want all members of a study or series
    # rather than just the instances--our query is a set of intersections to ensure we find the right
    # series or study
    may_need_intersect = search_child_records_by and bool(len(filters.keys()) > 1)

    table_info = {
        x: {
            'name': y['sources'][x]['name'],
            'alias': y['sources'][x]['name'].split(".")[-1].lower().replace("-", "_"),
            'id': y['sources'][x]['id'],
            'type': y['sources'][x]['data_type'],
            'set': y['sources'][x]['set_type'],
            'count_col': y['sources'][x]['count_col']
        } for y in [field_attr_by_bq, filter_attr_by_bq] for x in y['sources']
    }

    for bqtable in field_attr_by_bq['sources']:
        field_clauses[bqtable] = ",".join(
            ["{}.{}".format(table_info[bqtable]['alias'], x) for x in field_attr_by_bq['sources'][bqtable]['list']]
        )

    for_union = []
    intersect_statements = []

    if order_by:
        new_order = []
        for order in order_by:
            for id, source in attr_data['sources'].items():
                if order in source['list']:
                    order_table = source['name']
                    new_order.append("{}.{}".format(table_info[order_table]['alias'], order))
                    break
        order_by = new_order

    # Failures to find grouping tables typically means the wrong version is being polled for the data sources.
    # Make sure the right version is being used!
    if group_by:
        new_groups = []
        for grouping in group_by:
            group_table = None
            if sources_and_attrs:
                source_set = list(sources_and_attrs['filters']['sources'].keys())
                source_set.extend(list(sources_and_attrs['fields']['sources'].keys()))
                group_table = Attribute.objects.get(active=True, name=grouping).data_sources.all().filter(
                    id__in=set(source_set)
                ).distinct().first()
            else:
                for id, source in attr_data['sources'].items():
                    if grouping in source['list']:
                        group_table = source['name']
                        break
            new_groups.append("{}.{}".format(table_info[group_table]['alias'], grouping))

        group_by = new_groups

    # We join image tables to corresponding ancillary tables, and union between image tables
    for image_table in image_tables:
        tables_in_query = []
        joins = []
        query_filters = []
        non_related_filters = {}
        fields = [field_clauses[image_table]] if image_table in field_clauses else []
        if search_child_records_by:
            child_record_search_fields = [y for x, y in field_attr_by_bq['sources'][image_table]['attr_objs'].get_attr_set_types().get_child_record_searches().items() if y is not None]
            child_record_search_field = list(set(child_record_search_fields))[0]
        if image_table in filter_attr_by_bq['sources']:
            filter_set = {x: filters[x] for x in filters if x in filter_attr_by_bq['sources'][image_table]['list']}
            non_related_filters = filter_set
            if len(filter_set):
                if may_need_intersect and len(filter_set.keys()) > 1:
                    for filter in filter_set:
                        # AND'd filters need to be intersected as well
                        if type(filter_set[filter]) is dict and filter_set[filter]['op'] == 'AND':
                            for val in filter_set[filter]['values']:
                                bq_filter = BigQuerySupport.build_bq_where_clause(
                                    {filter: [val]}, field_prefix=table_info[image_table]['alias'],
                                    case_insens=True, type_schema=TYPE_SCHEMA, continuous_numerics=ranged_numerics
                                )
                                intersect_statements.append(intersect_base.format(
                                    search_by=child_record_search_field,
                                    table_clause="`{}` {}".format(
                                        table_info[image_table]['name'], table_info[image_table]['alias']
                                    ),
                                    join_clause="",
                                    where_clause="WHERE {}".format(bq_filter)
                                ))
                        else:
                            bq_filter = BigQuerySupport.build_bq_where_clause(
                                {filter: filter_set[filter]}, field_prefix=table_info[image_table]['alias'],
                                case_insens=True, type_schema=TYPE_SCHEMA, continuous_numerics=ranged_numerics
                            )
                            intersect_statements.append(intersect_base.format(
                                search_by=child_record_search_field,
                                table_clause="`{}` {}".format(
                                    table_info[image_table]['name'], table_info[image_table]['alias']
                                ),
                                join_clause="",
                                where_clause="WHERE {}".format(bq_filter)
                            ))
                else:
                    filter_clauses[image_table] = BigQuerySupport.build_bq_where_clause(
                        filter_set, field_prefix=table_info[image_table]['alias'],
                        case_insens=True, type_schema=TYPE_SCHEMA, continuous_numerics=ranged_numerics
                    )
                # If we weren't running on intersected sets, append them here as simple filters
                if filter_clauses.get(image_table, None):
                    query_filters.append(filter_clauses[image_table])
        tables_in_query.append(image_table)
        for filter_bqtable in filter_attr_by_bq['sources']:
            if filter_bqtable not in image_tables and filter_bqtable not in tables_in_query:
                if filter_bqtable in field_clauses and len(field_clauses[filter_bqtable]):
                    fields.append(field_clauses[filter_bqtable])
                filter_set = {x: filters[x] for x in filters if x in filter_attr_by_bq['sources'][filter_bqtable]['list']}
                if len(filter_set):
                    filter_clauses[filter_bqtable] = BigQuerySupport.build_bq_where_clause(
                        filter_set, field_prefix=table_info[filter_bqtable]['alias'],
                        case_insens=True, type_schema=TYPE_SCHEMA, continuous_numerics=ranged_numerics
                    )

                    source_join = DataSourceJoin.objects.get(
                        from_src__in=[table_info[filter_bqtable]['id'],table_info[image_table]['id']],
                        to_src__in=[table_info[filter_bqtable]['id'],table_info[image_table]['id']]
                    )

                    join_type = ""
                    if table_info[filter_bqtable]['set'] == DataSetType.RELATED_SET:
                        join_type = "LEFT "
                        filter_clauses[filter_bqtable] = "({} OR {}.{} IS NULL)".format(
                            filter_clauses[filter_bqtable],
                            table_info[filter_bqtable]['alias'],
                            table_info[filter_bqtable]['count_col']
                        )

                    joins.append(join_clause_base.format(
                        join_type=join_type,
                        filter_alias=table_info[filter_bqtable]['alias'],
                        filter_table=table_info[filter_bqtable]['name'],
                        filter_join_id=source_join.get_col(filter_bqtable),
                        field_alias=table_info[image_table]['alias'],
                        field_join_id=source_join.get_col(image_table)
                    ))
                    query_filters.append(filter_clauses[filter_bqtable])
                    tables_in_query.append(filter_bqtable)

        # Any remaining field clauses not pulled are for tables not being filtered and which aren't the image table,
        # so we add them last
        for field_bqtable in field_attr_by_bq['sources']:
            if field_bqtable not in image_tables and field_bqtable not in tables_in_query:
                if field_bqtable in field_clauses and len(field_clauses[field_bqtable]):
                    fields.append(field_clauses[field_bqtable])
                source_join = DataSourceJoin.objects.get(
                    from_src__in=[table_info[field_bqtable]['id'], table_info[image_table]['id']],
                    to_src__in=[table_info[field_bqtable]['id'], table_info[image_table]['id']]
                )
                joins.append(join_clause_base.format(
                    join_type=join_type,
                    field_alias=table_info[image_table]['alias'],
                    field_join_id=source_join.get_col(table_info[image_table]['name']),
                    filter_alias=table_info[field_bqtable]['alias'],
                    filter_table=table_info[field_bqtable]['name'],
                    filter_join_id=source_join.get_col(table_info[field_bqtable]['name'])
                ))

        intersect_clause = ""
        if len(intersect_statements):
            intersect_clause = """
                INTERSECT DISTINCT
            """.join(intersect_statements)

        for_union.append(query_base.format(
            field_clause= ",".join(fields),
            table_clause="`{}` {}".format(table_info[image_table]['name'], table_info[image_table]['alias']),
            join_clause=""" """.join(joins),
            where_clause="{}".format("WHERE {}".format(" AND ".join(query_filters) if len(query_filters) else "") if len(filters) else ""),
            intersect_clause="{}".format("" if not len(intersect_statements) else "{}{}".format(
                " AND " if len(non_related_filters) and len(query_filters) else "", "{} IN ({})".format(
                    child_record_search_field, intersect_clause
                ))),
            order_clause="{}".format("ORDER BY {}".format(", ".join([
                "{} {}".format(x, "ASC" if order_asc else "DESC") for x in order_by
            ])) if order_by and len(order_by) else ""),
            group_clause="{}".format("GROUP BY {}".format(", ".join(group_by)) if group_by and len(group_by) else ""),
            limit_clause="{}".format("LIMIT {}".format(str(limit)) if limit > 0 else ""),
            offset_clause="{}".format("OFFSET {}".format(str(offset)) if offset > 0 else ""),
            search_by=child_record_search_field
        ))

    full_query_str = """
            #standardSQL
    """ + """UNION DISTINCT""".join(for_union)

    return full_query_str<|MERGE_RESOLUTION|>--- conflicted
+++ resolved
@@ -336,12 +336,7 @@
                         set_name = dataset.get_set_name()
                         if (set_name=='origin_set') and disk_size:
                             context['stats']={}
-<<<<<<< HEAD
-                            context['stats']['patient_per_collec']=facet_set['patient_per_collec']
-                            context['stats']['study_per_collec'] = facet_set['study_per_collec']
-                            context['stats']['series_per_collec'] = facet_set['series_per_collec2']
-                            context['stats']['size_per_collec'] = facet_set['size_per_collec2']
-=======
+
                             if 'patient_per_collec' in facet_set:
                                 context['stats']['patient_per_collec']=facet_set['patient_per_collec']
                             else:
@@ -359,7 +354,7 @@
                             else:
                                 context['stats']['size_per_collec'] = 0
 
->>>>>>> a57ce5da
+
 
                         if dataset.data_type in data_types and set_name in attr_sets:
                             attr_display_vals = Attribute_Display_Values.objects.filter(
