#
# Copyright 2015-2020, Institute for Systems Biology
#
# Licensed under the Apache License, Version 2.0 (the "License");
# you may not use this file except in compliance with the License.
# You may obtain a copy of the License at
#
#    http://www.apache.org/licenses/LICENSE-2.0
#
# Unless required by applicable law or agreed to in writing, software
# distributed under the License is distributed on an "AS IS" BASIS,
# WITHOUT WARRANTIES OR CONDITIONS OF ANY KIND, either express or implied.
# See the License for the specific language governing permissions and
# limitations under the License.
#

import logging
import time
import datetime
import copy
import csv
import re
from uuid import uuid4
import os
import io
from time import sleep
from idc_collections.models import Collection, Attribute_Tooltips, DataSource, Attribute, \
    Attribute_Display_Values, Program, DataVersion, DataSourceJoin, DataSetType, Attribute_Set_Type, \
    ImagingDataCommonsVersion

from solr_helpers import *
from google_helpers.bigquery.bq_support import BigQuerySupport
from google_helpers.bigquery.export_support import BigQueryExportFileList
from google_helpers.bigquery.utils import build_bq_filter_and_params as build_bq_filter_and_params_
import hashlib
from django.conf import settings
from django.shortcuts import render, redirect
from django.urls import reverse
import math

from django.contrib import messages
from django.http import StreamingHttpResponse, HttpResponse, JsonResponse
from google.cloud import pubsub_v1
from google.cloud import storage
from google.auth import jwt

BQ_ATTEMPT_MAX = 10
MAX_FILE_LIST_ENTRIES = settings.MAX_FILE_LIST_REQUEST

logger = logging.getLogger('main_logger')

BMI_MAPPING = {
    'underweight': [0, 18.5],
    'normal weight': [18.5,25],
    'overweight': [25,30],
    'obese': 30
}

# a cached  of comprehensive information mapping attributes to data sources:
#
# {
#  '<source_IDs_asc_joined_by_colon>' : {
#    'list': [<String>, ...],
#    'ids': [<Integer>, ...],
#    'sources': {
#       <data source database ID>: {
#          'list': [<String>, ...],
#          'attrs': [<Attribute>, ...],
#          'id': <Integer>,
#          'name': <String>,
#          'data_sets': [<DataSetType>, ...],
#          'count_col': <Integer>
#       }
#     }
#   }
# }
DATA_SOURCE_ATTR = {}
DATA_SOURCE_TYPES = {}
SOLR_FACETS = {}

TYPE_SCHEMA = {
    'sample_type': 'STRING',
    'SOPInstanceUID': 'STRING',
    'SeriesInstanceUID': 'STRING',
    'StudyInstanceUID': 'STRING',
    'SOPClassUID': 'STRING'
}

STATIC_EXPORT_FIELDS = [ "idc_version" ]


def convert_disk_size(size):
    size_val = ['', 'K','M','G','T','P']
    init_size = size
    val_count = 0
    while init_size > 1024:
        val_count += 1
        init_size = init_size/1024

    init_size = round(init_size,2)
    return "{} {}B".format(init_size,size_val[val_count])


def build_static_map(cohort_obj):
    static_map = {}
    IDC_version = cohort_obj.get_idc_data_version() if cohort_obj else ImagingDataCommonsVersion.objects.filter(active=True)

    for x in STATIC_EXPORT_FIELDS:
        if x == 'idc_version':
            # Verbose style
            # static_map[x] = "; ".join([str(x) for x in cohort_obj.get_idc_data_version()])
            # Numeric style
            static_map[x] = "; ".join([str(x) for x in IDC_version.values_list("version_number",flat=True)])
    return static_map


def fetch_data_source_attr(sources, fetch_settings, cache_as=None):
    source_set = None

    if cache_as:
        cache_name = "{}_{}".format(cache_as, ":".join([str(x) for x in list(sources.order_by('-id').values_list('id',flat=True))]))
        if cache_name not in DATA_SOURCE_ATTR:
            logger.debug("[STATUS] Cache of {} not found, pulling.".format(cache_name))
            DATA_SOURCE_ATTR[cache_name] = sources.get_source_attrs(**fetch_settings)
        source_set = DATA_SOURCE_ATTR[cache_name]
    else:
        logger.debug("[STATUS] Cache not requested for: {}".format(sources))
        source_set = sources.get_source_attrs(**fetch_settings)

    return source_set


def fetch_data_source_types(sources):
    source_ids = [str(x) for x in sources.order_by('id').values_list('id',flat=True)]
    source_set = ":".join(source_ids)

    if source_set not in DATA_SOURCE_TYPES:
        DATA_SOURCE_TYPES[source_set] = sources.get_source_data_types()

    return DATA_SOURCE_TYPES[source_set]


def fetch_solr_facets(fetch_settings, cache_as=None):
    facet_set = None

    if cache_as:
        if cache_as not in SOLR_FACETS:
            SOLR_FACETS[cache_as] = build_solr_facets(**fetch_settings)
        facet_set = SOLR_FACETS[cache_as]
    else:
        facet_set = build_solr_facets(**fetch_settings)

    return facet_set


def fetch_solr_stats(fetch_settings,cache_as=None):
    stat_set = None

    if cache_as:
        if cache_as not in SOLR_FACETS:
            SOLR_FACETS[cache_as] = build_solr_stats(**fetch_settings)
        stat_set = SOLR_FACETS[cache_as]
    else:
        stat_set = build_solr_stats(**fetch_settings)

    return stat_set


# Helper method which, given a list of attribute names, a set of data version objects,
# and a data source type, will produce a list of the Attribute ORM objects. Primarily
# for use with the API, which will accept filter sets from users, who won't be able to
# provide Attribute keys
#
# The returned dict is keyed by source names (as source names must be unique in BigQuery and Solr), with the following
# structure:
# {
#     <source name>: {
#         'id': ID of this Solr collection or BQ table,
#         'alias': <alias for table in BQ queries; required for BQ, unneeded for Solr>,
#         'list': <list of attributes by name>,
#         'attrs': <list of attributes as ORM objects>,
#         'data_type': <data type of the this source, per its version>
#     }
# }
def _build_attr_by_source(attrs, data_version, source_type=DataSource.BIGQUERY, attr_data=None, cache_as=None,
                          active=None, only_active_attr=False):
    
    if cache_as and cache_as in DATA_SOURCE_ATTR:
        attr_by_src = DATA_SOURCE_ATTR[cache_as] 
    else:
        attr_by_src = {'sources': {}}
    
        if not attr_data:
            sources = data_version.get_data_sources(source_type=source_type, active=active)
            attr_data = sources.get_source_attrs(with_set_map=False, for_faceting=False, active_only=only_active_attr)
            
        for attr in attrs:
            stripped_attr = attr if (not '_' in attr) else \
                attr if not attr.rsplit('_', 1)[1] in ['gt', 'gte','ebtwe','ebtw','btwe', 'btw', 'lte', 'lt', 'eq'] else \
                    attr.rsplit('_', 1)[0]
    
            for id, source in attr_data['sources'].items():
                if stripped_attr in source['list']:
                    source_name = source['name']
                    if source_name not in attr_by_src["sources"]:
                        attr_by_src["sources"][source_name] = {
                            'name': source_name,
                            'id': source['id'],
                            'alias': source_name.split(".")[-1].lower().replace("-", "_"),
                            'list': [attr],
                            'attrs': [stripped_attr],
                            'attr_objs': source['attrs'],
                            'data_type': source['data_sets'].first().data_type,
                            'set_type':  source['data_sets'].first().set_type,
                            'count_col': source['count_col']
                        }
                    else:
                        attr_by_src["sources"][source_name]['list'].append(attr)
                        attr_by_src["sources"][source_name]['attrs'].append(stripped_attr)
        if cache_as:
            DATA_SOURCE_ATTR[cache_as] = attr_by_src

    return attr_by_src


def sortNum(x):
    if x == 'None':
        return float(-1)
    else:
        strt = x.split(' ')[0];
        if strt =='*':
            return float(0)
        else:
            return float(strt)


# Build data exploration context/response
def build_explorer_context(is_dicofdic, source, versions, filters, fields, order_docs, counts_only, with_related,
                           with_derived, collapse_on, is_json, uniques=None, totals=None, disk_size=False):
    attr_by_source = {}
    attr_sets = {}
    context = {}
    facet_aggregates = ["StudyInstanceUID", "case_barcode", "sample_barcode"]
    collex_attr_id = Attribute.objects.get(name='collection_id').id

    try:
        if not is_json:
            context['collection_tooltips'] = Attribute_Tooltips.objects.all().get_tooltips(collex_attr_id)
            context['analysis_results_tooltips'] = Attribute_Tooltips.objects.all().get_tooltips(
                Attribute.objects.get(name='analysis_results_id').id
            )

        collectionSet = Collection.objects.select_related('program').filter(
            active=True, collection_type=Collection.ORIGINAL_COLLEX, access="Public"
        )
        collection_info = {a.collection_id: a.access for a in collectionSet}
        collectionsIdList = collectionSet.values_list('collection_id',flat=True)

        versions = versions or DataVersion.objects.filter(active=True)

        data_types = [DataSetType.IMAGE_DATA,]
        with_related and data_types.extend(DataSetType.ANCILLARY_DATA)
        with_derived and data_types.extend(DataSetType.DERIVED_DATA)
        data_sets = DataSetType.objects.filter(data_type__in=data_types)
        sources = data_sets.get_data_sources().filter(
            source_type=source,
            aggregate_level__in=facet_aggregates,
            id__in=versions.get_data_sources().filter(source_type=source).values_list("id", flat=True)
        ).distinct()
        record_source = None
        if collapse_on not in facet_aggregates:
            record_source = data_sets.get_data_sources().filter(
                source_type=source,
                aggregate_level=collapse_on,
                id__in=versions.get_data_sources().filter(source_type=source).values_list("id", flat=True)
            ).distinct().first()

        source_attrs = fetch_data_source_attr(sources, {'for_ui': True, 'with_set_map': True, 'active_only': True}, cache_as="ui_faceting_set_map")

        source_data_types = fetch_data_source_types(sources)

        for source in sources:
            is_origin = DataSetType.IMAGE_DATA in source_data_types[source.id]
            # If a field list wasn't provided, work from a default set
            if is_origin and not len(fields):
                fields = source.get_attr(for_faceting=False).filter(default_ui_display=True).values_list('name',
                                                                                                         flat=True)

            for dataset in data_sets:
                if dataset.data_type in source_data_types[source.id]:
                    set_type = dataset.get_set_name()
                    if set_type not in attr_by_source:
                        attr_by_source[set_type] = {}
                    attrs = source_attrs['sources'][source.id]['attr_sets'][dataset.id]
                    if 'attributes' not in attr_by_source[set_type]:
                        attr_by_source[set_type]['attributes'] = {}
                        attr_sets[set_type] = attrs
                    else:
                        attr_sets[set_type] = attr_sets[set_type] | attrs

                    attr_by_source[set_type]['attributes'].update(
                        {attr.name: {'source': source.id, 'obj': attr, 'vals': None, 'id': attr.id} for attr in attrs}
                    )
        custom_facets = None

        disk_size=True
        if disk_size:
            custom_facets = {
                'instance_size': 'sum(instance_size)',
                'patient_per_collec':{'type': 'terms', 'field': 'collection_id', 'limit': -1, 'missing': True,'facet': {'unique_count': 'unique(PatientID)'}},
                'study_per_collec': {'type': 'terms', 'field': 'collection_id', 'limit': -1, 'missing': True,
                                       'facet': {'unique_count': 'unique(StudyInstanceUID)'}},
                'series_per_collec2': {'type': 'terms', 'field': 'collection_id', 'limit': -1, 'missing': True,
                                     'facet': {'unique_count': 'unique(SeriesInstanceUID)'}},
                'size_per_collec2': {'type': 'terms', 'field': 'collection_id', 'limit': 3000, 'facet': {'instance_size': 'sum(instance_size)'}},
                'size_per_pat': {'type': 'terms', 'field': 'PatientID', 'limit': 3000, 'facet': {'instance_size': 'sum(instance_size)'}}


            }

        start = time.time()
        source_metadata = get_collex_metadata(
            filters, fields, record_limit=3000, offset=0, counts_only=counts_only, with_ancillary=with_related,
            collapse_on=collapse_on, order_docs=order_docs, sources=sources, versions=versions, uniques=uniques,
            record_source=record_source, search_child_records_by=None, totals=totals, custom_facets=custom_facets
        )
        stop = time.time()
        logger.debug("[STATUS] Benchmarking: Time to collect metadata for source type {}: {}s".format(
            "BigQuery" if sources.first().source_type == DataSource.BIGQUERY else "Solr",
            str((stop - start))
        ))
        filtered_attr_by_source = copy.deepcopy(attr_by_source)

        for which, _attr_by_source in {'filtered_facets': filtered_attr_by_source,
                                       'facets': attr_by_source}.items():
            facet_counts = source_metadata.get(which,{})
            if not len(facet_counts):
                filtered_attr_by_source = {}
            for source in facet_counts:
                source_name = ":".join(source.split(":")[0:2])
                facet_set = facet_counts[source]['facets']
                for dataset in data_sets:
                    if dataset.data_type in source_data_types[int(source.split(":")[-1])]:
                        set_name = dataset.get_set_name()
                        if (set_name=='origin_set') and disk_size:
                            context['stats']={}

                            if 'patient_per_collec' in facet_set:
                                context['stats']['patient_per_collec']=facet_set['patient_per_collec']
                            else:
                                context['stats']['patient_per_collec'] = 0
                            if 'study_per_collec' in facet_set:
                                context['stats']['study_per_collec']=facet_set['study_per_collec']
                            else:
                                context['stats']['study_per_collec'] = 0
                            if 'series_per_collec2' in facet_set:
                                context['stats']['series_per_collec'] = facet_set['series_per_collec2']
                            else:
                                context['stats']['series_per_collec'] = 0
                            if 'size_per_collec2' in facet_set:
                                context['stats']['size_per_collec'] = facet_set['size_per_collec2']
                            else:
                                context['stats']['size_per_collec'] = 0



                        if dataset.data_type in data_types and set_name in attr_sets:
                            attr_display_vals = Attribute_Display_Values.objects.filter(
                                attribute__id__in=attr_sets[set_name]).to_dict()
                            if dataset.data_type == DataSetType.DERIVED_DATA:
                                attr_cats = attr_sets[set_name].get_attr_cats()
                                for attr in facet_set:
                                    if attr in _attr_by_source[set_name]['attributes']:
                                        source_name = "{}:{}".format(source_name.split(":")[0], attr_cats[attr]['cat_name'])
                                        if source_name not in _attr_by_source[set_name]:
                                            _attr_by_source[set_name][source_name] = {'attributes': {}}
                                        _attr_by_source[set_name][source_name]['attributes'][attr] = \
                                            _attr_by_source[set_name]['attributes'][attr]
                                        this_attr = _attr_by_source[set_name]['attributes'][attr]['obj']
                                        values = []
                                        for val in facet_set[attr]:
                                            if val == 'min_max':
                                                _attr_by_source[set_name][source_name]['attributes'][attr][val] = \
                                                facet_set[attr][val]
                                            else:
                                                displ_val = val if this_attr.preformatted_values else attr_display_vals.get(
                                                    this_attr.id, {}).get(val, None)
                                                values.append({
                                                    'value': val,
                                                    'display_value': displ_val,
                                                    'units': this_attr.units,
                                                    'count': facet_set[attr][val] if val in facet_set[attr] else 0
                                                })
                                        if _attr_by_source[set_name][source_name]['attributes'][attr]['obj'].data_type == 'N':
                                            _attr_by_source[set_name][source_name]['attributes'][attr]['vals'] = sorted(values, key=lambda x: sortNum(x['value']))
                                            if _attr_by_source[set_name][source_name]['attributes'][attr]['vals'][0][
                                                'value'] == 'None':
                                                litem = _attr_by_source[set_name][source_name]['attributes'][attr]['vals'].pop(0)
                                                _attr_by_source[set_name][source_name]['attributes'][attr]['vals'].append(litem)
                                            pass
                                        else:
                                            _attr_by_source[set_name][source_name]['attributes'][attr]['vals'] = sorted(values, key=lambda x: x['value'])
                            else:
                                _attr_by_source[set_name]['All'] = {'attributes': _attr_by_source[set_name]['attributes']}
                                for attr in facet_set:
                                    if attr in _attr_by_source[set_name]['attributes']:
                                        this_attr = _attr_by_source[set_name]['attributes'][attr]['obj']
                                        values = []
                                        for val in facet_counts[source]['facets'][attr]:
                                            if val == 'min_max':
                                                _attr_by_source[set_name]['All']['attributes'][attr][val] = facet_set[attr][
                                                    val]
                                            else:
                                                displ_val = val if this_attr.preformatted_values else attr_display_vals.get(
                                                    this_attr.id, {}).get(val, None)
                                                values.append({
                                                    'value': val,
                                                    'display_value': displ_val,
                                                    'count': facet_set[attr][val] if val in facet_set[attr] else 0
                                                })
                                        if attr == 'bmi':
                                            sortDic = {'underweight': 0, 'normal weight': 1, 'overweight': 2, 'obese': 3,
                                                       'None': 4}
                                            _attr_by_source[set_name]['All']['attributes'][attr]['vals'] = sorted(values, key=lambda x: sortDic[x['value']])
                                        elif _attr_by_source[set_name]['All']['attributes'][attr]['obj'].data_type in [Attribute.CONTINUOUS_NUMERIC]:
                                            _attr_by_source[set_name]['All']['attributes'][attr]['vals'] = sorted(values, key= lambda x: sortNum(x['value']))
                                            if _attr_by_source[set_name]['All']['attributes'][attr]['vals'][0]['value']=='None':
                                                litem=_attr_by_source[set_name]['All']['attributes'][attr]['vals'].pop(0)
                                                _attr_by_source[set_name]['All']['attributes'][attr]['vals'].append(litem)
                                            pass
                                        else:
                                            # Because categorical numerics are a thing, always cast any compared values for sorting to string in case
                                            # they're lurking
                                            _attr_by_source[set_name]['All']['attributes'][attr]['vals'] = sorted(values, key=lambda x: str(x['value']))

        for which, _attr_by_source in {'filtered_attr_by_source': filtered_attr_by_source, 'attr_by_source': attr_by_source}.items():
            for set in _attr_by_source:
                for source in _attr_by_source[set]:
                    if source == 'attributes':
                        continue
                    if is_dicofdic:
                        for x in list(_attr_by_source[set][source]['attributes'].keys()):
                            if 'min_max' in _attr_by_source[set][source]['attributes'][x]:
                                min_max = _attr_by_source[set][source]['attributes'][x]['min_max']
                            else:
                                min_max = None
                            if (isinstance(_attr_by_source[set][source]['attributes'][x]['vals'], list) and (
                                    len(_attr_by_source[set][source]['attributes'][x]['vals']) > 0)):
                                _attr_by_source[set][source]['attributes'][x] = {y['value']: {
                                    'display_value': y['display_value'], 'count': y['count']
                                } for y in _attr_by_source[set][source]['attributes'][x]['vals']}
                            else:
                                _attr_by_source[set][source]['attributes'][x] = {}
                            if min_max is not None:
                                _attr_by_source[set][source]['attributes'][x]['min_max'] = min_max

                        if set == 'origin_set':
                            context['collections'] = {
                            a: {'count':_attr_by_source[set][source]['attributes']['collection_id'][a]['count']} for a in
                            _attr_by_source[set][source]['attributes']['collection_id']}
                            context['collections']['All'] = source_metadata['total']
                    else:
                        if set == 'origin_set':
                            collex = _attr_by_source[set][source]['attributes']['collection_id']
                            if collex['vals']:
                                context['collections'] = {
                                    a['value']: {
                                        'count': a['count'],
                                        'access': collection_info[a['value']]
                                    } for a in collex['vals'] if a['value'] in collectionsIdList
                                }
                            else:
                                context['collections'] = {a: 0 for a in collectionsIdList}
                            context['collections']['All'] = source_metadata['total']

                        _attr_by_source[set][source]['attributes'] = [{
                            'name': x,
                            'id': _attr_by_source[set][source]['attributes'][x]['obj'].id,
                            'display_name': _attr_by_source[set][source]['attributes'][x]['obj'].display_name,
                            'values': _attr_by_source[set][source]['attributes'][x]['vals'],
                            'units': _attr_by_source[set][source]['attributes'][x]['obj'].units,
                            'min_max': _attr_by_source[set][source]['attributes'][x].get('min_max', None)
                        } for x, val in sorted(_attr_by_source[set][source]['attributes'].items())]

                if not counts_only:
                    _attr_by_source[set]['docs'] = source_metadata['docs']

            for key, source_set in _attr_by_source.items():
                sources = list(source_set.keys())
                for key in sources:
                    if key == 'attributes':
                        source_set.pop(key)

        attr_by_source['total'] = source_metadata['total']
        context['set_attributes'] = attr_by_source
        context['filtered_set_attributes'] = filtered_attr_by_source
        context['filters'] = filters


        prog_attr_id = Attribute.objects.get(name='program_name').id

        programSet = {}
        collexDisplayVals = Attribute_Display_Values.objects.select_related("attribute").filter(
            attribute__id=collex_attr_id).to_dict()[collex_attr_id]

        for collection in collectionSet:
            name = collection.program.short_name if collection.program else collection.name
            if name not in programSet:
                programSet[name] = {
                    'projects': {},
                    'val': 0,
                    'prog_attr_id': prog_attr_id,
                    'collex_attr_id': collex_attr_id,
                    'display_name': collection.program.display_name if collection.program else collection.name.upper()
                }
            if collection.collection_id in context['collections']:
                name = collection.program.short_name if collection.program else collection.name
                programSet[name]['projects'][collection.collection_id] = {
                    'val': context['collections'][collection.collection_id]['count'],
                    'display': collexDisplayVals[collection.collection_id]
                }
                if 'access' in context['collections'][collection.collection_id]:
                    programSet[name]['projects'][collection.collection_id]['access'] = context['collections'][collection.collection_id]['access']
                programSet[name]['val'] += context['collections'][collection.collection_id]['count']

        if with_related:
            context['tcga_collections'] = Program.objects.get(short_name="TCGA").collection_set.all()

        context['programs'] = programSet

        derived_display_info = {
            'segmentation': {'display_name': 'Segmentation', 'name': 'segmentation'},
            'qualitative': {'display_name': 'Qualitative Analysis', 'name': 'qualitative'},
            'quantitative': {'display_name': 'Quantitative Analysis', 'name': 'quantitative'}
        }

        for key in context['set_attributes'].get('derived_set',{}).keys():
            set_name = key.split(':')[-1]
            if set_name in derived_display_info:
                context['set_attributes']['derived_set'].get(key,{}).update(derived_display_info.get(set_name,{}))

        if is_json:
            attr_by_source['programs'] = programSet
            attr_by_source['filtered_counts'] = filtered_attr_by_source
            if 'uniques' in source_metadata:
                attr_by_source['uniques'] = source_metadata['uniques']
            if 'totals' in source_metadata:
                attr_by_source['totals'] = source_metadata['totals']
                attr_by_source['totals']['file_parts_count'] = math.ceil(
                    attr_by_source['totals']['SeriesInstanceUID'] / (MAX_FILE_LIST_ENTRIES if MAX_FILE_LIST_ENTRIES > 0 else 1))
                attr_by_source['totals']['display_file_parts_count'] = min(attr_by_source['totals']['file_parts_count'], 10)
                if disk_size and 'total_instance_size' in source_metadata:
                    attr_by_source['totals']['disk_size'] = convert_disk_size(source_metadata['total_instance_size'])

                context['file_parts_count'] = attr_by_source['totals']['file_parts_count']
                context['display_file_parts_count'] = attr_by_source['totals']['display_file_parts_count']
            if 'stats' in context:
                attr_by_source['stats']=context['stats']
            return attr_by_source
        
        return context

    except Exception as e:
        logger.error("[ERROR] While attempting to load the search page:")
        logger.exception(e)

    return None


def filter_manifest(filters, sources, versions, fields, limit, offset, level="SeriesInstanceUID", with_size=False):
    try:
        custom_facets = None
        search_by = {x: "StudyInstanceUID" for x in filters} if level == "SeriesInstanceUID" else None

        if with_size:
            # build facet for instance_size aggregation
            custom_facets = {
                'instance_size': 'sum(instance_size)'
            }

        records = get_collex_metadata(
            filters, fields, limit, offset, sources=sources, versions=versions, counts_only=False,
            collapse_on=level, records_only=bool(custom_facets is None),
            sort="PatientID asc, StudyInstanceUID asc, SeriesInstanceUID asc", filtered_needed=False,
            search_child_records_by=search_by, custom_facets=custom_facets, default_facets=False
        )

        return records

    except Exception as e:
        logger.exception(e)


class Echo(object):
    """An object that implements just the write method of the file-like
    interface.
    """
    def write(self, value):
        """Write the value by returning it, instead of storing in a buffer."""
        return value


# Manifest types supported: s5cmd, idc_index, json.
def submit_manifest_job(data_version, filters, storage_loc, manifest_type, instructions, fields, from_cart=None, filtergrp_list=None, partitions=None):
    service_account_info = json.load(open(settings.GOOGLE_APPLICATION_CREDENTIALS))
    audience = "https://pubsub.googleapis.com/google.pubsub.v1.Publisher"
    credentials = jwt.Credentials.from_service_account_info(
        service_account_info, audience=audience
    )
    publisher = pubsub_v1.PublisherClient(credentials=credentials)
    jobId = str(uuid4())
    data_version_display = "IDC Data Version(s): {}".format(str(data_version.get_displays(joined=True)))
    timestamp = time.time()

    header = "# Manifest generated at {} \n".format(
            datetime.datetime.fromtimestamp(timestamp).strftime('%H:%M:%S %Y/%m/%d')
        ) + "# {} \n".format(data_version_display) + "{instructions}"

    file_name = "manifest_{}.s5cmd".format(datetime.datetime.fromtimestamp(timestamp).strftime('%Y%m%d_%H%M%S'))

    reformatted_fields = [
        "CONCAT('cp s3://',{storage_loc},'/',crdc_series_uuid,'/* ./') AS series".format(storage_loc=storage_loc)]
    if manifest_type in ["json", "csv", "tsv"]:
        reformatted_fields = None


    if from_cart:
        bq_query_and_params = create_cart_sql(partitions, filtergrp_list)
    else:
        bq_query_and_params = get_bq_metadata(
            filters, ["crdc_series_uuid", storage_loc], data_version, fields, ["crdc_series_uuid", storage_loc],
            no_submit=True, search_child_records_by="StudyInstanceUID",
            reformatted_fields=reformatted_fields
        )

    manifest_job = {
        "query": bq_query_and_params['sql_string'],
        "params": [y for x in bq_query_and_params['params'] for y in x],
        "jobId": jobId,
        "file_name": file_name,
        "header": header.format(instructions=instructions),
        "file_type": manifest_type
    }

    future = publisher.publish(settings.PUBSUB_USER_MANIFEST_TOPIC, json.dumps(manifest_job).encode('utf-8'))

    future.result()

    return jobId, "{}/{}".format(jobId, file_name)


# Creates a file manifest of the supplied Cohort object or filters and returns a StreamingFileResponse
def create_file_manifest(request, cohort=None):
    response = None
    try:
        req = request.GET or request.POST
        async_download = bool(req.get('async_download', 'true').lower() == 'true')
        manifest = None
        S5CMD_BASE = "cp s3://{}/{}/* .{}"
        file_type = req.get('file_type', 's5cmd').lower()
        loc = req.get('loc_type_{}'.format(file_type), 'aws')
        storage_bucket = '%s_bucket' % loc
        instructions = ""
        from_cart = (req.get('from_cart', "False").lower() == "true")


        # Fields we need to fetch
        field_list = ["PatientID", "collection_id", "source_DOI", "StudyInstanceUID", "SeriesInstanceUID", "crdc_instance_uuid",
                      "crdc_study_uuid", "crdc_series_uuid", "idc_version", "gcs_url", "aws_url", "SOPInstanceUID"]

        static_fields = None

        # Columns requested
        selected_columns = json.loads(req.get('columns', '[]'))

        selected_columns_sorted = sorted(selected_columns, key=lambda x: field_list.index(x))
        selected_file_part = 0

        selected_header_fields = json.loads(req.get('header_fields', '[]'))

        include_header = (req.get('include_header', 'false').lower() == 'true')

        offset = 0
        if req.get('file_part'):
            selected_file_part = json.loads(req.get('file_part'))
            selected_file_part = min(selected_file_part, 9)
            offset = selected_file_part * MAX_FILE_LIST_ENTRIES

        if file_type in ['s5cmd', 'idc_index']:
            field_list = ['crdc_series_uuid', storage_bucket]
        else:
            static_map = build_static_map(cohort)
            for x in STATIC_EXPORT_FIELDS:
                if x in field_list:
                    static_fields = static_fields or {}
                    static_fields[x] = static_map[x]
                    field_list.remove(x)

        timestamp = datetime.datetime.fromtimestamp(time.time()).strftime('%Y%m%d_%H%M%S')
        file_part_str = "_Part{}".format(selected_file_part + 1) if req.get('file_part') else ""
        loc_type = ("_{}".format(loc)) if file_type in ['s5cmd', 'idc_index'] else ""
        ext = file_type if file_type != 'idc_index' else 's5cmd'
        if req.get('file_name'):
            file_name = "{}{}.{}".format(req.get('file_name'), file_part_str, ext)
        else:
            file_name = "manifest_{}{}{}.{}".format("cohort_{}_".format(str(cohort.id)) if cohort else "", timestamp, file_part_str, loc_type, ext)

        if cohort:
            sources = cohort.get_data_sources(aggregate_level="SeriesInstanceUID")
            versions = cohort.get_data_versions()
            group_filters = cohort.get_filters_as_dict()
            filters = {x['name']: x['values'] for x in group_filters[0]['filters']}
        elif from_cart:
            partitions = json.loads(req.get('partitions', '[]'))
            filtergrp_list = json.loads(req.get('filtergrp_list', '[]'))
            versions = json.loads(req.get('versions', '[]'))
            mxseries = int(req.get('mxseries', '0'))
            mxstudies = int(req.get('mxstudies', '0'))

        else:
            filters = json.loads(req.get('filters', '{}'))
            if not (len(filters)):
                raise Exception("No filters supplied for file manifest!")

            versions = json.loads(req.get('versions', '[]'))

            data_types = [DataSetType.IMAGE_DATA, DataSetType.ANCILLARY_DATA, DataSetType.DERIVED_DATA]
            source_type = req.get('data_source_type', DataSource.SOLR)
            versions = ImagingDataCommonsVersion.objects.filter(active=True) if not versions else ImagingDataCommonsVersion.objects.filter(version_number__in=versions)

            data_sets = DataSetType.objects.filter(data_type__in=data_types)
            sources = data_sets.get_data_sources().filter(
                source_type=source_type,
                aggregate_level__in=["SeriesInstanceUID"],
                id__in=versions.get_data_sources().filter(source_type=source_type).values_list("id", flat=True)
            ).distinct()

        if file_type in ['s5cmd', 'idc_index']:
            api_loc = "https://s3.amazonaws.com" if loc == 'aws' else "https://storage.googleapis.com"
            cmd = "# idc download <manifest file name>{}".format(os.linesep)
            install = "the idc-index (https://github.com/ImagingDataCommons/idc-index) python package:{}".format(
                os.linesep) + "# pip install --upgrade idc-index"
            if file_type in ['s5cmd', 'idc_index']:
                cmd = "# s5cmd --no-sign-request --endpoint-url {} run <manifest file name>{}".format(api_loc, os.linesep)
                install = "s5cmd (https://github.com/peak/s5cmd),"
            instructions = "# To download the files in this manifest, install {}{}".format(install, os.linesep) + \
                "# then run the following command:{}".format(os.linesep) + \
                "{}".format(cmd)

<<<<<<< HEAD
        if async_download and from_cart:
            jobId, file_name = submit_manifest_job(
                ImagingDataCommonsVersion.objects.filter(active=True), {}, storage_bucket, file_type, instructions,
                selected_columns_sorted if file_type not in ["s5cmd", "idc_index"] else None, from_cart= True, filtergrp_list =filtergrp_list,
                partitions = partitions
            )
            return JsonResponse({
                "jobId": jobId,
                "file_name": file_name
            }, status=200)

        elif async_download:
=======
        if async_download and (file_type not in ["bq"]):
>>>>>>> 329470de
            jobId, file_name = submit_manifest_job(
                ImagingDataCommonsVersion.objects.filter(active=True), filters, storage_bucket, file_type, instructions,
                selected_columns_sorted if file_type not in ["s5cmd", "idc_index"] else None
            )
            return JsonResponse({
                "jobId": jobId,
                "file_name": file_name
            }, status=200)

        items=[]
        if from_cart:
            items = get_cart_manifest(filtergrp_list, partitions, mxstudies, mxseries, field_list,MAX_FILE_LIST_ENTRIES)

        else:
            items = filter_manifest(filters, sources, versions, field_list, MAX_FILE_LIST_ENTRIES, offset, with_size=True)

        if 'docs' in items:
            manifest = items['docs']
        else:
            if 'error' in items:
                messages.error(request, items['error']['message'])
            else:
                messages.error(
                    request,
                    "There was an error while attempting to export this manifest - please contact the administrator."
                )
                if cohort:
                    return redirect(reverse('cohort_details', kwargs={'cohort_id': cohort.id}))
                return JsonResponse({'message': "There was an error while attempting to export this manifest - " +
                                     "please contact the administrator."}, response=400)
        if len(manifest) > 0:
            if file_type in ['csv', 'tsv', 's5cmd', 'idc_index']:
                # CSV/TSV/s5cmd/idc_index export
                rows = ()
                if file_type in ['s5cmd', 'idc_index']:
                    rows += (
                        "# To obtain these images, install {}{}".format(install, os.linesep),
                        "# then run the following command:{}".format(os.linesep),
                        "{}".format(cmd)
                    )
                if include_header:
                    cmt_delim = "# " if file_type in ['s5cmd', 'idc_index'] else ""
                    linesep = os.linesep if file_type in ['s5cmd', 'idc_index'] else ""
                    # File headers (first file part always have header)
                    for header in selected_header_fields:
                        hdr = ""
                        if cohort and header == 'cohort_name':
                            hdr = "{}Manifest for cohort '{}'{}".format(cmt_delim, cohort.name, linesep)
                        elif header == 'user_email' and request.user.is_authenticated:
                            hdr = "{}User: {}{}".format(cmt_delim, request.user.email, linesep)
                        elif header == 'cohort_filters':
                            filter_str = cohort.get_filter_display_string() if cohort else BigQuerySupport.build_bq_where_clause(filters)
                            hdr = "{}Filters: {}{}".format(cmt_delim, filter_str, linesep)
                        elif header == 'timestamp':
                            hdr = "{}Date generated: {}{}".format(
                                cmt_delim, datetime.datetime.now(datetime.timezone.utc).strftime('%m/%d/%Y %H:%M %Z'),
                                linesep
                            )
                        elif header == 'total_records':
                            hdr = "{}Total records found: {}{}".format(cmt_delim, str(items['total']), linesep)
                        if file_type not in ['s5cmd', 'idc_index']:
                            hdr = [hdr]
                        rows += (hdr,)

                    if items['total'] > MAX_FILE_LIST_ENTRIES:
                        hdr = "{}NOTE: Due to the limits of our system, we can only return {} manifest entries.".format(
                            cmt_delim, str(MAX_FILE_LIST_ENTRIES)
                        ) + " Your cohort's total entries exceeded this number. This part of {} entries has been ".format(
                            str(MAX_FILE_LIST_ENTRIES)
                        ) + " downloaded, sorted by PatientID, StudyID, SeriesID, and SOPInstanceUID.{}".format(linesep)

                        if file_type not in ['s5cmd', 'idc_index']:
                            hdr = [hdr]
                        rows += (hdr,)

                    hdr = "{}IDC Data Version(s): {}{}".format(
                        cmt_delim,
                        "; ".join([str(x) for x in versions]),
                        linesep
                    )

                    if file_type not in ['s5cmd', 'idc_index']:
                        hdr = [hdr]
                    rows += (hdr,)

                    instance_size = convert_disk_size(items['total_instance_size'])
                    hdr = "{}Total manifest size on disk: {}{}".format(cmt_delim, instance_size, linesep)

                    if file_type not in ['s5cmd', 'idc_index']:
                        hdr = [hdr]
                    rows += (hdr,)

                    # Column headers
                    if file_type not in ['s5cmd', 'idc_index']:
                        rows += (selected_columns_sorted,)

                for row in manifest:
                    if file_type in ['s5cmd', 'idc_index']:
                        this_row = ""
                        for bucket in row[storage_bucket]:
                            this_row += S5CMD_BASE.format(bucket, row['crdc_series_uuid'], os.linesep)
                        content_type = "text/plain"
                    else:
                        content_type = "text/csv"
                        if 'collection_id' in row:
                            row['collection_id'] = "; ".join(row['collection_id'])
                        if 'source_DOI' in row:
                            row['source_DOI'] = ", ".join(row['source_DOI'])
                        this_row = [(row[x] if x in row else static_fields[x] if x in static_fields else "") for x in
                                    selected_columns_sorted]
                    rows += (this_row,)

                if file_type in ['s5cmd', 'idc_index']:
                    response = StreamingHttpResponse((row for row in rows), content_type=content_type)
                else:
                    pseudo_buffer = Echo()
                    if file_type == 'csv':
                        writer = csv.writer(pseudo_buffer)
                    elif file_type == 'tsv':
                        writer = csv.writer(pseudo_buffer, delimiter='\t')
                    response = StreamingHttpResponse((writer.writerow(row) for row in rows), content_type=content_type)

            elif file_type == 'json':
                # JSON export
                json_result = ""

                for row in manifest:
                    if 'collection_id' in row:
                        row['collection_id'] = "; ".join(row['collection_id'])
                    if 'source_DOI' in row:
                        row['source_DOI'] = ", ".join(row['source_DOI'])
                    this_row = {}
                    for key in selected_columns:
                        this_row[key] = row[key] if key in row else ""

                    json_row = json.dumps(this_row) + "\n"
                    json_result += json_row

                response = HttpResponse(json_result, content_type="text/json")

            response['Content-Disposition'] = 'attachment; filename=' + file_name
            response.set_cookie("downloadToken", req.get('downloadToken'))
    except Exception as e:
        logger.error("[ERROR] While creating an export manifest:")
        logger.exception(e)
        msg = "Encountered an error while generating this manifest - please contact the administrator."
        if async_download:
            response = JsonResponse({'message': msg}, status=400)
        else:
            messages.error(request, msg)
            response = redirect(reverse('explore'))
    return response


# Based on the provided settings, fetch faceted counts and/or records from the desired data source type
#
# filters: dict, {<attribute name>: [<val1>, ...]}
# fields: string of fields to include for record returns (ignored if counts_only=True)
# with_ancillary: include anillcary data types in filtering and faceted counting
# with_derived: include derived data types in filtering and faceted counting
# collapse_on: the field used to specify unique counts
# order_docs: array for ordering documents
# sources (optional): List of data sources to query; all active sources will be used if not provided
# versions (optional): List of data versions to query; all active data versions will be used if not provided
# facets: array of strings, attributes to faceted count as a list of attribute names; if not provided no faceted
#   counts will be performed
def get_collex_metadata(filters, fields, record_limit=3000, offset=0, counts_only=False, with_ancillary=True,
                        collapse_on='PatientID', order_docs=None, sources=None, versions=None, with_derived=True,
                        facets=None, records_only=False, sort=None, uniques=None, record_source=None, totals=None,
                        search_child_records_by=None, filtered_needed=True, custom_facets=None, raw_format=False,
                        default_facets=True, aux_sources=None):

    try:
        source_type = sources.first().source_type if sources else DataSource.SOLR

        if not versions:
            versions = ImagingDataCommonsVersion.objects.get(active=True).dataversion_set.all().distinct()
        if not versions.first().active and not sources:
            source_type = DataSource.BIGQUERY

        if not sources:
            data_types = [DataSetType.IMAGE_DATA,]
            with_ancillary and data_types.extend(DataSetType.ANCILLARY_DATA)
            with_derived and data_types.extend(DataSetType.DERIVED_DATA)
            data_sets = DataSetType.objects.filter(data_type__in=data_types)

            sources = data_sets.get_data_sources().filter(
                source_type=source_type, id__in=versions.get_data_sources().filter(
                source_type=source_type).values_list("id", flat=True)
            ).distinct()

        # Only active data is available in Solr, not archived
        if len(versions.filter(active=False)) and len(sources.filter(source_type=DataSource.SOLR)):
            raise Exception("[ERROR] Can't request archived data from Solr, only BigQuery.")

        start = time.time()
        logger.debug("Metadata fetch beginning:")
        if source_type == DataSource.BIGQUERY:
            results = get_metadata_bq(filters, fields, {
                'filters': sources.get_source_attrs(for_ui=True, for_faceting=False, with_set_map=False),
                'facets': sources.get_source_attrs(for_ui=True, with_set_map=False),
                'fields': sources.get_source_attrs(for_faceting=False, named_set=fields, with_set_map=False)
            }, counts_only, collapse_on, record_limit, offset, search_child_records_by=search_child_records_by)
        elif source_type == DataSource.SOLR:
            results = get_metadata_solr(
                filters, fields, sources, counts_only, collapse_on, record_limit, offset, facets, records_only, sort,
                uniques, record_source, totals, search_child_records_by=search_child_records_by,
                filtered_needed=filtered_needed, custom_facets=custom_facets, raw_format=raw_format,
                default_facets=default_facets,aux_sources=aux_sources
            )
        stop = time.time()
        logger.debug("Metadata received: {}".format(stop-start))
        if not raw_format:
            for counts in ['facets', 'filtered_facets']:
                facet_set = results.get(counts, {})
                for source in facet_set:
                    facets = facet_set[source]['facets']
                    if facets and 'BodyPartExamined' in facets:
                        if 'Kidney' in facets['BodyPartExamined']:
                            if 'KIDNEY' in facets['BodyPartExamined']:
                                facets['BodyPartExamined']['KIDNEY'] += facets['BodyPartExamined']['Kidney']
                            else:
                                facets['BodyPartExamined']['KIDNEY'] = facets['BodyPartExamined']['Kidney']
                            del facets['BodyPartExamined']['Kidney']
                    if not facets:
                        logger.debug("[STATUS] Facets not seen for {}".format(source))

        if not counts_only:
            if 'SeriesNumber' in fields:
                for res in results['docs']:
                    res['SeriesNumber'] = res['SeriesNumber'][0] if 'SeriesNumber' in res else 'None'
            if order_docs:
                results['docs'] = sorted(results['docs'], key=lambda x: tuple([x[item] for item in order_docs]))

    except Exception as e:
        logger.error("[ERROR] While fetching metadata:")
        logger.exception(e)

    return results


def get_table_data(filters,fields,table_type,sources = None, versions = None, custom_facets = None):
    source_type = sources.first().source_type if sources else DataSource.SOLR
    if not versions:
        versions = ImagingDataCommonsVersion.objects.get(active=True).dataversion_set.all().distinct()
    if not sources:
        sources = ImagingDataCommonsVersion.objects.get(active=True).get_data_sources(
            active=True,
            source_type=DataSource.SOLR,
            aggregate_level="StudyInstanceUID"
        )

    custom_facets = None
    collapse_on = 'PatientID'
    record_limit = 2000
    offset = 0
    counts_only = True

    custom_facets = {
        'uc':
            {
                'type': 'terms',
                'field': 'PatientID',
                'limit': -1,
                'missing': True,
                'facet': {'unique_count': 'unique(StudyInstanceUID)'}
             }
    }

    results = get_metadata_solr(filters, fields, sources, counts_only, collapse_on, record_limit,
                                offset=0,custom_facets=custom_facets,raw_format=False)

    return results


# Based on a solr query array, set of sources, and UI attributes, produce a Solr-compattible queryset
def create_query_set(solr_query, sources, source, all_ui_attrs, image_source, DataSetType):
    query_set = []
    joined_origin = False
    source_data_types = fetch_data_source_types(sources)

    if solr_query:
        for attr in solr_query['queries']:
            attr_name = re.sub("(_ebtwe|_ebtw|_btwe|_btw|_lte|_lt|_gte|_gt)", "", attr)
            # If an attribute from the filters isn't in the attribute listing, just warn and continue
            if attr_name in all_ui_attrs['list']:
                # If the attribute is from this source, just add the query
                if attr_name in all_ui_attrs['sources'][source.id]['list']:
                    query_set.append(solr_query['queries'][attr])
                # If it's in another source for this program, we need to join on that source
                else:
                    for ds in sources:
                        if ds.name != source.name and attr_name in all_ui_attrs['sources'][ds.id]['list']:
                            if DataSetType.IMAGE_DATA in source_data_types[source.id] or DataSetType.IMAGE_DATA in \
                                    source_data_types[ds.id]:
                                joined_origin = True
                            # DataSource join pairs are unique, so, this should only produce a single record
                            source_join = DataSourceJoin.objects.get(from_src__in=[ds.id, source.id],
                                                                     to_src__in=[ds.id, source.id])
                            joined_query = ("{!join %s}" % "from={} fromIndex={} to={}".format(
                                source_join.get_col(ds.name), ds.name, source_join.get_col(source.name)
                            )) + solr_query['queries'][attr]
                            if DataSetType.ANCILLARY_DATA in source_data_types[
                                ds.id] and not DataSetType.ANCILLARY_DATA in source_data_types[source.id]:
                                joined_query = 'has_related:"False" OR _query_:"%s"' % joined_query.replace("\"",
                                                                                                            "\\\"")
                            query_set.append(joined_query)
            else:
                logger.warning("[WARNING] Attribute {} not found in data sources {}".format(attr_name, ", ".join(
                    list(sources.values_list('name', flat=True)))))

    if not joined_origin and not DataSetType.IMAGE_DATA in source_data_types[source.id]:
        source_join = DataSourceJoin.objects.get(from_src__in=[image_source.id, source.id],
                                                 to_src__in=[image_source.id, source.id])
        query_set.append(("{!join %s}" % "from={} fromIndex={} to={}".format(
            source_join.get_col(image_source.name), image_source.name, source_join.get_col(source.name)
        )) + "*:*")

    return query_set



def parse_partition_string(partition):
    filts = ['collection_id', 'PatientID', 'StudyInstanceUID','SeriesInstanceUID']
    id = partition['id']
    part_str = ''
    for i in range(0,len(id)):
        part_str = part_str + '(+'+filts[i]+':("'+id[i]+'"))'
    cur_not = partition['not']
    if (len(cur_not)>0):
        cur_not = ['"' + x + '"' for x in cur_not]
        not_str = (' OR ').join(cur_not)
        part_str = part_str + ' AND NOT (' + filts[len(id)] + ':(' + not_str + '))'
    return part_str


def parse_partition_att_strings(query_sets, partition, join):
        attStrA =[]
        filt2D = partition['filt'];
        for i in range(0, len(filt2D)):
            filtL = filt2D[i]
            tmpA=[]
            for j in range(0,len(filtL)):
                filtindex = filtL[j]
                filtStr=''
                try:
                    filtStr = query_sets[filtindex]
                except:
                    pass
                if ((len(filtStr)>0) or (j==0)):
                    if ((j==0) and (len(filtStr)>0)):
                        tmpA.append('('+filtStr+')')
                    #cannot have this clause start with 'NOT'. SOLR cannot parse, so put an ALWAYS TRUE statment for this case
                    elif (j==0):
                        tmpA.append('(+tcia_species:("Human" OR "Canine" OR "Mouse" OR "NONE"))')
                        #pass
                    else:
                        tmpA.append('NOT ('+filtStr+')')
            attStr = ' AND '.join(tmpA)
            if join:
                attStr =attStr.replace('"','\\"')
                attStr = '_query_:"{!join to=StudyInstanceUID from=StudyInstanceUID}' + attStr + '"'

            attStrA.append(attStr)
        return attStrA

def create_cart_query_string(query_list, partitions, join):
    solrStr=''
    solrA=[]
    for i in range(len(partitions)):
        cur_part = partitions[i]
        cur_part_attr_strA = parse_partition_att_strings(query_list, cur_part,join)
        cur_part_str = parse_partition_string(cur_part)
        for j in range(len(cur_part_attr_strA)):
            if (len(cur_part_attr_strA[j])>0):
                solrA.append('(' + cur_part_str + ')(' + cur_part_attr_strA[j] + ')')
            else:
                solrA.append(cur_part_str)
    solrA = ['(' + x + ')' for x in solrA]
    solrStr = ' OR '.join(solrA)
    return solrStr



def get_cart_data_studylvl(filtergrp_list, partitions, limit, offset, length, mxseries,results_lvl='StudyInstanceUID'):
    aggregate_level = "StudyInstanceUID"
    versions=ImagingDataCommonsVersion.objects.filter(
        active=True
    ).get_data_versions(active=True)

    data_types = [DataSetType.IMAGE_DATA, DataSetType.ANCILLARY_DATA, DataSetType.DERIVED_DATA]
    data_sets = DataSetType.objects.filter(data_type__in=data_types)
    aux_sources = data_sets.get_data_sources().filter(
        source_type=DataSource.SOLR,
        aggregate_level__in=["case_barcode", "sample_barcode", aggregate_level],
        id__in=versions.get_data_sources().filter(source_type=DataSource.SOLR).values_list("id", flat=True)
    ).distinct()

    sources = ImagingDataCommonsVersion.objects.get(active=True).get_data_sources(
        active=True, source_type=DataSource.SOLR,
        aggregate_level=aggregate_level
    )

    image_source = sources.filter(id__in=DataSetType.objects.get(
        data_type=DataSetType.IMAGE_DATA).datasource_set.all()).first()

    image_source_series = ImagingDataCommonsVersion.objects.get(active=True).get_data_sources(
        active=True, source_type=DataSource.SOLR,
        aggregate_level="SeriesInstanceUID").filter(id__in=DataSetType.objects.get(
        data_type=DataSetType.IMAGE_DATA).datasource_set.all()).first()

    all_ui_attrs = fetch_data_source_attr(
        aux_sources, {'for_ui': True, 'for_faceting': False, 'active_only': True},
        cache_as="all_ui_attr" if not sources.contains_inactive_versions() else None)


    query_list=[]
    #filtersqls = filtergrp_to_sql(filtergrp_list)
    params =[]
    create_cart_sql(partitions, filtergrp_list)
    for filtergrp in filtergrp_list:
        query_set_for_filt = []
        if (len(filtergrp)>0):
            solr_query = build_solr_query(
              copy.deepcopy(filtergrp),
              with_tags_for_ex=False,
              search_child_records_by=None
            )
            query_set_for_filt = create_query_set(solr_query, aux_sources, image_source, all_ui_attrs, image_source, DataSetType)
            query_set_for_filt=['(' + filt +')' if not filt[0] == '(' else filt for filt in query_set_for_filt]
        query_list.append("".join(query_set_for_filt))

    query_str_series_lvl = ""
    if results_lvl == 'StudyInstanceUID':
        field_list = ['collection_id', 'PatientID', 'StudyInstanceUID', 'SeriesInstanceUID', 'Modality','instance_size']
    else:
        field_list = ['collection_id', 'PatientID', 'StudyInstanceUID', 'SeriesInstanceUID', 'Modality','instance_size', 'crdc_series_uuid', 'aws_bucket', 'gcs_bucket']

    sortStr = "collection_id asc, PatientID asc, StudyInstanceUID asc"
    field_list_series_lvl = ['collection_id', 'PatientID', 'StudyInstanceUID', 'SeriesInstanceUID', 'Modality','instance_size', 'crdc_series_uuid', 'aws_bucket', 'gcs_bucket']
    totals = ['SeriesInstanceUID', 'StudyInstanceUID', 'PatientID', 'collection_id']
    custom_facets = {
        'instance_size': 'sum(instance_size)'}


    partitions_study_lvl =[]
    partitions_series_lvl = []
    studyAdded = {}
    for part in partitions:
        if ((len(part['id'])>3) or ((len(part['id'])==3) and (len(part['not'])>0))):
            npart = copy.deepcopy(part)
            npart['filt']=[[0]]
            partitions_series_lvl.append(copy.deepcopy(npart))

    serieslvl_found = False
    studyidsinseries = {}
    if (len(partitions_series_lvl) > 0):
        query_str_series_lvl = create_cart_query_string([''], partitions_series_lvl, False)
        if (len(query_str_series_lvl) > 0):
            solr_result_series_lvl = query_solr(collection=image_source_series.name, fields=field_list_series_lvl,
                                                query_string=query_str_series_lvl, fqs=None,
                                                facets=custom_facets, sort=sortStr, counts_only=False, collapse_on=None,
                                                offset=0,
                                                limit=int(mxseries), uniques=None,
                                                with_cursor=None, stats=None, totals=totals, op='AND')

            if ('response' in solr_result_series_lvl) and ('docs' in solr_result_series_lvl['response']):
                serieslvl_found = True
                for row in solr_result_series_lvl['response']['docs']:
                    studyidsinseries[row['StudyInstanceUID']]=1

    partitions_study_lvl=[]
    for part in partitions:
        npart = copy.deepcopy(part)
        if (len(npart['id']) < 3):
          partitions_study_lvl.append(npart)
        elif (len(npart['id']) == 3) and (len(npart['not']) == 0):
          partitions_study_lvl.append(npart)
        else:
          studyid = npart['id'][2]
          if (studyid in studyidsinseries):
              npart['not']=[]
              partitions_study_lvl.append(npart)


    query_str = create_cart_query_string(query_list, partitions_study_lvl, False)


    if (len(query_str)>0):
        solr_result = query_solr(collection=image_source.name, fields=field_list, query_string=query_str, fqs=None,
                facets=custom_facets,sort=sortStr, counts_only=False,collapse_on=None, offset=offset, limit=int(length), uniques=None,
                with_cursor=None, stats=None, totals=['SeriesInstanceUID'], op='AND')


        solr_result['response']['total'] = solr_result['facets']['total_SeriesInstanceUID']
        solr_result['response']['total_instance_size'] = solr_result['facets']['instance_size']

    else:
        solr_result = {}
        solr_result['response'] = {}
        solr_result['response']['docs'] = []
        solr_result['response']['total_instance_size'] = 0

    if serieslvl_found and (len(solr_result_series_lvl['response']['docs'])>0):
        ind = 0
        rowDic={}
        rowsWithSeries=[]
        for row in solr_result['response']['docs']:
            rowDic[row['StudyInstanceUID']] = ind
            ind = ind + 1

        for row in solr_result_series_lvl['response']['docs']:
            studyid = row['StudyInstanceUID']
            seriesid = row['SeriesInstanceUID']
            if ('crdc_series_uuid' in row):
                crdcid = row['crdc_series_uuid']
            ind = rowDic[studyid]
            studyrow = solr_result['response']['docs'][ind]
            if not 'val' in studyrow:
                studyrow['val']=[]
                rowsWithSeries.append(ind)
            if not('crdcval' in studyrow) and ('crdc_series_uuid' in row):
                studyrow['crdcval']=[]
            studyrow['val'].append(seriesid)
            if ('crdc_series_uuid' in row):
                studyrow['crdcval'].append(crdcid)
        for ind in rowsWithSeries:
            solr_result['response']['docs'][ind]['val'].sort()

    for row in solr_result['response']['docs']:
        row['cnt'] = len(row['SeriesInstanceUID'])
        if 'val' in row:
            row['selcnt'] = len(row['val'])
        else:
            row['selcnt'] = row['cnt']
        if results_lvl=='StudyInstanceUID':
            del (row['SeriesInstanceUID'])
    return solr_result['response']



def get_cart_data(filtergrp_list, partitions,field_list, limit, offset):

    aggregate_level = "SeriesInstanceUID"
    '''versions = ImagingDataCommonsVersion.objects.filter(
        version_number__in=versions
    ).get_data_versions(active=True) if len(versions) else ImagingDataCommonsVersion.objects.filter(
        active=True
    ).get_data_versions(active=True)'''

    versions=ImagingDataCommonsVersion.objects.filter(
        active=True
    ).get_data_versions(active=True)

    data_types = [DataSetType.IMAGE_DATA, DataSetType.ANCILLARY_DATA, DataSetType.DERIVED_DATA]
    data_sets = DataSetType.objects.filter(data_type__in=data_types)
    aux_sources = data_sets.get_data_sources().filter(
        source_type=DataSource.SOLR,
        aggregate_level__in=["case_barcode", "sample_barcode", aggregate_level],
        id__in=versions.get_data_sources().filter(source_type=DataSource.SOLR).values_list("id", flat=True)
    ).distinct()

    sources = ImagingDataCommonsVersion.objects.get(active=True).get_data_sources(
        active=True, source_type=DataSource.SOLR,
        aggregate_level=aggregate_level
    )

    image_source = sources.filter(id__in=DataSetType.objects.get(
        data_type=DataSetType.IMAGE_DATA).datasource_set.all()).first()

    all_ui_attrs = fetch_data_source_attr(
        aux_sources, {'for_ui': True, 'for_faceting': False, 'active_only': True},
        cache_as="all_ui_attr" if not sources.contains_inactive_versions() else None)

    #fields = ['collection_id', 'PatientID', 'SeriesInstanceUID', 'crdc_series_uuid','gcs_bucket','aws_bucket']

    query_list=[]
    for filtergrp in filtergrp_list:
        query_set_for_filt = []
        if (len(filtergrp)>0):
            solr_query = build_solr_query(
              copy.deepcopy(filtergrp),
              with_tags_for_ex=False,
              search_child_records_by=None
            )
            query_set_for_filt = create_query_set(solr_query, aux_sources, image_source, all_ui_attrs, image_source, DataSetType)
        query_string_for_filt = "".join(query_set_for_filt)
        #if (len(query_string_for_filt)>0):
        #     query_string_for_filt='{!join to=StudyInstanceUID from=StudyInstanceUID}'+query_string_for_filt

        query_list.append(query_string_for_filt)

    query_str = create_cart_query_string(query_list, partitions, False)
    query_str2 = create_cart_query_string(query_list, partitions, True)
    custom_facets = {
        'instance_size': 'sum(instance_size)'
    }
    qstr2='(((+collection_id:("4d_lung"))(+PatientID:("100_HM10395")))(_query_:"(+tcia_species:(\\"Human\\" OR \\"Canine\\" OR \\"Mouse\\" OR \\"NONE\\"))"))'
    #query_str='{!join to=StudyInstanceUID from=StudyInstanceUID}'query_str+
    solr_result = query_solr(collection=image_source.name, fields=field_list, query_string=query_str, fqs=None,
                facets=None,sort=None, counts_only=False,collapse_on='SeriesInstanceUID', offset=offset, limit=limit, uniques=None,
                with_cursor=None, stats=None, totals=None, op='AND')

    solr_result2 = query_solr(collection=image_source.name, fields=field_list, query_string=query_str2, fqs=None,
                             facets=None, sort=None, counts_only=False, collapse_on=None, offset=offset, limit=limit,
                             uniques=None,
                             with_cursor=None, stats=None, totals=None, op='AND')

    #solr_result['response']['total'] = solr_result['facets']['total_SeriesInstanceUID']
    #solr_result['response']['total_instance_size'] = solr_result['facets']['instance_size']
    return solr_result['response']

def filtergrp_to_sql(filtergrp_lst):
    filtersA=[]
    used_params={}
    data_version = ImagingDataCommonsVersion.objects.filter(active=True)
    storage_loc="aws_bucket"
    reformatted_fields =['CONCAT(\'cp s3://\',aws_bucket,\'/\',crdc_series_uuid,\'/* ./\') AS series']
    for filters in filtergrp_lst:
        param_name_change= []
        filtersql = get_bq_metadata(
            filters, ["crdc_series_uuid", storage_loc], data_version, None, ["crdc_series_uuid", storage_loc],
            no_submit=True, search_child_records_by="StudyInstanceUID",
          reformatted_fields=reformatted_fields
        )
        # final cart sql may involve several filters. Need to avoid collisions in parameter sets
        for param_list in filtersql['params']:
            for param in param_list:
                param_name=param['name']
                if param_name in used_params:
                    param_try=param_name
                    safe_name_found = False
                    mtch = re.search(r'_\d+$', param_name)
                    if mtch == None:
                        break
                    numtry = int(param_name[mtch.regs[0][0]+1:])
                    while not safe_name_found:
                        param_try = param_name[:mtch.regs[0][0]+1] + str(numtry)
                        if not param_try in used_params:
                            param['name']= param_try
                            used_params[param_try]=1
                            safe_name_found = True
                            break
                        numtry = numtry + 1
                    if ('intersect_clause' in filtersql):
                        filtersql['intersect_clause'] = filtersql['intersect_clause'].replace(param_name, param_try)
                    if ('query_filters' in filtersql):
                        for filtindex in range(len(filtersql['query_filters'])):
                            filtersql['query_filters'][filtindex] = filtersql['query_filters'][filtindex].replace(param_name, param_try)
                else:
                    used_params[param_name]=1
        filtersA.append(filtersql)
    return filtersA

def partitionsql(partitions):
    ret=[]
    cols=["collection_id", "PatientID", "StudyInstanceUID", "SeriesInstanceUID"]
    for part in partitions:
        whereArr=[]
        ind=0
        for id in part["id"]:
            wherestmt= cols[ind]+"='"+id+"'"
            whereArr.append(wherestmt)
            ind=ind+1
        if ('not' in part) and (len(part['not'])>0):
            partnot_quotes= ["'" + x + "'" for x in part['not']]
            wherestmt = "NOT "+cols[len(part["id"])]+" in (" + (",").join(partnot_quotes) + ")"
            whereArr.append(wherestmt)
        wheresql = "SELECT StudyInstanceUID FROM `idc-dev-etl.idc_v18_pub.dicom_pivot` dicom_pivot " + "WHERE "+(" AND ").join(whereArr) +" GROUP BY StudyInstanceUID "
        ret.append(wheresql)
    return ret

def create_cart_sql(partitions, filtergrp_lst):
    partition_sql = partitionsql(partitions)
    filtergrpsqls=filtergrp_to_sql(filtergrp_lst)

    partition_filtlist_combo_sqlA=[]
    part_index=0
    partitions_withA = []
    for part in partition_sql:
        partitions_with = "part_"+str(part_index)+" as ("+part+")"
        partitions_withA.append(partitions_with)
        part_index=part_index+1

    filtersql_withA=[]
    filt_index=0
    params = []
    for filtergrp in filtergrpsqls:
        if ('params' in filtergrp):
            params = params + filtergrp['params']
        index=0
        filtergrp_clause=""
        filtergrpsql_with=""
        if (len(filtergrp['intersect_clause'])>0):
          filtergrp_clause = filtergrp['intersect_clause']
        elif (len(filtergrp['query_filters'])>0):
          filtergrp_clause="SELECT StudyInstanceUID FROM `idc-dev-etl.idc_v18_pub.dicom_pivot` dicom_pivot WHERE "+" AND ".join(filtergrp['query_filters']) + " GROUP BY StudyInstanceUID"
        if (len(filtergrp_clause))>0:
            filtergrpsql_with= "filtersql_" + str(filt_index) + " as (" +filtergrp_clause + ")"
        filtersql_withA.append(filtergrpsql_with)
        filt_index=filt_index+1

    part_index = 0
    for part in partitions:
        part_sql = "(SELECT StudyInstanceUID FROM part_"+str(part_index)+")"
        for filterlists in part['filt']:
            not_clauses = []
            not_sql=''
            filter_union_sql = ""
            filt_index = 0
            for filtid in filterlists:
                if len(filtersql_withA[filtid])>0:
                    if (filt_index==0):
                        filter_union_sql="(SELECT StudyInstanceUID FROM filtersql_"+str(filtid)+")"
                    else:
                        not_clauses.append(filtid)
                filt_index=filt_index+1

            if (len(not_clauses)==1):
               not_sql = "(SELECT StudyInstanceUID FROM filtersql_"+str(not_clauses[0])+")"
            elif (len(not_clauses)>1):
               not_sqls= ["(SELECT StudyInstanceUID FROM filtersql_"+str(x)+")" for x in not_clauses]
               not_sql= "("+" UNION ".join(not_sqls) +")"


            if (len(filter_union_sql)==0) and (len(not_sql)==0):
                partition_filtlist_combo_sql=part_sql
            elif (len(filter_union_sql)>0) and (len(not_sql)==0):
                partition_filtlist_combo_sql = part_sql + " INTERSECT DISTINCT " + filter_union_sql
            elif (len(filter_union_sql) == 0) and (len(not_sql) > 0):
                partition_filtlist_combo_sql = part_sql + " EXCEPT DISTINCT " + not_sql
            else:
                partition_filtlist_combo_sql = part_sql + " INTERSECT DISTINCT (" + filter_union_sql + " EXCEPT " + not_sql + ")"
            partition_filtlist_combo_sqlA.append("(" + partition_filtlist_combo_sql + ")")

        part_index = part_index+1

        cart_sql= "WITH "+ ",".join(partitions_withA)
        if (len(filtersql_withA)>0):
            filtersql_with = ",".join([x for x in filtersql_withA if (len(x)>0)])
            if (len(filtersql_with)>0):
                cart_sql=cart_sql+", "+filtersql_with
        cart_sql= cart_sql + " SELECT StudyInstanceUID FROM ("+ " UNION DISTINCT ".join(partition_filtlist_combo_sqlA) + ")"

    return {'sql_string': cart_sql, 'params':params}




def get_cart_manifest(filtergrp_list, partitions, mxstudies, mxseries, field_list, MAX_FILE_LIST_ENTRIES):
    manifest ={}
    manifest['docs'] =[]
    solr_result = get_cart_data_studylvl(filtergrp_list, partitions, mxstudies, 0, mxstudies, mxseries,results_lvl = 'SeriesInstanceUID')

    if 'total_SeriesInstanceUID' in solr_result:
        manifest['total'] = solr_result['total_SeriesInstanceUID']

    if ('total_instance_size' in  solr_result):
        manifest['total_instance_size'] = solr_result['total_instance_size']

    for row in solr_result['docs']:
        crdc_series_arr = row['crdc_series_uuid']
        for id in crdc_series_arr:
            manifest_row={}
            manifest_row['crdc_series_uuid'] = id
            for field in field_list:
                if not (field == 'crdc_series_uuid'):
                    manifest_row[field] =  row[field]
            manifest['docs'].append(manifest_row)
    return manifest

# Use solr to fetch faceted counts and/or records
def get_metadata_solr(filters, fields, sources, counts_only, collapse_on, record_limit, offset=0, attr_facets=None,
                      records_only=False, sort=None, uniques=None, record_source=None, totals=None, cursor=None,
                      search_child_records_by=None, filtered_needed=True, custom_facets=None, sort_field=None,
                      raw_format=False, default_facets=True, aux_sources=None):

    filters = filters or {}
    results = {'docs': None, 'facets': {}}

    if filters:
        results['filtered_facets'] = {}

    source_versions = sources.get_source_versions()

    attrs_for_faceting = None
    if not records_only and (default_facets or attr_facets):
        attrs_for_faceting = fetch_data_source_attr(
            sources, {'for_ui': True, 'named_set': attr_facets, 'active_only': True},
            cache_as="ui_facet_set" if not sources.contains_inactive_versions() and not attr_facets else None
        )

    all_ui_attrs =[]
    if aux_sources is None:
      all_ui_attrs = fetch_data_source_attr(
          sources, {'for_ui': True, 'for_faceting': False, 'active_only': True},
          cache_as="all_ui_attr" if not sources.contains_inactive_versions() else None)
    else:
        all_ui_attrs = fetch_data_source_attr(
            aux_sources, {'for_ui': True, 'for_faceting': False, 'active_only': True},
            cache_as="all_ui_attr" if not sources.contains_inactive_versions() else None)

    source_data_types = fetch_data_source_types(sources)

    image_source = sources.filter(id__in=DataSetType.objects.get(
        data_type=DataSetType.IMAGE_DATA).datasource_set.all()).first()

    # Eventually this will need to go per program
    for source in sources:
        # Uniques and totals are only read from Image Data sources; set the actual field names to None for
        # other set types
        curUniques = uniques if DataSetType.IMAGE_DATA in source_data_types[source.id] else None
        curTotals = totals if DataSetType.IMAGE_DATA in source_data_types[source.id] else None
        start = time.time()
        solr_query = build_solr_query(
            copy.deepcopy(filters),
            with_tags_for_ex=True,
            search_child_records_by=search_child_records_by
        ) if filters else None
        solr_facets = None
        solr_facets_filtered = None
        solr_stats_filtered = None
        solr_stats = None
        if not records_only:
            if attrs_for_faceting:
                if not filters:
                    solr_facets = fetch_solr_facets({'attrs': attrs_for_faceting['sources'][source.id]['attrs'],
                                                    'filter_tags': None, 'unique': source.count_col},
                                                    'facet_main_{}'.format(source.id))
                    solr_stats = fetch_solr_stats({'filter_tags': None,
                                                   'attrs': attrs_for_faceting['sources'][source.id]['attrs']},
                                                   'stats_main_{}'.format(source.id))
                else:
                    solr_facets = fetch_solr_facets({'attrs': attrs_for_faceting['sources'][source.id]['attrs'],
                                                     'filter_tags': solr_query['filter_tags'] if solr_query else None,
                                                     'unique': source.count_col})
                    solr_stats = fetch_solr_stats({'filter_tags': solr_query['filter_tags'] if solr_query else None,
                                                   'attrs': attrs_for_faceting['sources'][source.id]['attrs']})

                stop = time.time()
                logger.debug("[STATUS] Time to build Solr facets: {}s".format(stop-start))
                if filters and attrs_for_faceting and filtered_needed:
                    solr_facets_filtered = fetch_solr_facets(
                        {'attrs': attrs_for_faceting['sources'][source.id]['attrs'], 'unique': source.count_col}
                    )
                    solr_stats_filtered = fetch_solr_stats({'attrs': attrs_for_faceting['sources'][source.id]['attrs']})

            # For the moment custom facets are only valid on IMAGE_DATA set types
            if custom_facets is not None and DataSetType.IMAGE_DATA in source_data_types[source.id]:
                if solr_facets is None:
                    solr_facets = {}
                solr_facets.update(custom_facets)
#                solr_facets = custom_facets <-- This looks like a bug???
                if filtered_needed and filters:
                    if solr_facets_filtered is None:
                        solr_facets_filtered = {}
                    solr_facets_filtered.update(custom_facets)

        if aux_sources is None:
            query_set = create_query_set(solr_query, sources, source, all_ui_attrs, image_source, DataSetType)
        else:
            query_set = create_query_set(solr_query, aux_sources, source, all_ui_attrs, image_source, DataSetType)

        stop = time.time()
        logger.debug("[STATUS] Time to build Solr submission: {}s".format(str(stop-start)))

        if not records_only:
            # Get facet counts
            solr_result = query_solr_and_format_result({
                'collection': source.name,
                'facets': solr_facets,
                'fqs': query_set,
                'query_string': None,
                'limit': record_limit,
                'counts_only': True,
                'fields': None,
                'uniques': curUniques,
                'stats': solr_stats,
                'totals': curTotals,
                'sort': sort,
            }, raw_format=raw_format)

            solr_count_filtered_result = None
            if solr_facets_filtered:
                solr_count_filtered_result = query_solr_and_format_result({
                    'collection': source.name,
                    'facets': solr_facets_filtered,
                    'fqs': query_set,
                    'query_string': None,
                    'limit': record_limit,
                    'sort': sort_field,
                    'counts_only': True,
                    'fields': None,
                    'stats': solr_stats_filtered,
                    'totals': curTotals
                }, raw_format=raw_format)

            stop = time.time()
            logger.info("[BENCHMARKING] Total time to examine source {} and query: {}".format(
                source.name, str(stop-start))
            )

            if DataSetType.IMAGE_DATA in source_data_types[source.id]:
                if 'numFound' in solr_result:
                    results['total'] = solr_result['numFound']
                    if 'uniques' in solr_result:
                        results['uniques'] = solr_result['uniques']
                if 'total_instance_size' in solr_result:
                    results['total_instance_size'] = solr_result['total_instance_size']

            if raw_format:
                results['facets'] = solr_result['facets']
            else:
                results['facets']["{}:{}:{}".format(source.name, ";".join(
                    source_versions[source.id].values_list("name", flat=True)
                ), source.id)] = {'facets': solr_result.get('facets',None)}

            if solr_count_filtered_result:
                results['filtered_facets']["{}:{}:{}".format(source.name, ";".join(
                    source_versions[source.id].values_list("name", flat=True)
                ), source.id)] = {'facets': solr_count_filtered_result['facets']}

            totals_source = solr_count_filtered_result or solr_result
            if 'totals' in totals_source:
                results['totals'] = totals_source['totals']

        if DataSetType.IMAGE_DATA in source_data_types[source.id] and not counts_only:
            # Get the records
            solr_result = query_solr_and_format_result({
                'collection': source.name if not record_source else record_source.name,
                'fields': list(fields),
                'fqs': query_set,
                'query_string': None,
                'collapse_on': collapse_on,
                'counts_only': counts_only,
                'sort': sort,
                'limit': record_limit,
                'offset': offset if not cursor else 0,
                'with_cursor': cursor
            })

            results['docs'] = solr_result['docs']
            if records_only:
                results['total'] = solr_result['numFound']

    return results


# Use BigQuery to fetch the faceted counts and/or records
def get_metadata_bq(filters, fields, sources_and_attrs, counts_only, collapse_on, record_limit, offset,
                    search_child_records_by=None):
    results = {'docs': None, 'facets': {}}

    try:
        res = get_bq_facet_counts(filters, None, None, sources_and_attrs)
        results['facets'] = res['facets']
        results['total'] = res['facets']['total']

        if not counts_only:
            docs = get_bq_metadata(filters, fields, None, sources_and_attrs, [collapse_on], record_limit, offset,
                                   search_child_records_by=search_child_records_by)
            doc_result_schema = {i: x['name'] for i,x in enumerate(docs['schema']['fields'])}

            results['docs'] = [{
                doc_result_schema[i]: y['v'] for i,y in enumerate(x['f'])
            } for x in docs['results'] ]

    except Exception as e:
        logger.error("[ERROR] During BQ facet and doc fetching:")
        logger.exception(e)
    return results


####################
# BigQuery Methods
####################
#
# Faceted counting for an arbitrary set of filters and facets.
# filters and facets can be provided as lists of names (in which case _build_attr_by_source is used to convert them
# into Attribute objects) or as part of the sources_and_attrs construct, which is a dictionary of objects with the same
# structure as the dict output by _build_attr_by_source.
#
# Queries are structured with the 'image' data type sources as the first table, and all 'ancillary' (i.e. non-image)
# tables as JOINs into the first table. Faceted counts are done on a per attribute basis (though could be restructed
# into a single call). Filters are handled by BigQuery API parameterization, and disabled for faceted bucket counts
# based on their presence in a secondary WHERE clause field which resolves to 'true' if that filter's attribute is the
# attribute currently being counted
def get_bq_facet_counts(filters, facets, data_versions, sources_and_attrs=None):
    filter_attr_by_bq = {}
    facet_attr_by_bq = {}

    counted_total = False
    total = 0

    query_base = """
        #standardSQL
        SELECT {count_clause}
        FROM {table_clause} 
        {join_clause}
        {where_clause}
        GROUP BY {facet}
    """

    count_clause_base = "{sel_count_col}, COUNT(DISTINCT {count_col}) AS count"

    join_clause_base = """
        JOIN `{join_to_table}` {join_to_alias}
        ON {join_to_alias}.{join_to_id} = {join_from_alias}.{join_from_id}
    """

    image_tables = {}

    if not sources_and_attrs:
        if not data_versions or not facets:
            raise Exception("Can't determine facet attributes without facets and versions.")
        filter_attr_by_bq = _build_attr_by_source(list(filters.keys()), data_versions, DataSource.BIGQUERY)
        facet_attr_by_bq = _build_attr_by_source(facets, data_versions, DataSource.BIGQUERY)
    else:
        filter_attr_by_bq = sources_and_attrs['filters']
        facet_attr_by_bq = sources_and_attrs['facets']

    for attr_set in [filter_attr_by_bq, facet_attr_by_bq]:
        for source in attr_set['sources']:
            if attr_set['sources'][source]['data_type'] == DataSetType.IMAGE_DATA:
                image_tables[source] = 1

    table_info = {
        x: {
            'name': y['sources'][x]['name'],
            'alias': y['sources'][x]['name'].split(".")[-1].lower().replace("-", "_"),
            'id': y['sources'][x]['id'],
            'type': y['sources'][x]['data_type'],
            'set': y['sources'][x]['set_type'],
            'count_col': y['sources'][x]['count_col']
        } for y in [facet_attr_by_bq, filter_attr_by_bq] for x in y['sources']
    }

    filter_clauses = {}

    count_jobs = {}
    params = []
    param_sfx = 0

    results = {'facets': {
        'origin_set': {},
        'related_set': {}
    }}

    facet_map = {}

    # We join image tables to corresponding ancillary tables
    for image_table in image_tables:
        tables_in_query = []
        joins = []
        query_filters = []
        if image_table in filter_attr_by_bq['sources']:
            filter_set = {x: filters[x] for x in filters if x in filter_attr_by_bq['sources'][image_table]['list']}
            if len(filter_set):
                filter_clauses[image_table] = BigQuerySupport.build_bq_filter_and_params(
                    filter_set, param_suffix=str(param_sfx), field_prefix=table_info[image_table]['alias'],
                    case_insens=True, with_count_toggle=True, type_schema={'sample_type': 'STRING'}
                )
                param_sfx += 1
                query_filters.append(filter_clauses[image_table]['filter_string'])
                params.append(filter_clauses[image_table]['parameters'])
        tables_in_query.append(image_table)
        for filter_bqtable in filter_attr_by_bq['sources']:
            if filter_bqtable not in image_tables and filter_bqtable not in tables_in_query:
                filter_set = {x: filters[x] for x in filters if x in filter_attr_by_bq['sources'][filter_bqtable]['list']}
                if len(filter_set):
                    filter_clauses[filter_bqtable] = BigQuerySupport.build_bq_filter_and_params(
                        filter_set, param_suffix=str(param_sfx), field_prefix=table_info[filter_bqtable]['alias'],
                        case_insens=True, with_count_toggle=True, type_schema={'sample_type': 'STRING'}
                    )
                    param_sfx += 1

                    source_join = DataSourceJoin.objects.get(
                        from_src__in=[table_info[filter_bqtable]['id'], table_info[image_table]['id']],
                        to_src__in=[table_info[filter_bqtable]['id'], table_info[image_table]['id']]
                    )
                    join_type = ""
                    if table_info[filter_bqtable]['set'] == DataSetType.RELATED_SET:
                        join_type = "LEFT "
                        filter_clauses[filter_bqtable]['filter_string'] = "({} OR {}.{} IS NULL)".format(
                            filter_clauses[filter_bqtable]['filter_string'],
                            table_info[filter_bqtable]['alias'],
                            table_info[filter_bqtable]['count_col']
                        )
                        
                    joins.append(join_clause_base.format(
                        join_type=join_type,
                        join_to_table=table_info[filter_bqtable]['name'],
                        join_to_alias=table_info[filter_bqtable]['alias'],
                        join_to_id=source_join.get_col(table_info[filter_bqtable]['name']),
                        join_from_alias=table_info[image_table]['alias'],
                        join_from_id=source_join.get_col(table_info[image_table]['name'])
                    ))
                    params.append(filter_clauses[filter_bqtable]['parameters'])
                    query_filters.append(filter_clauses[filter_bqtable]['filter_string'])
                    tables_in_query.append(filter_bqtable)
        # Submit jobs, toggling the 'don't filter' var for each facet
        for facet_table in facet_attr_by_bq['sources']:
            for attr_facet in facet_attr_by_bq['sources'][facet_table]['attrs']:
                facet_joins = copy.deepcopy(joins)
                source_join = None
                if facet_table not in image_tables and facet_table not in tables_in_query:
                    source_join = DataSourceJoin.objects.get(
                        from_src__in=[table_info[facet_table]['id'], table_info[image_table]['id']],
                        to_src__in=[table_info[facet_table]['id'], table_info[image_table]['id']]
                    )
                    facet_joins.append(join_clause_base.format(
                        join_from_alias=table_info[image_table]['alias'],
                        join_from_id=source_join.get_col(table_info[image_table]['name']),
                        join_to_alias=table_info[facet_table]['alias'],
                        join_to_table=table_info[facet_table]['name'],
                        join_to_id=source_join.get_col(table_info[facet_table]['name']),
                    ))
                facet = attr_facet.name
                source_set = table_info[facet_table]['set']
                if source_set not in results['facets']:
                    results['facets'][source_set] = { facet_table: {'facets': {}}}
                if facet_table not in results['facets'][source_set]:
                    results['facets'][source_set][facet_table] = {'facets': {}}
                results['facets'][source_set][facet_table]['facets'][facet] = {}
                facet_map[facet] = {'set': source_set, 'source': facet_table}
                filtering_this_facet = facet_table in filter_clauses and facet in filter_clauses[facet_table]['attr_params']
                count_jobs[facet] = {}
                sel_count_col = None
                if attr_facet.data_type == Attribute.CONTINUOUS_NUMERIC:
                    sel_count_col = _get_bq_range_case_clause(
                        attr_facet,
                        table_info[facet_table]['name'],
                        table_info[facet_table]['alias'],
                        source_join.get_col(table_info[facet_table]['name'])
                    )
                else:
                    sel_count_col = "{}.{} AS {}".format(table_info[facet_table]['alias'], facet, facet)
                count_clause = count_clause_base.format(
                    sel_count_col=sel_count_col, count_col="{}.{}".format(
                        table_info[image_table]['alias'], table_info[image_table]['count_col'],))
                count_query = query_base.format(
                    facet=facet,
                    table_clause="`{}` {}".format(table_info[image_table]['name'], table_info[image_table]['alias']),
                    count_clause=count_clause,
                    where_clause="{}".format("WHERE {}".format(" AND ".join(query_filters)) if len(query_filters) else ""),
                    join_clause=""" """.join(facet_joins)
                )
                # Toggle 'don't filter'
                if filtering_this_facet:
                    for param in filter_clauses[facet_table]['attr_params'][facet]:
                        filter_clauses[facet_table]['count_params'][param]['parameterValue']['value'] = 'not_filtering'
                count_jobs[facet]['job'] = BigQuerySupport.insert_query_job(count_query, params if len(params) else None)
                count_jobs[facet]['done'] = False
                # Toggle 'don't filter'
                if filtering_this_facet:
                    for param in filter_clauses[facet_table]['attr_params'][facet]:
                        filter_clauses[facet_table]['count_params'][param]['parameterValue']['value'] = 'filtering'
        # Poll the jobs until they're done, or we've timed out
        not_done = True
        still_checking = True
        num_retries = 0
        while still_checking and not_done:
            not_done = False
            for facet in count_jobs:
                if not count_jobs[facet]['done']:
                    count_jobs[facet]['done'] = BigQuerySupport.check_job_is_done(count_jobs[facet]['job'])
                    if not count_jobs[facet]['done']:
                        not_done = True
            sleep(1)
            num_retries += 1
            still_checking = (num_retries < BQ_ATTEMPT_MAX)

        if not_done:
            logger.error("[ERROR] Timed out while trying to count case/sample totals in BQ")
        else:
            for facet in count_jobs:
                bq_results = BigQuerySupport.get_job_results(count_jobs[facet]['job']['jobReference'])
                for row in bq_results:
                    val = row['f'][0]['v'] if row['f'][0]['v'] is not None else "None"
                    count = row['f'][1]['v']
                    results['facets'][facet_map[facet]['set']][facet_map[facet]['source']]['facets'][facet][val] = int(count)
                    if not counted_total:
                        total += int(count)
                counted_total = True

        results['facets']['total'] = total

    return results


# Fetch the related metadata from BigQuery
# filters: dict filter set
# fields: list of columns to return, string format only
# data_versions: QuerySet<DataVersion> of the data versions(s) to search
# static_fields: Dict of field names and values for a fixed column
# returns: 
#   no_submit is False: { 'results': <BigQuery API v2 result set>, 'schema': <TableSchema Obj> }
#   no_submit is True: { 'sql_string': <BigQuery API v2 compatible SQL Standard SQL parameterized query>,
#     'params': <BigQuery API v2 compatible parameter set> }
def get_bq_metadata(filters, fields, data_version, sources_and_attrs=None, group_by=None, limit=0, 
                    offset=0, order_by=None, order_asc=True, paginated=False, no_submit=False,
                    search_child_records_by=None, static_fields=None, reformatted_fields=None, with_v2_api=False):

    if not data_version and not sources_and_attrs:
        data_version = DataVersion.objects.filter(active=True)

    ranged_numerics = Attribute.get_ranged_attrs()

    build_bq_flt_and_params = build_bq_filter_and_params_ if with_v2_api else BigQuerySupport.build_bq_filter_and_params

    filter_attr_by_bq = {}
    field_attr_by_bq = {}
    child_record_search_field = ""

    query_base = """
        SELECT {field_clause}
        FROM {table_clause} 
        {join_clause}
        {where_clause}
        {intersect_clause}
        {group_clause}
        {order_clause}
        {limit_clause}
        {offset_clause}
    """

    if search_child_records_by:
        query_base = """
            SELECT {field_clause}
            FROM {table_clause} 
            {join_clause}
            WHERE {search_by} IN (
                SELECT {search_by}
                FROM {table_clause} 
                {join_clause}
                {where_clause}
                {intersect_clause}
                GROUP BY {search_by}    
            )
            {group_clause}
            {order_clause}
            {limit_clause}
            {offset_clause}
        """

    intersect_base = """
        SELECT {search_by}
        FROM {table_clause} 
        {join_clause}
        {where_clause}
        GROUP BY {search_by}  
    """

    join_type = ""

    join_clause_base = """
        {join_type}JOIN `{filter_table}` {filter_alias}
        ON {field_alias}.{field_join_id} = {filter_alias}.{filter_join_id}
    """

    image_tables = {}
    filter_clauses = {}
    field_clauses = {}

    if len(data_version.filter(active=False)) <= 0:
        sources = data_version.get_data_sources(active=True, source_type=DataSource.BIGQUERY).filter().distinct()
    else:
        sources = data_version.get_data_sources(current=True, source_type=DataSource.BIGQUERY).filter().distinct()

    attr_data = sources.get_source_attrs(with_set_map=False, for_faceting=False)

    # Drop any requested fields not found in these source attribute sets
    fields = [x for x in fields if x in attr_data['list']]

    if not group_by:
        group_by = fields
    else:
        if type(group_by) is not list:
            group_by = [group_by]
        group_by.extend(fields)
        group_by = set(group_by)

    if not sources_and_attrs:
        filter_attr_by_bq = _build_attr_by_source(list(filters.keys()), data_version, DataSource.BIGQUERY, attr_data)
        field_attr_by_bq = _build_attr_by_source(fields, data_version, DataSource.BIGQUERY, attr_data)
    else:
        filter_attr_by_bq = sources_and_attrs['filters']
        field_attr_by_bq = sources_and_attrs['fields']

    for attr_set in [filter_attr_by_bq, field_attr_by_bq]:
        for source in attr_set['sources']:
            if attr_set['sources'][source]['data_type'] == DataSetType.IMAGE_DATA:
                image_tables[source] = 1

    # If search_child_records_by isn't None--meaning we want all members of a study or series
    # rather than just the instances--our query is a set of intersections to ensure we find the right
    # series or study
    may_need_intersect = search_child_records_by and bool(len(filters.keys()) > 1)

    table_info = {
        x: {
            'name': y['sources'][x]['name'],
            'alias': y['sources'][x]['name'].split(".")[-1].lower().replace("-", "_"),
            'id': y['sources'][x]['id'],
            'type': y['sources'][x]['data_type'],
            'set': y['sources'][x]['set_type'],
            'count_col': y['sources'][x]['count_col']
        } for y in [field_attr_by_bq, filter_attr_by_bq] for x in y['sources']
    }

    for bqtable in field_attr_by_bq['sources']:
        field_clauses[bqtable] = ",".join(
            ["{}.{}".format(table_info[bqtable]['alias'], x) for x in field_attr_by_bq['sources'][bqtable]['list']]
        )

    for_union = []
    intersect_statements = []
    params = []
    param_sfx = 0

    if order_by:
        new_order = []
        for order in order_by:
            for id, source in attr_data['sources'].items():
                if order in source['list']:
                    order_table = source['name']
                    new_order.append("{}.{}".format(table_info[order_table]['alias'], order))
                    break
        order_by = new_order

    # Two main reasons you'll get an exception here:
    # the wrong version is being used
    # there are no attributes in the data source
    # Check those before wasting ANY time debugging
    if group_by:
        new_groups = []
        for grouping in group_by:
            group_table = None
            if sources_and_attrs:
                source_set = list(sources_and_attrs['filters']['sources'].keys())
                source_set.extend(list(sources_and_attrs['fields']['sources'].keys()))
                group_table = Attribute.objects.get(active=True, name=grouping).data_sources.all().filter(
                    id__in=set(source_set)
                ).distinct().first()
            else:
                for id, source in attr_data['sources'].items():
                    if grouping in source['list']:
                        group_table = source['name']
                        break
            if not group_table:
                logger.warning("[WARNING] Fields `{}` not found in any datasource! It will be dropped.".format(grouping))
            else:
                new_groups.append("{}.{}".format(table_info[group_table]['alias'], grouping))
        group_by = new_groups

    # We join image tables to corresponding ancillary tables, and union between image tables
    for image_table in image_tables:
        tables_in_query = []
        joins = []
        query_filters = []
        non_related_filters = {}
        fields = [field_clauses[image_table]] if image_table in field_clauses else []
        if search_child_records_by:
            child_record_search_field = search_child_records_by
        if image_table in filter_attr_by_bq['sources']:
            filter_set = {x: filters[x] for x in filters if x in filter_attr_by_bq['sources'][image_table]['list']}
            non_related_filters = filter_set
            if len(filter_set):
                if may_need_intersect and len(filter_set.keys()) > 1:
                    for filter in filter_set:
                        if type(filter_set[filter]) is dict and filter_set[filter]['op'] == 'AND':
                            for val in filter_set[filter]['values']:
                                bq_filter = BigQuerySupport.build_bq_where_clause(
                                    {filter: [val]}, field_prefix=table_info[image_table]['alias'],
                                    case_insens=True, type_schema=TYPE_SCHEMA, continuous_numerics=ranged_numerics
                                )
                                intersect_statements.append(intersect_base.format(
                                    search_by=child_record_search_field,
                                    table_clause="`{}` {}".format(
                                        table_info[image_table]['name'], table_info[image_table]['alias']
                                    ),
                                    join_clause="",
                                    where_clause="WHERE {}".format(bq_filter)
                                ))
                                param_sfx += 1
                                params.append(bq_filter['parameters'])
                        else:
                            bq_filter = build_bq_flt_and_params(
                                {filter: filter_set[filter]}, param_suffix=str(param_sfx),
                                field_prefix=table_info[image_table]['alias'],
                                case_insens=True, type_schema=TYPE_SCHEMA, continuous_numerics=ranged_numerics
                            )
                            intersect_statements.append(intersect_base.format(
                                search_by=child_record_search_field,
                                table_clause="`{}` {}".format(
                                    table_info[image_table]['name'], table_info[image_table]['alias']
                                ),
                                join_clause="",
                                where_clause="WHERE {}".format(bq_filter['filter_string'])
                            ))
                            params.append(bq_filter['parameters'])
                else:
                    filter_clauses[image_table] = build_bq_flt_and_params(
                        filter_set, param_suffix=str(param_sfx), field_prefix=table_info[image_table]['alias'],
                        case_insens=True, type_schema=TYPE_SCHEMA, continuous_numerics=ranged_numerics
                    )
                param_sfx += 1
                # If we weren't running on intersected sets, append them here as simple filters
                if filter_clauses.get(image_table, None):
                    query_filters.append(filter_clauses[image_table]['filter_string'])
                    params.append(filter_clauses[image_table]['parameters'])
        tables_in_query.append(image_table)
        for filter_bqtable in filter_attr_by_bq['sources']:
            if filter_bqtable not in image_tables and filter_bqtable not in tables_in_query:
                if filter_bqtable in field_clauses and len(field_clauses[filter_bqtable]):
                    fields.append(field_clauses[filter_bqtable])
                filter_set = {x: filters[x] for x in filters if x in filter_attr_by_bq['sources'][filter_bqtable]['list']}
                if len(filter_set):
                    filter_clauses[filter_bqtable] = build_bq_flt_and_params(
                        filter_set, param_suffix=str(param_sfx), field_prefix=table_info[filter_bqtable]['alias'],
                        case_insens=True, type_schema=TYPE_SCHEMA, continuous_numerics=ranged_numerics
                    )
                    param_sfx += 1

                    source_join = DataSourceJoin.objects.get(
                        from_src__in=[table_info[filter_bqtable]['id'],table_info[image_table]['id']],
                        to_src__in=[table_info[filter_bqtable]['id'],table_info[image_table]['id']]
                    )

                    join_type = ""
                    if table_info[filter_bqtable]['set'] == DataSetType.RELATED_SET:
                        join_type = "LEFT "
                        filter_clauses[filter_bqtable]['filter_string'] = "({} OR {}.{} IS NULL)".format(
                            filter_clauses[filter_bqtable]['filter_string'],
                            table_info[filter_bqtable]['alias'],
                            table_info[filter_bqtable]['count_col']
                        )

                    joins.append(join_clause_base.format(
                        join_type=join_type,
                        filter_alias=table_info[filter_bqtable]['alias'],
                        filter_table=table_info[filter_bqtable]['name'],
                        filter_join_id=source_join.get_col(filter_bqtable),
                        field_alias=table_info[image_table]['alias'],
                        field_join_id=source_join.get_col(image_table)
                    ))
                    params.append(filter_clauses[filter_bqtable]['parameters'])
                    query_filters.append(filter_clauses[filter_bqtable]['filter_string'])
                    tables_in_query.append(filter_bqtable)

        # Any remaining field clauses not pulled are for tables not being filtered and which aren't the image table,
        # so we add them last
        for field_bqtable in field_attr_by_bq['sources']:
            if field_bqtable not in image_tables and field_bqtable not in tables_in_query:
                if field_bqtable in field_clauses and len(field_clauses[field_bqtable]):
                    fields.append(field_clauses[field_bqtable])
                source_join = DataSourceJoin.objects.get(
                    from_src__in=[table_info[field_bqtable]['id'], table_info[image_table]['id']],
                    to_src__in=[table_info[field_bqtable]['id'], table_info[image_table]['id']]
                )
                joins.append(join_clause_base.format(
                    join_type=join_type,
                    field_alias=table_info[image_table]['alias'],
                    field_join_id=source_join.get_col(table_info[image_table]['name']),
                    filter_alias=table_info[field_bqtable]['alias'],
                    filter_table=table_info[field_bqtable]['name'],
                    filter_join_id=source_join.get_col(table_info[field_bqtable]['name'])
                ))

        intersect_clause = ""
        if len(intersect_statements):
            intersect_clause = """
                INTERSECT DISTINCT
            """.join(intersect_statements)

        if static_fields:
            fields.extend(['"{}" AS {}'.format(static_fields[x],x) for x in static_fields])
        if reformatted_fields:
            fields = reformatted_fields
        for_union.append(query_base.format(
            field_clause= ",".join(fields),
            table_clause="`{}` {}".format(table_info[image_table]['name'], table_info[image_table]['alias']),
            join_clause=""" """.join(joins),
            where_clause="{}".format("WHERE {}".format(" AND ".join(query_filters) if len(query_filters) else "") if len(filters) else ""),
            intersect_clause="{}".format("" if not len(intersect_statements) else "{}{}".format(
                " AND " if len(non_related_filters) and len(query_filters) else "", "{} IN ({})".format(
                    child_record_search_field, intersect_clause
            ))),
            order_clause="{}".format("ORDER BY {}".format(", ".join([
                "{} {}".format(x, "ASC" if order_asc else "DESC") for x in order_by
            ])) if order_by and len(order_by) else ""),
            group_clause="{}".format("GROUP BY {}".format(", ".join(group_by)) if group_by and len(group_by) else ""),
            limit_clause="{}".format("LIMIT {}".format(str(limit)) if limit > 0 else ""),
            offset_clause="{}".format("OFFSET {}".format(str(offset)) if offset > 0 else ""),
            search_by=child_record_search_field
        ))

    full_query_str = """
            #standardSQL
    """ + """UNION DISTINCT""".join(for_union)

    settings.DEBUG and logger.debug("[STATUS] get_bq_metadata: {}".format(full_query_str))

    if no_submit:
        results = {"sql_string": full_query_str, "params": params, "intersect_clause": intersect_clause, "query_filters": query_filters}
    else:
        results = BigQuerySupport.execute_query_and_fetch_results(full_query_str, params, paginated=paginated)

    return results


# For faceted counting of continuous numeric fields, ranges must be constructed so the faceted counts are properly
# bucketed. This method makes use of the Attribute_Ranges ORM object, and requires this be set for an attribute
# in order to build a range clause.
#
# Attributes must be passed in as a proper Attribute ORM object
def _get_bq_range_case_clause(attr, table, alias, count_on, include_nulls=True):
    ranges = Attribute_Ranges.objects.filter(attribute=attr)
    ranges_case = []

    for attr_range in ranges:
        if attr_range.gap == "0":
            # This is a single range, no iteration to be done
            if attr_range.first == "*":
                ranges_case.append(
                    "WHEN {}.{} < {} THEN '{}'".format(alias, attr.name, str(attr_range.last), attr_range.label))
            elif attr_range.last == "*":
                ranges_case.append(
                    "WHEN {}.{} > {} THEN '{}'".format(alias, attr.name, str(attr_range.first), attr_range.label))
            else:
                ranges_case.append(
                    "WHEN {}.{} BETWEEN {} AND {} THEN '{}'".format(alias, attr.name, str(attr_range.first),
                                                                   str(attr_range.last), attr_range.label))
        else:
            # Iterated range
            cast = int if attr_range.type == Attribute_Ranges.INT else float
            gap = cast(attr_range.gap)
            last = cast(attr_range.last)
            lower = cast(attr_range.first)
            upper = cast(attr_range.first) + gap

            if attr_range.unbounded:
                upper = lower
                lower = "*"

            while lower == "*" or lower < last:
                if lower == "*":
                    ranges_case.append(
                        "WHEN {}.{} < {} THEN {}".format(alias, attr.name, str(upper), "'* TO {}'".format(str(upper))))
                else:
                    ranges_case.append(
                        "WHEN {}.{} BETWEEN {} AND {} THEN {}".format(
                            alias, attr.name, str(lower), str(upper), "'{} TO {}'".format(str(lower),str(upper)))
                    )
                lower = upper
                upper = lower + gap

            # If we stopped *at* the end, we need to add one last bucket.
            if attr_range.unbounded:
                ranges_case.append(
                    "WHEN {}.{} > {} THEN {}".format(
                        alias, attr.name, str(attr_range.last), "'{} TO *'".format(str(attr_range.last)))
                )

    if include_nulls:
        ranges_case.append(
            "WHEN {}.{} IS NULL THEN 'none'".format(alias, attr.name))

    case_clause = "(CASE {} END) AS {}".format(" ".join(ranges_case), attr.name)

    return case_clause


def get_bq_string(filters, fields, data_version, sources_and_attrs=None, group_by=None, limit=0, offset=0,
                    order_by=None, order_asc=True, search_child_records_by=None):

    if not data_version and not sources_and_attrs:
        data_version = ImagingDataCommonsVersion.objects.filter(active=True)

    ranged_numerics = Attribute.get_ranged_attrs()

    if not group_by:
        group_by = fields
    else:
        if type(group_by) is not list:
            group_by = [group_by]
        group_by.extend(fields)
        group_by = set(group_by)

    child_record_search_field = ""

    query_base = """
        SELECT {field_clause}
        FROM {table_clause} 
        {join_clause}
        {where_clause}
        {intersect_clause}
        {group_clause}
        {order_clause}
        {limit_clause}
        {offset_clause}
    """

    if search_child_records_by:
        query_base = """
            SELECT {field_clause}
            FROM {table_clause} 
            {join_clause}
            WHERE {search_by} IN (
                SELECT {search_by}
                FROM {table_clause} 
                {join_clause}
                {where_clause}
                {intersect_clause}
                GROUP BY {search_by}    
            )
            {group_clause}
            {order_clause}
            {limit_clause}
            {offset_clause}
        """

    intersect_base = """
        SELECT {search_by}
        FROM {table_clause} 
        {join_clause}
        {where_clause}
        GROUP BY {search_by}  
    """

    join_type = ""

    join_clause_base = """
        {join_type}JOIN `{filter_table}` {filter_alias}
        ON {field_alias}.{field_join_id} = {filter_alias}.{filter_join_id}
    """

    image_tables = {}
    filter_clauses = {}
    field_clauses = {}
    active_attr_only = True

    if len(data_version.filter(active=False)) <= 0:
        sources = data_version.get_data_sources(active=True, source_type=DataSource.BIGQUERY).filter().distinct()
    else:
        sources = data_version.get_data_sources(current=True, source_type=DataSource.BIGQUERY).filter().distinct()
        active_attr_only = False

    attr_data = sources.get_source_attrs(with_set_map=False, for_faceting=False, active_only=active_attr_only)

    if not sources_and_attrs:
        filter_attr_by_bq = _build_attr_by_source(list(filters.keys()), data_version, DataSource.BIGQUERY, attr_data)
        field_attr_by_bq = _build_attr_by_source(fields, data_version, DataSource.BIGQUERY, attr_data)
    else:
        filter_attr_by_bq = sources_and_attrs['filters']
        field_attr_by_bq = sources_and_attrs['fields']

    for attr_set in [filter_attr_by_bq, field_attr_by_bq]:
        for source in attr_set['sources']:
            if attr_set['sources'][source]['data_type'] == DataSetType.IMAGE_DATA:
                image_tables[source] = 1

    # If search_child_records_by isn't None--meaning we want all members of a study or series
    # rather than just the instances--our query is a set of intersections to ensure we find the right
    # series or study
    may_need_intersect = search_child_records_by and bool(len(filters.keys()) > 1)

    table_info = {
        x: {
            'name': y['sources'][x]['name'],
            'alias': y['sources'][x]['name'].split(".")[-1].lower().replace("-", "_"),
            'id': y['sources'][x]['id'],
            'type': y['sources'][x]['data_type'],
            'set': y['sources'][x]['set_type'],
            'count_col': y['sources'][x]['count_col']
        } for y in [field_attr_by_bq, filter_attr_by_bq] for x in y['sources']
    }

    for bqtable in field_attr_by_bq['sources']:
        field_clauses[bqtable] = ",".join(
            ["{}.{}".format(table_info[bqtable]['alias'], x) for x in field_attr_by_bq['sources'][bqtable]['list']]
        )

    for_union = []
    intersect_statements = []

    if order_by:
        new_order = []
        for order in order_by:
            for id, source in attr_data['sources'].items():
                if order in source['list']:
                    order_table = source['name']
                    new_order.append("{}.{}".format(table_info[order_table]['alias'], order))
                    break
        order_by = new_order

    # Failures to find grouping tables typically means the wrong version is being polled for the data sources.
    # Make sure the right version is being used!
    if group_by:
        new_groups = []
        for grouping in group_by:
            group_table = None
            if sources_and_attrs:
                source_set = list(sources_and_attrs['filters']['sources'].keys())
                source_set.extend(list(sources_and_attrs['fields']['sources'].keys()))
                group_table = Attribute.objects.get(active=True, name=grouping).data_sources.all().filter(
                    id__in=set(source_set)
                ).distinct().first()
            else:
                for id, source in attr_data['sources'].items():
                    if grouping in source['list']:
                        group_table = source['name']
                        break
            new_groups.append("{}.{}".format(table_info[group_table]['alias'], grouping))

        group_by = new_groups

    # We join image tables to corresponding ancillary tables, and union between image tables
    for image_table in image_tables:
        tables_in_query = []
        joins = []
        query_filters = []
        non_related_filters = {}
        fields = [field_clauses[image_table]] if image_table in field_clauses else []
        if search_child_records_by:
            child_record_search_fields = [y for x, y in field_attr_by_bq['sources'][image_table]['attr_objs'].get_attr_set_types().get_child_record_searches().items() if y is not None]
            child_record_search_field = list(set(child_record_search_fields))[0]
        if image_table in filter_attr_by_bq['sources']:
            filter_set = {x: filters[x] for x in filters if x in filter_attr_by_bq['sources'][image_table]['list']}
            non_related_filters = filter_set
            if len(filter_set):
                if may_need_intersect and len(filter_set.keys()) > 1:
                    for filter in filter_set:
                        # AND'd filters need to be intersected as well
                        if type(filter_set[filter]) is dict and filter_set[filter]['op'] == 'AND':
                            for val in filter_set[filter]['values']:
                                bq_filter = BigQuerySupport.build_bq_where_clause(
                                    {filter: [val]}, field_prefix=table_info[image_table]['alias'],
                                    case_insens=True, type_schema=TYPE_SCHEMA, continuous_numerics=ranged_numerics
                                )
                                intersect_statements.append(intersect_base.format(
                                    search_by=child_record_search_field,
                                    table_clause="`{}` {}".format(
                                        table_info[image_table]['name'], table_info[image_table]['alias']
                                    ),
                                    join_clause="",
                                    where_clause="WHERE {}".format(bq_filter)
                                ))
                        else:
                            bq_filter = BigQuerySupport.build_bq_where_clause(
                                {filter: filter_set[filter]}, field_prefix=table_info[image_table]['alias'],
                                case_insens=True, type_schema=TYPE_SCHEMA, continuous_numerics=ranged_numerics
                            )
                            intersect_statements.append(intersect_base.format(
                                search_by=child_record_search_field,
                                table_clause="`{}` {}".format(
                                    table_info[image_table]['name'], table_info[image_table]['alias']
                                ),
                                join_clause="",
                                where_clause="WHERE {}".format(bq_filter)
                            ))
                else:
                    filter_clauses[image_table] = BigQuerySupport.build_bq_where_clause(
                        filter_set, field_prefix=table_info[image_table]['alias'],
                        case_insens=True, type_schema=TYPE_SCHEMA, continuous_numerics=ranged_numerics
                    )
                # If we weren't running on intersected sets, append them here as simple filters
                if filter_clauses.get(image_table, None):
                    query_filters.append(filter_clauses[image_table])
        tables_in_query.append(image_table)
        for filter_bqtable in filter_attr_by_bq['sources']:
            if filter_bqtable not in image_tables and filter_bqtable not in tables_in_query:
                if filter_bqtable in field_clauses and len(field_clauses[filter_bqtable]):
                    fields.append(field_clauses[filter_bqtable])
                filter_set = {x: filters[x] for x in filters if x in filter_attr_by_bq['sources'][filter_bqtable]['list']}
                if len(filter_set):
                    filter_clauses[filter_bqtable] = BigQuerySupport.build_bq_where_clause(
                        filter_set, field_prefix=table_info[filter_bqtable]['alias'],
                        case_insens=True, type_schema=TYPE_SCHEMA, continuous_numerics=ranged_numerics
                    )

                    source_join = DataSourceJoin.objects.get(
                        from_src__in=[table_info[filter_bqtable]['id'],table_info[image_table]['id']],
                        to_src__in=[table_info[filter_bqtable]['id'],table_info[image_table]['id']]
                    )

                    join_type = ""
                    if table_info[filter_bqtable]['set'] == DataSetType.RELATED_SET:
                        join_type = "LEFT "
                        filter_clauses[filter_bqtable] = "({} OR {}.{} IS NULL)".format(
                            filter_clauses[filter_bqtable],
                            table_info[filter_bqtable]['alias'],
                            table_info[filter_bqtable]['count_col']
                        )

                    joins.append(join_clause_base.format(
                        join_type=join_type,
                        filter_alias=table_info[filter_bqtable]['alias'],
                        filter_table=table_info[filter_bqtable]['name'],
                        filter_join_id=source_join.get_col(filter_bqtable),
                        field_alias=table_info[image_table]['alias'],
                        field_join_id=source_join.get_col(image_table)
                    ))
                    query_filters.append(filter_clauses[filter_bqtable])
                    tables_in_query.append(filter_bqtable)

        # Any remaining field clauses not pulled are for tables not being filtered and which aren't the image table,
        # so we add them last
        for field_bqtable in field_attr_by_bq['sources']:
            if field_bqtable not in image_tables and field_bqtable not in tables_in_query:
                if field_bqtable in field_clauses and len(field_clauses[field_bqtable]):
                    fields.append(field_clauses[field_bqtable])
                source_join = DataSourceJoin.objects.get(
                    from_src__in=[table_info[field_bqtable]['id'], table_info[image_table]['id']],
                    to_src__in=[table_info[field_bqtable]['id'], table_info[image_table]['id']]
                )
                joins.append(join_clause_base.format(
                    join_type=join_type,
                    field_alias=table_info[image_table]['alias'],
                    field_join_id=source_join.get_col(table_info[image_table]['name']),
                    filter_alias=table_info[field_bqtable]['alias'],
                    filter_table=table_info[field_bqtable]['name'],
                    filter_join_id=source_join.get_col(table_info[field_bqtable]['name'])
                ))

        intersect_clause = ""
        if len(intersect_statements):
            intersect_clause = """
                INTERSECT DISTINCT
            """.join(intersect_statements)

        for_union.append(query_base.format(
            field_clause= ",".join(fields),
            table_clause="`{}` {}".format(table_info[image_table]['name'], table_info[image_table]['alias']),
            join_clause=""" """.join(joins),
            where_clause="{}".format("WHERE {}".format(" AND ".join(query_filters) if len(query_filters) else "") if len(filters) else ""),
            intersect_clause="{}".format("" if not len(intersect_statements) else "{}{}".format(
                " AND " if len(non_related_filters) and len(query_filters) else "", "{} IN ({})".format(
                    child_record_search_field, intersect_clause
                ))),
            order_clause="{}".format("ORDER BY {}".format(", ".join([
                "{} {}".format(x, "ASC" if order_asc else "DESC") for x in order_by
            ])) if order_by and len(order_by) else ""),
            group_clause="{}".format("GROUP BY {}".format(", ".join(group_by)) if group_by and len(group_by) else ""),
            limit_clause="{}".format("LIMIT {}".format(str(limit)) if limit > 0 else ""),
            offset_clause="{}".format("OFFSET {}".format(str(offset)) if offset > 0 else ""),
            search_by=child_record_search_field
        ))

    full_query_str = """
            #standardSQL
    """ + """UNION DISTINCT""".join(for_union)

    return full_query_str<|MERGE_RESOLUTION|>--- conflicted
+++ resolved
@@ -747,7 +747,6 @@
                 "# then run the following command:{}".format(os.linesep) + \
                 "{}".format(cmd)
 
-<<<<<<< HEAD
         if async_download and from_cart:
             jobId, file_name = submit_manifest_job(
                 ImagingDataCommonsVersion.objects.filter(active=True), {}, storage_bucket, file_type, instructions,
@@ -759,10 +758,9 @@
                 "file_name": file_name
             }, status=200)
 
-        elif async_download:
-=======
-        if async_download and (file_type not in ["bq"]):
->>>>>>> 329470de
+
+        elif async_download and (file_type not in ["bq"]):
+
             jobId, file_name = submit_manifest_job(
                 ImagingDataCommonsVersion.objects.filter(active=True), filters, storage_bucket, file_type, instructions,
                 selected_columns_sorted if file_type not in ["s5cmd", "idc_index"] else None
