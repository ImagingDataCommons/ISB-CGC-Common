--- conflicted
+++ resolved
@@ -521,14 +521,6 @@
                                 facets['BodyPartExamined']['KIDNEY'] = facets['BodyPartExamined']['Kidney']
                             del facets['BodyPartExamined']['Kidney']
 
-<<<<<<< HEAD
-            if not counts_only:
-                if 'SeriesNumber' in fields:
-                    for res in results['docs']:
-                        res['SeriesNumber'] = res['SeriesNumber'][0] if 'SeriesNumber' in res else 'None'
-                if order_docs:
-                    results['docs'] = sorted(results['docs'], key=lambda x: tuple([x[item] for item in order_docs]))
-=======
         for counts in ['facets', 'filtered_facets']:
             facet_set = results.get(counts,{})
             for source in facet_set:
@@ -547,7 +539,6 @@
                     res['SeriesNumber'] = res['SeriesNumber'][0] if 'SeriesNumber' in res else 'None'
             if order_docs:
                 results['docs'] = sorted(results['docs'], key=lambda x: tuple([x[item] for item in order_docs]))
->>>>>>> 14ba7da9
 
     except Exception as e:
         logger.error("[ERROR] While fetching metadata:")
@@ -628,13 +619,9 @@
 
 # Use solr to fetch faceted counts and/or records
 def get_metadata_solr(filters, fields, sources, counts_only, collapse_on, record_limit, offset=0, facets=None,
-<<<<<<< HEAD
                       records_only=False, sort=None, uniques=None, record_source=None, totals=None,
                       search_child_records_by=None, filtered_needed=True, custom_facets=None, sort_field=None,raw_format=False):
-=======
-                      records_only=False, sort=None, uniques=None, record_source=None, totals=None, cursor=None,
-                      search_child_records_by=None):
->>>>>>> 14ba7da9
+
     filters = filters or {}
     results = {'docs': None, 'facets': {}}
 
@@ -654,18 +641,10 @@
     attrs_for_faceting = None
     if not records_only and facets or facets is None:
         attrs_for_faceting = fetch_data_source_attr(
-<<<<<<< HEAD
         sources, {'for_ui': True, 'named_set': facets},
         cache_as="ui_facet_set" if not sources.contains_inactive_versions() and not facets else None)
 
     '''all_ui_attrs = fetch_data_source_attr(
-=======
-            sources, {'for_ui': True, 'named_set': facets},
-            cache_as="ui_facet_set" if not sources.contains_inactive_versions() else None)
-
-    # Fetch the entire set of UI attributes for checking against the filters; this is just a sanity check
-    all_ui_attrs = fetch_data_source_attr(
->>>>>>> 14ba7da9
         sources, {'for_ui':True, 'for_faceting': False},
         cache_as="all_ui_attr" if not sources.contains_inactive_versions() else None)'''
 
@@ -799,18 +778,12 @@
                 if 'uniques' in solr_result:
                     results['uniques'] = solr_result['uniques']
 
-<<<<<<< HEAD
             if raw_format:
                 results['facets'] = solr_result['facets']
             else:
                 results['facets']["{}:{}:{}".format(source.name, ";".join(source_versions[source.id].values_list("name",flat=True)), source.id)] = {
-                    'facets': solr_result['facets']}
-
-=======
-            results['facets']["{}:{}:{}".format(source.name, ";".join(source_versions[source.id].values_list("name",flat=True)), source.id)] = {
-                'facets': solr_result.get('facets',None)
-            }
->>>>>>> 14ba7da9
+                    'facets': solr_result.get('facets',None)}
+
 
             if solr_count_filtered_result:
                 results['filtered_facets']["{}:{}:{}".format(source.name, ";".join(source_versions[source.id].values_list("name",flat=True)), source.id)] = {
