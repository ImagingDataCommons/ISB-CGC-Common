--- conflicted
+++ resolved
@@ -226,45 +226,8 @@
 
         return result
 
-<<<<<<< HEAD
-    def _query_to_table(self, query, parameters, export_type, write_disp, to_temp=False):
-        bq_service = get_bigquery_service()
-        job_id = str(uuid4())
-
-        query_data = {
-            'jobReference': {
-                'projectId': settings.BIGQUERY_PROJECT_ID,
-                'jobId': job_id
-            },
-            'configuration': {
-                'query': {
-                    'query': query,
-                    'priority': 'INTERACTIVE',
-                    'writeDisposition': write_disp,
-                    'useLegacySql': False
-                }
-            }
-        }
-
-        if not to_temp:
-            query_data['configuration']['query']['destinationTable'] = {
-                'projectId': self.project_id,
-                'datasetId': self.dataset_id,
-                'tableId': self.table_id
-            }
-
-        if parameters:
-            query_data['configuration']['query']['queryParameters'] = parameters
-
-        query_job = bq_service.jobs().insert(
-            projectId=settings.BIGQUERY_PROJECT_ID,
-            body=query_data).execute(num_retries=5)
-
-        job_is_done = bq_service.jobs().get(projectId=settings.BIGQUERY_PROJECT_ID, jobId=job_id).execute()
-=======
     def check_query_to_table_done(self, job_id, export_type, to_temp):
         job_is_done = self.bq_service.jobs().get(projectId=settings.BIGQUERY_PROJECT_ID, jobId=job_id).execute()
->>>>>>> 64337b30
 
         retries = 0
 
